# Copyright 2022 The IREE Authors
#
# Licensed under the Apache License v2.0 with LLVM Exceptions.
# See https://llvm.org/LICENSE.txt for license information.
# SPDX-License-Identifier: Apache-2.0 WITH LLVM-exception

# End-to-end matrix multiplication tests.

load("//build_tools/bazel:iree_trace_runner_test.bzl", "iree_generated_trace_runner_test")

package(
    features = ["layering_check"],
    licenses = ["notice"],  # Apache 2.0
)

py_binary(
    name = "generate_e2e_matmul_tests",
    srcs = ["generate_e2e_matmul_tests.py"],
)

[iree_generated_trace_runner_test(
    name = "e2e_matmul_direct_%s_small" % lhs_rhs_type,
    generator = ":generate_e2e_matmul_tests",
    generator_args = [
        "--lhs_rhs_type=%s" % lhs_rhs_type,
        "--shapes=small",
    ],
    target_backends_and_drivers = [
        ("llvm-cpu", "local-task"),
    ],
    trace_runner = "//tools:iree-e2e-matmul-test",
) for lhs_rhs_type in [
    "i8",
    "f32",
]]

# Test asm
[iree_generated_trace_runner_test(
    name = "e2e_matmul_mmt4d_%s_small" % lhs_rhs_type,
    compiler_flags = [
        "--iree-flow-enable-data-tiling",
    ],
    generator = ":generate_e2e_matmul_tests",
    generator_args = [
        "--lhs_rhs_type=%s" % lhs_rhs_type,
        "--shapes=small",
    ],
    target_backends_and_drivers = [
        ("llvm-cpu", "local-task"),
    ],
    target_cpu_features_variants = ["default"] +
                                   ([
                                       "arm_64:dotprod:+dotprod",
                                       "arm_64:i8mm:+i8mm",
                                   ] if lhs_rhs_type == "i8" else []),
    trace_runner = "//tools:iree-e2e-matmul-test",
) for lhs_rhs_type in [
    "i8",
    "f32",
]]

<<<<<<< HEAD
#[iree_generated_trace_runner_test(
#    name = "e2e_matmul_mmt4d_%s_large" % lhs_rhs_type,
#    compiler_flags = [
#        "--iree-flow-enable-data-tiling",
#    ],
#    generator = ":generate_e2e_matmul_tests",
#    generator_args = [
#        "--lhs_rhs_type=%s" % lhs_rhs_type,
#        "--shapes=large",
#    ],
#    tags = [
#        # "--shapes=large" can cause timeouts on riscv emulator.
#        "noriscv",
#    ],
#    target_backends_and_drivers = [
#        ("llvm-cpu", "local-task"),
#    ],
#    target_cpu_features_variants = ["default"] +
#                                   ([
#                                       "arm_64:+dotprod",
#                                       "arm_64:+i8mm",
#                                   ] if lhs_rhs_type == "i8" else []),
#    trace_runner = "//tools:iree-e2e-matmul-test",
#) for lhs_rhs_type in [
#    "i8",
#    "f32",
#]]
=======
[iree_generated_trace_runner_test(
    name = "e2e_matmul_mmt4d_%s_large" % lhs_rhs_type,
    compiler_flags = [
        "--iree-flow-enable-data-tiling",
    ],
    generator = ":generate_e2e_matmul_tests",
    generator_args = [
        "--lhs_rhs_type=%s" % lhs_rhs_type,
        "--shapes=large",
    ],
    tags = [
        # "--shapes=large" can cause timeouts on riscv emulator and TSan.
        "noriscv",
        "notsan",
    ],
    target_backends_and_drivers = [
        ("llvm-cpu", "local-task"),
    ],
    target_cpu_features_variants = ["default"] +
                                   ([
                                       "arm_64:dotprod:+dotprod",
                                       "arm_64:i8mm:+i8mm",
                                   ] if lhs_rhs_type == "i8" else []),
    trace_runner = "//tools:iree-e2e-matmul-test",
) for lhs_rhs_type in [
    "i8",
    "f32",
]]
>>>>>>> e791af1b

# Test intrinsics. No need to run vmvx again, since it isn't affected by this
# codegen flag. No need to run "large" sizes, since this only differs from other
# tests in ways that are orthogonal to problem sizes.
[iree_generated_trace_runner_test(
    name = "e2e_matmul_mmt4d_%s_intrinsics_%s" % (lhs_rhs_type, size),
    compiler_flags = [
        "--iree-codegen-mmt4d-use-intrinsics",
        "--iree-flow-enable-data-tiling",
    ],
    generator = ":generate_e2e_matmul_tests",
    generator_args = [
        "--lhs_rhs_type=%s" % lhs_rhs_type,
        "--shapes=%s" % size,
    ],
    target_backends_and_drivers = [
        ("llvm-cpu", "local-task"),
    ],
    target_cpu_features_variants = ["default"] +
                                   ([
                                       "arm_64:dotprod:+dotprod",
                                       "arm_64:i8mm:+i8mm",
                                   ] if lhs_rhs_type == "i8" else []),
    trace_runner = "//tools:iree-e2e-matmul-test",
) for lhs_rhs_type in [
    "i8",
    "f32",
] for size in [
    "small",
]]

# Test VMVX+ukernel, direct (not mmt4d)
[iree_generated_trace_runner_test(
    name = "e2e_matmul_direct_%s_small_ukernel" % lhs_rhs_type,
    compiler_flags = [
        "--iree-vmvx-enable-microkernels",
    ],
    generator = ":generate_e2e_matmul_tests",
    generator_args = [
        "--lhs_rhs_type=%s" % lhs_rhs_type,
        "--shapes=small",
    ],
    target_backends_and_drivers = [
        ("vmvx", "local-task"),
    ],
    trace_runner = "//tools:iree-e2e-matmul-test",
) for lhs_rhs_type in [
    "i8",
    "f32",
]]

# Test VMVX+ukernel, mmt4d, with target CPU features variants relevant to each
# lhs_rhs_type.
[iree_generated_trace_runner_test(
    name = "e2e_matmul_mmt4d_%s_small_vmvx_ukernel" % lhs_rhs_type,
    compiler_flags = [
        "--iree-vmvx-enable-microkernels",
        "--iree-flow-enable-data-tiling",
    ],
    generator = ":generate_e2e_matmul_tests",
    generator_args = [
        "--lhs_rhs_type=%s" % lhs_rhs_type,
        "--shapes=small",
    ],
    target_backends_and_drivers = [
        ("vmvx", "local-task"),
    ],
    trace_runner = "//tools:iree-e2e-matmul-test",
) for lhs_rhs_type in [
    "i8",
    "f32",
]]

X86_64_AVX2_FMA = [
    "+avx",
    "+avx2",
    "+fma",
]

X86_64_AVX512_BASE = X86_64_AVX2_FMA + [
    "+avx512f",
    "+avx512vl",
    "+avx512cd",
    "+avx512bw",
    "+avx512dq",
]

X86_64_AVX512_VNNI = X86_64_AVX512_BASE + [
    "+avx512vnni",
]

# Test mmt4d with --iree-llvmcpu-enable-microkernels.
[iree_generated_trace_runner_test(
    name = "e2e_matmul_mmt4d_%s_%s_ukernel" % (lhs_rhs_type, size),
    compiler_flags = [
        "--iree-llvmcpu-enable-microkernels",
        "--iree-flow-enable-data-tiling",
    ],
    generator = ":generate_e2e_matmul_tests",
    generator_args = [
        "--lhs_rhs_type=%s" % lhs_rhs_type,
        "--shapes=%s" % size,
    ],
    tags = [
        # "--shapes=large" can cause timeouts on riscv emulator and TSan.
        "noriscv",
        "notsan",
    ] if size == "large" else [],
    target_backends_and_drivers = [
        ("llvm-cpu", "local-task"),
    ],
    target_cpu_features_variants = [
        "default",
        "x86_64:avx2_fma:" + ",".join(X86_64_AVX2_FMA),
        "x86_64:avx512_base:" + ",".join(X86_64_AVX512_BASE),
    ] + ([
        "x86_64:avx512_vnni:" + ",".join(X86_64_AVX512_VNNI),
        "arm_64:dotprod:+dotprod",
        "arm_64:i8mm:+i8mm",
    ] if lhs_rhs_type == "i8" else []),
    trace_runner = "//tools:iree-e2e-matmul-test",
) for lhs_rhs_type in [
    "i8",
    "f32",
] for size in [
    "small",
    "large",
]]

[iree_generated_trace_runner_test(
    name = "e2e_matmul_direct_f32_gpu_large_%s" % compilation_info,
    generator = ":generate_e2e_matmul_tests",
    generator_args = [
        "--lhs_rhs_type=f32",
        "--shapes=gpu_large_aligned",
        "--compilation_info=%s" % compilation_info,
    ],
    tags = [
        # CUDA cuInit fails with sanitizer on.
        "noasan",
        "nomsan",
        "notsan",
        "noubsan",
        "requires-gpu-nvidia",
    ],
    target_backends_and_drivers = [
        ("cuda", "cuda"),
    ],
    trace_runner = "//tools:iree-e2e-matmul-test",
) for compilation_info in [
    "LLVMGPUMatmulSimt",
]]

# Testing Ampere + TensorCore path.
# WMMA TensorCore(F32): wmma.161616.f32.tf32
[iree_generated_trace_runner_test(
    name = "e2e_matmul_direct_f32_gpu_large_%s" % compilation_info,
    compiler_flags = [
        "--iree-hal-cuda-llvm-target-arch=sm_80",
    ],
    generator = ":generate_e2e_matmul_tests",
    generator_args = [
        "--lhs_rhs_type=f32",
        "--shapes=gpu_large_aligned",
        "--compilation_info=%s" % compilation_info,
    ],
    tags = [
        # CUDA cuInit fails with sanitizer on.
        "noasan",
        "nomsan",
        "notsan",
        "noubsan",
        "requires-gpu-nvidia",
    ],
    target_backends_and_drivers = [
        ("cuda", "cuda"),
    ],
    trace_runner = "//tools:iree-e2e-matmul-test",
) for compilation_info in [
    "LLVMGPUMatmulTensorCore",
]]

iree_generated_trace_runner_test(
    name = "e2e_matmul_direct_f32_gpu_large_unaligned",
    compiler_flags = [
        "--iree-hal-cuda-llvm-target-arch=sm_80",
    ],
    generator = ":generate_e2e_matmul_tests",
    generator_args = [
        "--lhs_rhs_type=f32",
        "--shapes=gpu_large",
    ],
    tags = [
        # CUDA cuInit fails with sanitizer on.
        "noasan",
        "nomsan",
        "notsan",
        "noubsan",
        "requires-gpu-nvidia",
    ],
    target_backends_and_drivers = [
        ("cuda", "cuda"),
    ],
    trace_runner = "//tools:iree-e2e-matmul-test",
)

# MMA.SYNC TensorCore(F32): mma.sync.1688.f32.t32
[iree_generated_trace_runner_test(
    name = "e2e_matmul_direct_f32_gpu_large_mma_sync_%s" % compilation_info,
    compiler_flags = [
        "--iree-hal-cuda-llvm-target-arch=sm_80",
    ],
    generator = ":generate_e2e_matmul_tests",
    generator_args = [
        "--lhs_rhs_type=f32",
        "--shapes=gpu_large_aligned",
        "--compilation_info=%s" % compilation_info,
    ],
    tags = [
        # CUDA cuInit fails with sanitizer on.
        "noasan",
        "nomsan",
        "notsan",
        "noubsan",
        "requires-gpu-nvidia",
    ],
    target_backends_and_drivers = [
        ("cuda", "cuda"),
    ],
    trace_runner = "//tools:iree-e2e-matmul-test",
) for compilation_info in [
    "LLVMGPUMatmulTensorCoreMmaSync",
]]

# WMMA TensorCore(F16): wmma.161616.f16.f16
[iree_generated_trace_runner_test(
    name = "e2e_matmul_direct_f16_gpu_large_%s" % compilation_info,
    compiler_flags = [
        "--iree-hal-cuda-llvm-target-arch=sm_80",
    ],
    generator = ":generate_e2e_matmul_tests",
    generator_args = [
        "--lhs_rhs_type=f16",
        "--shapes=gpu_large_aligned",
        "--compilation_info=%s" % compilation_info,
    ],
    tags = [
        # CUDA cuInit fails with sanitizer on.
        "noasan",
        "nomsan",
        "notsan",
        "noubsan",
        "requires-gpu-nvidia",
    ],
    target_backends_and_drivers = [
        ("cuda", "cuda"),
    ],
    trace_runner = "//tools:iree-e2e-matmul-test",
) for compilation_info in [
    "LLVMGPUMatmulTensorCore",
]]

# MMA.SYNC TensorCore(F16): mma.sync.161616.f16.f16
[iree_generated_trace_runner_test(
    name = "e2e_matmul_direct_f16_gpu_large_mma_sync_%s" % compilation_info,
    compiler_flags = [
        "--iree-hal-cuda-llvm-target-arch=sm_80",
    ],
    generator = ":generate_e2e_matmul_tests",
    generator_args = [
        "--lhs_rhs_type=f16",
        "--shapes=gpu_large_aligned",
        "--compilation_info=%s" % compilation_info,
    ],
    tags = [
        # CUDA cuInit fails with sanitizer on.
        "noasan",
        "nomsan",
        "notsan",
        "noubsan",
        "requires-gpu-nvidia",
    ],
    target_backends_and_drivers = [
        ("cuda", "cuda"),
    ],
    trace_runner = "//tools:iree-e2e-matmul-test",
) for compilation_info in [
    "LLVMGPUMatmulTensorCoreMmaSync",
]]

[iree_generated_trace_runner_test(
    name = "e2e_matmul_direct_%s_large_split_k" % lhs_rhs_type,
    compiler_flags = [
        "--iree-flow-split-matmul-reduction=4",
    ],
    generator = ":generate_e2e_matmul_tests",
    generator_args = [
        "--lhs_rhs_type=%s" % lhs_rhs_type,
        "--shapes=large",
    ],
    tags = [
        # CUDA cuInit fails with sanitizer on.
        "noasan",
        "nomsan",
        "notsan",
        "noubsan",
        "requires-gpu-nvidia",
        # "--shapes=large" can cause timeouts on riscv emulator.
        "noriscv",
    ],
    target_backends_and_drivers = [
        ("cuda", "cuda"),
        ("llvm-cpu", "local-task"),
    ],
    trace_runner = "//tools:iree-e2e-matmul-test",
) for lhs_rhs_type in [
    "f32",
]]

[iree_generated_trace_runner_test(
    name = "e2e_matmul_direct_{0}_gpu_large_{1}".format(
        lhs_rhs_type,
        vulkan_target_and_pipeline[0],
    ),
    compiler_flags = [
        "--iree-vulkan-target-triple=%s" % vulkan_target_and_pipeline[0],
    ],
    generator = ":generate_e2e_matmul_tests",
    generator_args = [
        "--lhs_rhs_type=%s" % lhs_rhs_type,
        "--shapes=gpu_large_aligned",
        "--compilation_info=%s" % vulkan_target_and_pipeline[1],
    ],
    tags = [
        "requires-gpu-nvidia",
        "vulkan_uses_vk_khr_shader_float16_int8",
    ],
    target_backends_and_drivers = [
        ("vulkan-spirv", "vulkan"),
    ],
    trace_runner = "//tools:iree-e2e-matmul-test",
) for vulkan_target_and_pipeline in [
    ("valhall-unknown-android31", "SPIRVVectorizeMali"),
    ("ampere-unknown-linux", "SPIRVVectorizeNVIDIA"),
] for lhs_rhs_type in [
    "i8",
    "f16",
    "f32",
]]

iree_generated_trace_runner_test(
    name = "e2e_matmul_direct_f32_small_no_padding",
    compiler_flags = [
        "--iree-codegen-enable-vector-padding=false",
    ],
    generator = ":generate_e2e_matmul_tests",
    generator_args = [
        "--lhs_rhs_type=f32",
        "--shapes=small",
    ],
    target_backends_and_drivers = [
        ("llvm-cpu", "local-task"),
    ],
    trace_runner = "//tools:iree-e2e-matmul-test",
)<|MERGE_RESOLUTION|>--- conflicted
+++ resolved
@@ -59,7 +59,6 @@
     "f32",
 ]]
 
-<<<<<<< HEAD
 #[iree_generated_trace_runner_test(
 #    name = "e2e_matmul_mmt4d_%s_large" % lhs_rhs_type,
 #    compiler_flags = [
@@ -71,52 +70,23 @@
 #        "--shapes=large",
 #    ],
 #    tags = [
-#        # "--shapes=large" can cause timeouts on riscv emulator.
+#        # "--shapes=large" can cause timeouts on riscv emulator and TSan.
 #        "noriscv",
+#        "notsan",
 #    ],
 #    target_backends_and_drivers = [
 #        ("llvm-cpu", "local-task"),
 #    ],
 #    target_cpu_features_variants = ["default"] +
 #                                   ([
-#                                       "arm_64:+dotprod",
-#                                       "arm_64:+i8mm",
+#                                       "arm_64:dotprod:+dotprod",
+#                                       "arm_64:i8mm:+i8mm",
 #                                   ] if lhs_rhs_type == "i8" else []),
 #    trace_runner = "//tools:iree-e2e-matmul-test",
 #) for lhs_rhs_type in [
 #    "i8",
 #    "f32",
 #]]
-=======
-[iree_generated_trace_runner_test(
-    name = "e2e_matmul_mmt4d_%s_large" % lhs_rhs_type,
-    compiler_flags = [
-        "--iree-flow-enable-data-tiling",
-    ],
-    generator = ":generate_e2e_matmul_tests",
-    generator_args = [
-        "--lhs_rhs_type=%s" % lhs_rhs_type,
-        "--shapes=large",
-    ],
-    tags = [
-        # "--shapes=large" can cause timeouts on riscv emulator and TSan.
-        "noriscv",
-        "notsan",
-    ],
-    target_backends_and_drivers = [
-        ("llvm-cpu", "local-task"),
-    ],
-    target_cpu_features_variants = ["default"] +
-                                   ([
-                                       "arm_64:dotprod:+dotprod",
-                                       "arm_64:i8mm:+i8mm",
-                                   ] if lhs_rhs_type == "i8" else []),
-    trace_runner = "//tools:iree-e2e-matmul-test",
-) for lhs_rhs_type in [
-    "i8",
-    "f32",
-]]
->>>>>>> e791af1b
 
 # Test intrinsics. No need to run vmvx again, since it isn't affected by this
 # codegen flag. No need to run "large" sizes, since this only differs from other
