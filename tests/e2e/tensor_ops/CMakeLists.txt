################################################################################
# Autogenerated by build_tools/bazel_to_cmake/bazel_to_cmake.py from           #
# tests/e2e/tensor_ops/BUILD.bazel                                             #
#                                                                              #
# Use iree_cmake_extra_content from iree/build_defs.oss.bzl to add arbitrary   #
# CMake-only content.                                                          #
#                                                                              #
# To disable autogeneration for this file entirely, delete this header.        #
################################################################################

iree_add_all_subdirs()

iree_check_single_backend_test_suite(
  NAME
    check_llvm-cpu_local-task
  SRCS
    "collapse_shape.mlir"
    "concat.mlir"
    "expand_shape.mlir"
    "extract_slice.mlir"
    "pack.mlir"
    "pack_dynamic_inner_tiles.mlir"
    "pack_i8.mlir"
    "tensor_cast.mlir"
    "tensor_insert_slice.mlir"
    "unpack.mlir"
  TARGET_BACKEND
    "llvm-cpu"
  DRIVER
    "local-task"
)

iree_check_single_backend_test_suite(
  NAME
    check_vmvx_local-task
  SRCS
    "collapse_shape.mlir"
    "concat.mlir"
    "expand_shape.mlir"
    "extract_slice.mlir"
    "pack.mlir"
    "pack_dynamic_inner_tiles.mlir"
    "pack_i8.mlir"
    "tensor_cast.mlir"
    "tensor_insert_slice.mlir"
    "unpack.mlir"
  TARGET_BACKEND
    "vmvx"
  DRIVER
    "local-task"
)

iree_check_single_backend_test_suite(
  NAME
    check_vmvx_ukernel_local-task
  SRCS
    "pack.mlir"
    "pack_dynamic_inner_tiles.mlir"
    "unpack.mlir"
  TARGET_BACKEND
    "vmvx"
  DRIVER
    "local-task"
  COMPILER_FLAGS
    "--iree-vmvx-enable-microkernels"
    "--iree-vmvx-enable-ukernels-decompose-linalg-generic=false"
)

iree_check_single_backend_test_suite(
  NAME
    check_cuda
  SRCS
    "collapse_shape.mlir"
    "concat.mlir"
    "expand_shape.mlir"
    "extract_slice.mlir"
    "pack.mlir"
    "pack_i8.mlir"
    "tensor_cast.mlir"
    "tensor_insert_slice.mlir"
    "unpack.mlir"
  TARGET_BACKEND
    "cuda"
  DRIVER
    "cuda"
  LABELS
    "noasan"
    "nomsan"
    "notsan"
    "noubsan"
    "requires-gpu-nvidia"
)

iree_check_single_backend_test_suite(
  NAME
    check_rocm_hip
  SRCS
    "collapse_shape.mlir"
    "concat.mlir"
    "expand_shape.mlir"
    "extract_slice.mlir"
    "pack.mlir"
    "pack_i8.mlir"
    "tensor_cast.mlir"
    "tensor_insert_slice.mlir"
    "unpack.mlir"
  TARGET_BACKEND
    "rocm"
  DRIVER
    "hip"
)

<<<<<<< HEAD
### BAZEL_TO_CMAKE_PRESERVES_ALL_CONTENT_BELOW_THIS_LINE ###

if(IREE_HIP_TEST_TARGET_CHIP MATCHES "^gfx")

unset(IREE_HIP_TEST_COMPILER_FLAGS)
list(APPEND IREE_HIP_TEST_COMPILER_FLAGS
  "--iree-hip-target=${IREE_HIP_TEST_TARGET_CHIP}"
=======
iree_check_single_backend_test_suite(
  NAME
    check_metal-spirv_metal
  SRCS
    "collapse_shape.mlir"
    "concat.mlir"
    "expand_shape.mlir"
    "extract_slice.mlir"
    "tensor_cast.mlir"
    "tensor_insert_slice.mlir"
  TARGET_BACKEND
    "metal-spirv"
  DRIVER
    "metal"
>>>>>>> 10ba28dc
)

iree_check_single_backend_test_suite(
  NAME
    check_vulkan-spirv_vulkan
  SRCS
    "collapse_shape.mlir"
    "concat.mlir"
    "expand_shape.mlir"
    "extract_slice.mlir"
    "tensor_cast.mlir"
    "tensor_insert_slice.mlir"
  TARGET_BACKEND
    "vulkan-spirv"
  DRIVER
    "vulkan"
)

### BAZEL_TO_CMAKE_PRESERVES_ALL_CONTENT_BELOW_THIS_LINE ###<|MERGE_RESOLUTION|>--- conflicted
+++ resolved
@@ -110,15 +110,6 @@
     "hip"
 )
 
-<<<<<<< HEAD
-### BAZEL_TO_CMAKE_PRESERVES_ALL_CONTENT_BELOW_THIS_LINE ###
-
-if(IREE_HIP_TEST_TARGET_CHIP MATCHES "^gfx")
-
-unset(IREE_HIP_TEST_COMPILER_FLAGS)
-list(APPEND IREE_HIP_TEST_COMPILER_FLAGS
-  "--iree-hip-target=${IREE_HIP_TEST_TARGET_CHIP}"
-=======
 iree_check_single_backend_test_suite(
   NAME
     check_metal-spirv_metal
@@ -133,7 +124,6 @@
     "metal-spirv"
   DRIVER
     "metal"
->>>>>>> 10ba28dc
 )
 
 iree_check_single_backend_test_suite(
