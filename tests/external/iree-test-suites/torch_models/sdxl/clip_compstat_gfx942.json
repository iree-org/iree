{
  "type": "compstat",
  "markers": [
    "hip",
    "gfx942"
  ],
  "module": "sdxl/modules/clip_gfx942",
<<<<<<< HEAD
  "golden_dispatch_count": 792,
  "golden_binary_size": 470000
=======
  "golden_dispatch_count": 790,
  "golden_binary_size": 460000
>>>>>>> 7f7e190e
}<|MERGE_RESOLUTION|>--- conflicted
+++ resolved
@@ -5,11 +5,6 @@
     "gfx942"
   ],
   "module": "sdxl/modules/clip_gfx942",
-<<<<<<< HEAD
-  "golden_dispatch_count": 792,
+  "golden_dispatch_count": 790,
   "golden_binary_size": 470000
-=======
-  "golden_dispatch_count": 790,
-  "golden_binary_size": 460000
->>>>>>> 7f7e190e
 }