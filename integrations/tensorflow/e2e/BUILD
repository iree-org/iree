--- conflicted
+++ resolved
@@ -81,11 +81,8 @@
 
 # keep sorted
 VULKAN_FAILING = [
-<<<<<<< HEAD
+    "bool_test.py",
     "broadcast_to_test.py",
-=======
-    "bool_test.py",
->>>>>>> c724ee45
     "broadcasting_test.py",
     "control_flow_test.py",
     "dynamic_mlp_relu_test.py",
