--- conflicted
+++ resolved
@@ -17,41 +17,26 @@
 include "tensorflow/compiler/mlir/tensorflow/ir/tf_ops.td"
 include "integrations/tensorflow/compiler/dialect/tf_tensorlist/ir/tf_tensorlist_ops.td"
 
-<<<<<<< HEAD
-def : Pat<(TF_TensorListReserveOp $element_shape, $num_elements),
-          (TFTensorList_Reserve $element_shape, $num_elements)>;
-
-def : Pat<(TF_TensorListGetItemOp $input_handle, $index, $element_shape),
-          (TFTensorList_GetItem
-            $input_handle,
-            $index,
-            $element_shape)>;
-=======
 // GetElementTypeAttr
 def GetVariantElementTypeAttr : NativeCodeCall<
   "GetVariantElementTypeAttr($0.getType())">;
 
 def : Pat<(TF_TensorListReserveOp:$result $element_shape, $num_elements),
-          (TfTensorList_Reserve $element_shape, $num_elements,
+          (TFTensorList_Reserve $element_shape, $num_elements,
            (GetVariantElementTypeAttr $result))>;
 
 def : Pat<(TF_TensorListGetItemOp $input_handle, $index, $element_shape),
-          (TfTensorList_GetItem $input_handle, $index)>;
->>>>>>> 65d7d912
+          (TFTensorList_GetItem $input_handle, $index)>;
 
 def : Pat<(TF_TensorListSetItemOp $input_handle, $index, $item),
           (TFTensorList_SetItem $input_handle, $index, $item)>;
 
 def : Pat<(TF_TensorListFromTensorOp $tensor, $element_shape),
-<<<<<<< HEAD
-          (TFTensorList_FromTensor $tensor, $element_shape)>;
-=======
-          (TfTensorList_FromTensor $tensor)>;
->>>>>>> 65d7d912
+          (TFTensorList_FromTensor $tensor)>;
 
 def WrapScalarI64InTensor : NativeCodeCall<
     "DenseElementsAttr::get(RankedTensorType::get({}, $_builder.getIntegerType(64)), {$_self.getValue()})">;
 def : Pat<(TF_TensorListStackOp $input_handle, $element_shape, $num_elements),
           (TFTensorList_Stack
             $input_handle,
-            (ConstantOp WrapScalarI64InTensor:$num_elements))>;
+            (ConstantOp WrapScalarI64InTensor:$num_elements))>;