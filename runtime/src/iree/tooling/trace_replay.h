--- conflicted
+++ resolved
@@ -89,138 +89,6 @@
                                            yaml_node_t* event_node,
                                            iree_vm_list_t** out_output_list);
 
-<<<<<<< HEAD
-// Defines the type of a primitive value.
-typedef enum iree_e2e_test_value_type_e {
-  // Not a value type.
-  IREE_E2E_TEST_VALUE_TYPE_NONE = 0,
-  // int8_t.
-  IREE_E2E_TEST_VALUE_TYPE_I8 = 1,
-  // int16_t.
-  IREE_E2E_TEST_VALUE_TYPE_I16 = 2,
-  // int32_t.
-  IREE_E2E_TEST_VALUE_TYPE_I32 = 3,
-  // int64_t.
-  IREE_E2E_TEST_VALUE_TYPE_I64 = 4,
-  // halft_t.
-  IREE_E2E_TEST_VALUE_TYPE_F16 = 5,
-  // float.
-  IREE_E2E_TEST_VALUE_TYPE_F32 = 6,
-  // double.
-  IREE_E2E_TEST_VALUE_TYPE_F64 = 7,
-} iree_e2e_test_value_type_t;
-
-// Maximum size, in bytes, of any value type we can represent.
-#define IREE_E2E_TEST_VALUE_STORAGE_SIZE 8
-
-// A variant value type.
-typedef struct iree_e2e_test_value_t {
-  iree_e2e_test_value_type_t type;
-  union {
-    // Max size of all union value types. This must come first so the whole
-    // union gets initialized, at least until we can use structured initializers
-    // from C++20. See #12428.
-    uint8_t value_storage[IREE_E2E_TEST_VALUE_STORAGE_SIZE];
-
-    int8_t i8;
-    int16_t i16;
-    int32_t i32;
-    int64_t i64;
-    float f32;
-    uint16_t f16_u16;
-    double f64;
-  };
-} iree_e2e_test_value_t;
-
-static inline iree_e2e_test_value_t iree_e2e_test_value_make_none() {
-  iree_e2e_test_value_t result;
-  result.type = IREE_E2E_TEST_VALUE_TYPE_NONE;
-  return result;
-}
-
-static inline iree_e2e_test_value_t iree_e2e_test_value_make_i8(int8_t value) {
-  iree_e2e_test_value_t result;
-  result.type = IREE_E2E_TEST_VALUE_TYPE_I8;
-  result.i8 = value;
-  return result;
-}
-
-static inline iree_e2e_test_value_t iree_e2e_test_value_make_i16(
-    int16_t value) {
-  iree_e2e_test_value_t result;
-  result.type = IREE_E2E_TEST_VALUE_TYPE_I16;
-  result.i16 = value;
-  return result;
-}
-
-static inline iree_e2e_test_value_t iree_e2e_test_value_make_i32(
-    int32_t value) {
-  iree_e2e_test_value_t result;
-  result.type = IREE_E2E_TEST_VALUE_TYPE_I32;
-  result.i32 = value;
-  return result;
-}
-
-// TODO(#5542): check the value type before accessing the union.
-static inline int32_t iree_e2e_test_value_get_i32(
-    iree_e2e_test_value_t* value) {
-  return value->i32;
-}
-
-static inline iree_e2e_test_value_t iree_e2e_test_value_make_i64(
-    int64_t value) {
-  iree_e2e_test_value_t result;
-  result.type = IREE_E2E_TEST_VALUE_TYPE_I64;
-  result.i64 = value;
-  return result;
-}
-
-// TODO(#5542): check the value type before accessing the union.
-static inline int64_t iree_e2e_test_value_get_i64(
-    iree_e2e_test_value_t* value) {
-  return value->i64;
-}
-
-static inline iree_e2e_test_value_t iree_e2e_test_value_make_f16(
-    uint16_t value) {
-  iree_e2e_test_value_t result;
-  result.type = IREE_E2E_TEST_VALUE_TYPE_F16;
-  result.f16_u16 = value;
-  return result;
-}
-
-static inline iree_e2e_test_value_t iree_e2e_test_value_make_f32(float value) {
-  iree_e2e_test_value_t result;
-  result.type = IREE_E2E_TEST_VALUE_TYPE_F32;
-  result.f32 = value;
-  return result;
-}
-
-// TODO(#5542): check the value type before accessing the union.
-static inline float iree_e2e_test_value_get_f32(iree_e2e_test_value_t* value) {
-  return value->f32;
-}
-
-// TODO(#5542): check the value type before accessing the union.
-static inline uint16_t iree_e2e_test_value_get_f16(
-    iree_e2e_test_value_t* value) {
-  return value->f16_u16;
-}
-
-static inline iree_e2e_test_value_t iree_e2e_test_value_make_f64(double value) {
-  iree_e2e_test_value_t result;
-  result.type = IREE_E2E_TEST_VALUE_TYPE_F64;
-  result.f64 = value;
-  return result;
-}
-
-// TODO(#5542): check the value type before accessing the union.
-static inline double iree_e2e_test_value_get_f64(iree_e2e_test_value_t* value) {
-  return value->f64;
-}
-
-=======
->>>>>>> f1bbc570
 #ifdef __cplusplus
 }  // extern "C"
 #endif  // __cplusplus
