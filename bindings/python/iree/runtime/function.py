--- conflicted
+++ resolved
@@ -498,19 +498,13 @@
   # For dynamic mode, just assume we have the right arity.
   if descs is None:
     descs = [None] * len(py_list)
-<<<<<<< HEAD
   else:
     len_py_list = sum([1 for x in py_list if x is not MissingArgument])
     if len(py_list) != len_py_list:
       _raise_argument_error(
-          inv, f"mismatched function call arity: "
-          f"expected={descs}, got={py_list}")
-=======
-  elif len(py_list) != len(descs):
-    _raise_argument_error(
-        inv, f"mismatched call arity: expected {len(descs)} arguments but got "
-        f"{len(py_list)}. Expected signature=\n{descs}\nfor input=\n{py_list}")
->>>>>>> 4027ac99
+          inv, f"mismatched call arity: expected {len(descs)} arguments but got "
+          f"{len(py_list)}. Expected signature=\n{descs}\nfor input=\n{py_list}")
+
   for py_value, desc in zip(py_list, descs):
     inv.current_arg = py_value
     inv.current_desc = desc
