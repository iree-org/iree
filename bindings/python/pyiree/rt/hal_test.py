--- conflicted
+++ resolved
@@ -12,14 +12,7 @@
 # See the License for the specific language governing permissions and
 # limitations under the License.
 
-<<<<<<< HEAD
-from __future__ import absolute_import
-from __future__ import division
-from __future__ import print_function
-
 from absl import logging
-=======
->>>>>>> 9c5ef246
 from absl.testing import absltest
 
 import numpy as np
