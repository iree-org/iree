--- conflicted
+++ resolved
@@ -53,17 +53,13 @@
 
   // Search the number of outer parallel loops to separate them from possible
   // inner reduction dimensions.
-<<<<<<< HEAD
   auto iterTypes = consumerOp.getIteratorTypesArray();
-=======
-  SmallVector<StringRef> iterTypes = consumerOp.getIteratorTypesArray();
   // Make sure to only look at the leading loops for tiling---we will scan this
   // array to find the first non-parallel loop later and use that for indexing
   // into the tile sizes.
   if (iterTypes.size() > tileSizes.size()) {
     iterTypes.resize(tileSizes.size());
   }
->>>>>>> 0fbe7a8b
   applyPermutationToVector(iterTypes, tileInterchange);
   auto *it = find_if_not(iterTypes, linalg::isParallelIterator);
   int64_t split = std::distance(iterTypes.begin(), it);
