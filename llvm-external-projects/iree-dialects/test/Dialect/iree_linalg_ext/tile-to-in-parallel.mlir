--- conflicted
+++ resolved
@@ -1,9 +1,4 @@
-<<<<<<< HEAD
 // RUN: iree-dialects-opt %s  --linalg-transform-interp --split-input-file | FileCheck %s
-// XFAIL: *
-=======
-// RUN: iree-dialects-opt %s  -linalg-transform-interp --split-input-file | FileCheck %s
->>>>>>> 3209c6b3
 
 // CHECK-DAG: #[[$CEIL_MAP:.*]] = affine_map<()[s0, s1] -> (s1 ceildiv s0)>
 // CHECK-DAG: #[[$MUL_MAP:.*]] = affine_map<(d0)[s0] -> (d0 * s0)>
