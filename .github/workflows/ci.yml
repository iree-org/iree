# Copyright 2022 The IREE Authors
#
# Licensed under the Apache License v2.0 with LLVM Exceptions.
# See https://llvm.org/LICENSE.txt for license information.
# SPDX-License-Identifier: Apache-2.0 WITH LLVM-exception

name: CI

# A few notes:
#
# Variables:
# GitHub actions don't have variables or even support normal yaml anchors (they
# are specially disabled because...reasons?):
# See https://github.com/github-community/community/discussions/4501
# https://github.community/t/support-for-yaml-anchors/16128/92
# https://github.com/actions/runner/issues/1182
# Neither does it have any contexts that are available everywhere. The
# top-level `env` field is available in many places, but not all. We already
# have a "setup" job that every other job depends on, so we leverage that
# for variables that every other job can use, since that *is* available in all
# sub-fields of the job.
# See https://docs.github.com/en/actions/learn-github-actions/contexts#context-availability
# and https://github.com/community/community/discussions/27370
#
# Runner label ordering:
# - self-hosted always has to be listed first in a runs-on block:
# https://docs.github.com/en/actions/hosting-your-own-runners/using-self-hosted-runners-in-a-workflow

on:
  workflow_dispatch:
  pull_request:
  push:
    branches:
      - main

concurrency:
  # A PR number if a pull request and otherwise the commit hash. This cancels
  # queued and in-progress runs for the same PR (presubmit) or commit
  # (postsubmit). The workflow name is prepended to avoid conflicts between
  # different workflows.
  group: ${{ github.workflow }}-${{ github.event.number || github.sha }}
  cancel-in-progress: true

env:
  # This needs to be in env instead of the outputs of setup because it contains
  # the run attempt and we want that to be the current attempt, not whatever
  # attempt the setup step last ran in.
  GCS_URL: https://storage.googleapis.com/iree-github-actions-${{ github.event_name == 'pull_request' && 'presubmit' || 'postsubmit' }}-artifacts/${{ github.run_id }}/${{ github.run_attempt }}

# Jobs are organized into groups and topologically sorted by dependencies
jobs:
  setup:
    uses: ./.github/workflows/setup.yml

  ################################### Basic ####################################
  # Jobs that build all of IREE "normally"
  ##############################################################################
  build_all:
    needs: setup
    if: contains(fromJson(needs.setup.outputs.enabled-jobs), 'build_all')
    uses: ./.github/workflows/build_all.yml
    with:
      runner-group: ${{ needs.setup.outputs.runner-group }}
      runner-env: ${{ needs.setup.outputs.runner-env }}
      write-caches: ${{ needs.setup.outputs.write-caches }}
      run-tests: true

  build_test_all_arm64:
    needs: setup
    if: contains(fromJson(needs.setup.outputs.enabled-jobs), 'build_test_all_arm64')
    runs-on:
      - self-hosted # must come first
      - runner-group=${{ needs.setup.outputs.runner-group }}
      - environment=${{ needs.setup.outputs.runner-env }}
      - arm64
      - os-family=Linux
    env:
      BUILD_DIR: build-arm64
    steps:
      - name: "Checking out repository"
        uses: actions/checkout@v4.1.7
        with:
          submodules: true
      - name: "Building IREE"
        env:
          IREE_WRITE_REMOTE_CCACHE: ${{ needs.setup.outputs.write-caches }}
        run: |
          ./build_tools/github_actions/docker_run.sh \
            --env "IREE_CCACHE_GCP_TOKEN=$(gcloud auth application-default print-access-token)" \
            --env "IREE_WRITE_REMOTE_CCACHE=${IREE_WRITE_REMOTE_CCACHE}" \
            --env "CCACHE_NAMESPACE=gcr.io/iree-oss/base-arm64@sha256:9daa1cdbbf12da8527319ece76a64d06219e04ecb99a4cff6e6364235ddf6c59" \
            --env "IREE_BUILD_SETUP_PYTHON_VENV=${BUILD_DIR}/.venv" \
            gcr.io/iree-oss/base-arm64@sha256:9daa1cdbbf12da8527319ece76a64d06219e04ecb99a4cff6e6364235ddf6c59 \
            ./build_tools/cmake/build_all.sh \
            "${BUILD_DIR}"
      - name: "Testing IREE"
        run: |
          ./build_tools/github_actions/docker_run.sh \
            --env "IREE_ARM_SME_QEMU_AARCH64_BIN=/usr/bin/qemu-aarch64" \
            gcr.io/iree-oss/base-arm64@sha256:9daa1cdbbf12da8527319ece76a64d06219e04ecb99a4cff6e6364235ddf6c59 \
            ./build_tools/cmake/ctest_all.sh \
            "${BUILD_DIR}"

  # Disabled since
  #   * windows-2022 is too slow
  #   * windows-2022-64core is too expensive (and takes ~8 minutes just to checkout the repo)
  #   * we don't have self-hosted Windows runners with enough cores yet
  # build_test_all_windows:
  #   needs: setup
  #   if: contains(fromJson(needs.setup.outputs.enabled-jobs), 'build_test_all_windows')
  #   # TODO(saienduri): switch to self-hosted
  #   runs-on: windows-2022
  #   defaults:
  #     run:
  #       shell: bash
  #   env:
  #     BUILD_DIR: build-windows
  #   steps:
  #     - name: "Checking out repository"
  #       uses: actions/checkout@v4.1.7
  #       with:
  #         submodules: true
  #     - id: "gcp-auth"
  #       name: "Authenticating to Google Cloud"
  #       if: needs.setup.outputs.write-caches == 1
  #       uses: "google-github-actions/auth@v1"
  #       with:
  #         token_format: "access_token"
  #         credentials_json: "${{ secrets.IREE_OSS_GITHUB_RUNNER_BASIC_TRUST_SERVICE_ACCOUNT_KEY }}"
  #         create_credentials_file: false
  #     - name: "Setting up Python"
  #       uses: actions/setup-python@v5.1.0
  #       with:
  #         python-version: "3.10" # Needs pybind >= 2.10.1 for Python >= 3.11
  #     - name: "Installing Python packages"
  #       run: |
  #         python3 -m venv .venv
  #         .venv/Scripts/activate.bat
  #         python3 -m pip install -r runtime/bindings/python/iree/runtime/build_requirements.txt
  #     - name: "Installing requirements"
  #       run: choco install ccache --yes
  #     - name: "Configuring MSVC"
  #       uses: ilammy/msvc-dev-cmd@v1.13.0
  #     # Finally: build and run tests.
  #     - name: "Building IREE"
  #       env:
  #         IREE_WRITE_REMOTE_CCACHE: ${{ needs.setup.outputs.write-caches }}
  #         IREE_CCACHE_GCP_TOKEN: ${{ steps.gcp-auth.outputs.access_token }}
  #         CCACHE_NAMESPACE: github-windows-2022
  #       run: ./build_tools/cmake/build_all.sh "${BUILD_DIR}"
  #     - name: "Testing IREE"
  #       run: ./build_tools/cmake/ctest_all.sh "${BUILD_DIR}"

  # Disabled while runner is offline.
  # build_test_all_macos_arm64:
  #   needs: setup
  #   if: contains(fromJson(needs.setup.outputs.enabled-jobs), 'build_test_all_macos_arm64')
  #   runs-on:
  #     - ${{ github.repository == 'iree-org/iree' && 'self-hosted' || 'macos-12' }} # must come first
  #     - runner-group=postsubmit
  #     - os-family=macOS
  #   env:
  #     BUILD_DIR: build-macos
  #   steps:
  #     - name: "Checking out repository"
  #       uses: actions/checkout@v4.1.7
  #     - name: "Updating git submodules"
  #       run: git submodule update --init --jobs 8 --depth 1
  #     - name: "Installing Python packages"
  #       run: |
  #         python3 -m venv .venv
  #         source .venv/bin/activate
  #         python3 -m pip install -r runtime/bindings/python/iree/runtime/build_requirements.txt
  #     - name: "Building IREE"
  #       env:
  #         IREE_READ_REMOTE_CCACHE: 0
  #         IREE_WRITE_REMOTE_CCACHE: 0
  #         IREE_READ_LOCAL_CCACHE: 1
  #         IREE_WRITE_LOCAL_CCACHE: ${{ needs.setup.outputs.write-caches }}
  #         # We'll remove the GITHUB_WORKSPACE directory after the job.
  #         # Persist the cache by storing in the parent directory.
  #         CCACHE_DIR: ${{ github.workspace }}/../.ccache
  #         CCACHE_MAXSIZE: 30G
  #       run: |
  #         source .venv/bin/activate
  #         bash ./build_tools/cmake/build_all.sh "${BUILD_DIR}"
  #     - name: "Testing IREE"
  #       run: |
  #         source .venv/bin/activate
  #         IREE_METAL_DISABLE=0 bash ./build_tools/cmake/ctest_all.sh "${BUILD_DIR}"

  build_test_all_macos_x86_64:
    needs: setup
    if: contains(fromJson(needs.setup.outputs.enabled-jobs), 'build_test_all_macos_x86_64')
    runs-on: macos-13
    env:
      BUILD_DIR: build-macos
    defaults:
      run:
        shell: bash
    steps:
      - name: "Checking out repository"
        uses: actions/checkout@v4.1.7
      - id: "gcp-auth"
        name: "Authenticating to Google Cloud"
        if: needs.setup.outputs.write-caches == 1
        uses: "google-github-actions/auth@v1"
        with:
          token_format: "access_token"
          credentials_json: "${{ secrets.IREE_OSS_GITHUB_RUNNER_BASIC_TRUST_SERVICE_ACCOUNT_KEY }}"
          create_credentials_file: false
      - name: "Updating git submodules"
        run: git submodule update --init --jobs 8 --depth 1
      # There are multiple versions of Xcode and SDKs installed on the macOS runner.
      # Select the latest Xcode app to enable using Metal offline toolchain.
      - name: "Update Xcode command line tools path"
        run: |
          sudo xcode-select --switch /Applications/Xcode.app/Contents/Developer
          xcrun metal --version
          xcrun metallib --version
      - name: "Setting up Python"
        uses: actions/setup-python@v5.1.0
        with:
          python-version: "3.10"
          cache: "pip"
      - name: "Installing Python packages"
        run: pip install -r runtime/bindings/python/iree/runtime/build_requirements.txt
      - name: "Installing requirements"
        # We need coreutils for `realpath` used in scripts.
        # We need bash because the default one on macOS is fairly old and lacks
        # features we use in scripts.
        run: brew install ninja ccache coreutils bash
      # Finally: build and run tests.
      - name: "Building IREE"
        env:
          IREE_WRITE_REMOTE_CCACHE: ${{ needs.setup.outputs.write-caches }}
          IREE_CCACHE_GCP_TOKEN: ${{ steps.gcp-auth.outputs.access_token }}
          CCACHE_NAMESPACE: github-macos-13
        run: bash ./build_tools/cmake/build_all.sh "${BUILD_DIR}"
      - name: "Testing IREE"
        run: bash ./build_tools/cmake/ctest_all.sh "${BUILD_DIR}"

  build_test_all_bazel:
    needs: setup
    if: contains(fromJson(needs.setup.outputs.enabled-jobs), 'build_test_all_bazel')
    runs-on:
      - self-hosted # must come first
      - runner-group=${{ needs.setup.outputs.runner-group }}
      - environment=${{ needs.setup.outputs.runner-env }}
      - cpu
      - os-family=Linux
    steps:
      - name: "Checking out repository"
        uses: actions/checkout@v4.1.7
        with:
          submodules: true
      - name: "Building and testing with Bazel"
        env:
          IREE_WRITE_REMOTE_BAZEL_CACHE: ${{ needs.setup.outputs.write-caches }}
        run: |
          ./build_tools/github_actions/docker_run.sh \
            --env "IREE_WRITE_REMOTE_BAZEL_CACHE=${IREE_WRITE_REMOTE_BAZEL_CACHE}" \
            gcr.io/iree-oss/base-bleeding-edge@sha256:cf2e78194e64fd0166f4141317366261d7a62432b72e9a324cb8c2ff4e1a515a \
            ./build_tools/bazel/build_test_all.sh

  test_nvidia_gpu:
    needs: [setup, build_all]
    if: contains(fromJson(needs.setup.outputs.enabled-jobs), 'test_nvidia_gpu')
    env:
      BUILD_DIR: build-tests
      INSTALL_DIR: ${{ needs.build_all.outputs.install-dir }}
      INSTALL_DIR_ARCHIVE: ${{ needs.build_all.outputs.install-dir-archive }}
      INSTALL_DIR_GCS_URL: ${{ needs.build_all.outputs.install-dir-gcs-url }}
      IREE_CPU_DISABLE: 1
      IREE_VULKAN_DISABLE: 0
      IREE_CUDA_DISABLE: 0
      IREE_HIP_DISABLE: 1
    runs-on:
      - self-hosted # must come first
      - runner-group=${{ needs.setup.outputs.runner-group }}
      - environment=${{ needs.setup.outputs.runner-env }}
      - gpu
      - os-family=Linux
    steps:
      - name: "Checking out repository"
        uses: actions/checkout@v4.1.7
      - name: "Checking out runtime submodules"
        run: ./build_tools/scripts/git/update_runtime_submodules.sh
      - name: Querying GPU information
        run: |
          ./build_tools/scripts/check_cuda.sh
          ./build_tools/scripts/check_vulkan.sh
      - name: "Downloading install dir archive"
        run: wget "${INSTALL_DIR_GCS_URL}" -O "${INSTALL_DIR_ARCHIVE}"
      - name: "Extracting install directory"
        run: tar -xf "${INSTALL_DIR_ARCHIVE}"
      - name: "Building tests"
        run: |
          ./build_tools/github_actions/docker_run.sh \
              --env IREE_CPU_DISABLE \
              --env IREE_VULKAN_DISABLE \
              --env IREE_CUDA_DISABLE \
              --env IREE_HIP_DISABLE \
              gcr.io/iree-oss/nvidia@sha256:433e072f075f90fdf07471673626b17091d8d8e2395626f1e6ac6c98803c8807 \
              ./build_tools/pkgci/build_tests_using_package.sh ${INSTALL_DIR}
      - name: "Running GPU tests"
        env:
          IREE_CTEST_LABEL_REGEX: ^requires-gpu|^driver=vulkan$|^driver=cuda$
          IREE_NVIDIA_SM80_TESTS_DISABLE: 1
          IREE_MULTI_DEVICE_TESTS_DISABLE: 1
        run: |
          ./build_tools/github_actions/docker_run.sh \
              --env IREE_VULKAN_DISABLE \
              --env IREE_CUDA_DISABLE \
              --env IREE_HIP_DISABLE \
              --env IREE_CTEST_LABEL_REGEX \
              --env IREE_NVIDIA_SM80_TESTS_DISABLE \
              --env IREE_MULTI_DEVICE_TESTS_DISABLE \
              --env IREE_VULKAN_F16_DISABLE=0 \
              --env IREE_NVIDIA_GPU_TESTS_DISABLE=0 \
              --env CTEST_PARALLEL_LEVEL=2 \
              --env NVIDIA_DRIVER_CAPABILITIES=all \
              --gpus all \
              gcr.io/iree-oss/nvidia@sha256:433e072f075f90fdf07471673626b17091d8d8e2395626f1e6ac6c98803c8807 \
              bash -euo pipefail -c \
                "./build_tools/scripts/check_cuda.sh
                ./build_tools/scripts/check_vulkan.sh
                ./build_tools/cmake/ctest_all.sh ${BUILD_DIR}"

  # Disabled while runner is offline.
  # test_nvidia_a100:
  #   needs: [setup, build_all]
  #   if: contains(fromJson(needs.setup.outputs.enabled-jobs), 'test_nvidia_a100')
  #   env:
  #     BUILD_DIR: build-tests
  #     INSTALL_DIR: ${{ needs.build_all.outputs.install-dir }}
  #     INSTALL_DIR_ARCHIVE: ${{ needs.build_all.outputs.install-dir-archive }}
  #     INSTALL_DIR_GCS_URL: ${{ needs.build_all.outputs.install-dir-gcs-url }}
  #     IREE_CPU_DISABLE: 1
  #     IREE_VULKAN_DISABLE: 0
  #     IREE_CUDA_DISABLE: 0
  #     IREE_HIP_DISABLE: 1
  #   runs-on:
  #     - self-hosted # must come first
  #     - runner-group=${{ needs.setup.outputs.runner-group }}
  #     - environment=${{ needs.setup.outputs.runner-env }}
  #     - a100
  #     - os-family=Linux
  #   steps:
  #     - name: "Checking out repository"
  #       uses: actions/checkout@v4.1.7
  #     - name: "Checking out runtime submodules"
  #       run: ./build_tools/scripts/git/update_runtime_submodules.sh
  #     - name: Querying GPU information
  #       run: |
  #         ./build_tools/scripts/check_cuda.sh
  #         ./build_tools/scripts/check_vulkan.sh
  #     - name: "Downloading install dir archive"
  #       run: wget "${INSTALL_DIR_GCS_URL}" -O "${INSTALL_DIR_ARCHIVE}"
  #     - name: "Extracting install directory"
  #       run: tar -xf "${INSTALL_DIR_ARCHIVE}"
  #     - name: "Building tests"
  #       run: |
  #         ./build_tools/github_actions/docker_run.sh \
  #             --env IREE_CPU_DISABLE \
  #             --env IREE_VULKAN_DISABLE \
  #             --env IREE_CUDA_DISABLE \
  #             --env IREE_HIP_DISABLE \
  #             gcr.io/iree-oss/nvidia@sha256:433e072f075f90fdf07471673626b17091d8d8e2395626f1e6ac6c98803c8807 \
  #             ./build_tools/pkgci/build_tests_using_package.sh ${INSTALL_DIR}
  #     - name: "Running GPU tests"
  #       env:
  #         IREE_CTEST_LABEL_REGEX: ^requires-gpu-sm80|^requires-gpu|^driver=vulkan$|^driver=cuda$
  #         IREE_NVIDIA_SM80_TESTS_DISABLE: 0
  #         IREE_MULTI_DEVICE_TESTS_DISABLE: 1
  #       run: |
  #         ./build_tools/github_actions/docker_run.sh \
  #             --env IREE_VULKAN_DISABLE \
  #             --env IREE_CUDA_DISABLE \
  #             --env IREE_HIP_DISABLE \
  #             --env IREE_CTEST_LABEL_REGEX \
  #             --env IREE_NVIDIA_SM80_TESTS_DISABLE \
  #             --env IREE_MULTI_DEVICE_TESTS_DISABLE \
  #             --env IREE_VULKAN_F16_DISABLE=0 \
  #             --env IREE_NVIDIA_GPU_TESTS_DISABLE=0 \
  #             --env CTEST_PARALLEL_LEVEL=4 \
  #             --env NVIDIA_DRIVER_CAPABILITIES=all \
  #             --gpus all \
  #             gcr.io/iree-oss/nvidia@sha256:433e072f075f90fdf07471673626b17091d8d8e2395626f1e6ac6c98803c8807 \
  #             bash -euo pipefail -c \
  #               "./build_tools/scripts/check_cuda.sh
  #               ./build_tools/scripts/check_vulkan.sh
  #               ./build_tools/cmake/ctest_all.sh ${BUILD_DIR}"

  # Disabled while runner is unstable.
  # test_amd_mi250:
  #   needs: [setup, build_all]
  #   if: contains(fromJson(needs.setup.outputs.enabled-jobs), 'test_amd_mi250')
  #   env:
  #     BUILD_DIR: build-tests
  #     INSTALL_DIR: ${{ needs.build_all.outputs.install-dir }}
  #     INSTALL_DIR_ARCHIVE: ${{ needs.build_all.outputs.install-dir-archive }}
  #     INSTALL_DIR_GCS_URL: ${{ needs.build_all.outputs.install-dir-gcs-url }}
  #     IREE_CPU_DISABLE: 1
  #     IREE_VULKAN_DISABLE: 1
  #     IREE_CUDA_DISABLE: 1
  #     IREE_HIP_DISABLE: 0
  #     IREE_HIP_TEST_TARGET_CHIP: "gfx90a"
  #   runs-on: nodai-amdgpu-mi250-x86-64
  #   steps:
  #     - name: "Checking out repository"
  #       uses: actions/checkout@v4.1.7
  #     - name: "Checking out runtime submodules"
  #       run: ./build_tools/scripts/git/update_runtime_submodules.sh
  #     - name: "Downloading install dir archive"
  #       run: wget "${INSTALL_DIR_GCS_URL}" -O "${INSTALL_DIR_ARCHIVE}"
  #     - name: "Extracting install directory"
  #       run: tar -xf "${INSTALL_DIR_ARCHIVE}"
  #     - name: "Building tests"
  #       run: |
  #         ./build_tools/pkgci/build_tests_using_package.sh ${INSTALL_DIR}
  #     - name: "Running GPU tests"
  #       env:
  #         IREE_CTEST_LABEL_REGEX: ^requires-gpu|^driver=hip$
  #         IREE_NVIDIA_SM80_TESTS_DISABLE: 1
  #         IREE_MULTI_DEVICE_TESTS_DISABLE: 0
  #         IREE_AMD_RDNA3_TESTS_DISABLE: 1
  #         IREE_NVIDIA_GPU_TESTS_DISABLE: 0
  #         IREE_CUDA_DISABLE: 1
  #         IREE_CPU_DISABLE: 1
  #         IREE_HIP_DISABLE: 0
  #       run: |
  #         ./build_tools/cmake/ctest_all.sh ${BUILD_DIR}

  # Disabled while runner is unstable.
  # test_amd_mi300:
  #   needs: [setup, build_all]
  #   if: contains(fromJson(needs.setup.outputs.enabled-jobs), 'test_amd_mi300')
  #   env:
  #     BUILD_DIR: build-tests
  #     INSTALL_DIR: ${{ needs.build_all.outputs.install-dir }}
  #     INSTALL_DIR_ARCHIVE: ${{ needs.build_all.outputs.install-dir-archive }}
  #     INSTALL_DIR_GCS_URL: ${{ needs.build_all.outputs.install-dir-gcs-url }}
  #     IREE_CPU_DISABLE: 1
  #     IREE_VULKAN_DISABLE: 1
  #     IREE_CUDA_DISABLE: 1
  #     IREE_HIP_DISABLE: 0
  #     IREE_HIP_TEST_TARGET_CHIP: "gfx942"
  #     LD_LIBRARY_PATH: /home/esaimana/Python-3.11.9
  #   runs-on: nodai-amdgpu-mi300-x86-64
  #   steps:
  #     - name: Pre Checkout MI300 Step
  #       if: contains(matrix.name, 'gfx942')
  #       run: |
  #         sudo chmod -R 777 ~/actions-runner/_work
  #     - name: "Checking out repository"
  #       uses: actions/checkout@v4.1.7
  #     - name: "Checking out runtime submodules"
  #       run: ./build_tools/scripts/git/update_runtime_submodules.sh
  #     - name: "Downloading install dir archive"
  #       run: wget "${INSTALL_DIR_GCS_URL}" -O "${INSTALL_DIR_ARCHIVE}"
  #     - name: "Extracting install directory"
  #       run: tar -xf "${INSTALL_DIR_ARCHIVE}"
  #     - name: "Building tests"
  #       run: |
  #         ./build_tools/pkgci/build_tests_using_package.sh ${INSTALL_DIR}
  #     - name: "Running GPU tests"
  #       env:
  #         IREE_CTEST_LABEL_REGEX: ^requires-gpu|^driver=hip$
  #         IREE_NVIDIA_SM80_TESTS_DISABLE: 1
  #         IREE_MULTI_DEVICE_TESTS_DISABLE: 0
  #         IREE_AMD_RDNA3_TESTS_DISABLE: 1
  #         IREE_NVIDIA_GPU_TESTS_DISABLE: 0
  #         IREE_CUDA_DISABLE: 1
  #         IREE_CPU_DISABLE: 1
  #         IREE_HIP_DISABLE: 0
  #       run: |
  #         ./build_tools/cmake/ctest_all.sh ${BUILD_DIR}

  # Disabled while runner is unstable.
  # test_amd_w7900:
  #   needs: [setup, build_all]
  #   if: contains(fromJson(needs.setup.outputs.enabled-jobs), 'test_amd_w7900')
  #   env:
  #     BUILD_DIR: build-tests
  #     INSTALL_DIR: ${{ needs.build_all.outputs.install-dir }}
  #     INSTALL_DIR_ARCHIVE: ${{ needs.build_all.outputs.install-dir-archive }}
  #     INSTALL_DIR_GCS_URL: ${{ needs.build_all.outputs.install-dir-gcs-url }}
  #     IREE_CPU_DISABLE: 1
  #     IREE_VULKAN_DISABLE: 0
  #     IREE_CUDA_DISABLE: 1
  #     IREE_HIP_DISABLE: 0
  #     IREE_HIP_TEST_TARGET_CHIP: "gfx1100"
  #   runs-on: nodai-amdgpu-w7900-x86-64
  #   steps:
  #     - name: "Checking out repository"
  #       uses: actions/checkout@v4.1.7
  #     - name: "Checking out runtime submodules"
  #       run: ./build_tools/scripts/git/update_runtime_submodules.sh
  #     - name: "Downloading install dir archive"
  #       run: wget "${INSTALL_DIR_GCS_URL}" -O "${INSTALL_DIR_ARCHIVE}"
  #     - name: "Extracting install directory"
  #       run: tar -xf "${INSTALL_DIR_ARCHIVE}"
  #     - name: "Building tests"
  #       run: |
  #         ./build_tools/pkgci/build_tests_using_package.sh ${INSTALL_DIR}
  #     - name: "Running GPU tests"
  #       env:
  #         CTEST_PARALLEL_LEVEL: 1
  #         IREE_CTEST_LABEL_REGEX: ^requires-gpu|^driver=vulkan$|^driver=hip$
  #         IREE_AMD_RDNA3_TESTS_DISABLE: 0
  #         IREE_NVIDIA_GPU_TESTS_DISABLE: 0
  #         IREE_NVIDIA_SM80_TESTS_DISABLE: 1
  #         IREE_MULTI_DEVICE_TESTS_DISABLE: 0
  #         IREE_CUDA_DISABLE: 1
  #         IREE_CPU_DISABLE: 1
  #         IREE_HIP_DISABLE: 0
  #       run: |
  #         ./build_tools/cmake/ctest_all.sh ${BUILD_DIR}

  ############################### Configurations ###############################
  # Jobs that build IREE in some non-default configuration
  ##############################################################################

  build_test_runtime:
    needs: setup
    name: "build_test_runtime :: ${{ matrix.name }}"
    if: contains(fromJson(needs.setup.outputs.enabled-jobs), 'build_test_runtime')
    runs-on: ${{ matrix.runs-on }}
    defaults:
      run:
        shell: bash
    strategy:
      fail-fast: false
      matrix:
        include:
          - name: ubuntu-20.04
            runs-on: ubuntu-20.04
            container: gcr.io/iree-oss/base@sha256:dc314b4fe30fc1315742512891357bffed4d1b62ffcb46258b1e0761c737b446
          - name: windows-2022
            runs-on: windows-2022
            # No container, (unnecessary, and Windows https://github.com/actions/runner/issues/904).
          - name: macos-14
            runs-on: macos-14
            # No container, just install what we need directly.
          - name: arm64
            runs-on:
              - self-hosted # must come first
              - runner-group=${{ needs.setup.outputs.runner-group }}
              - environment=${{ needs.setup.outputs.runner-env }}
              - arm64
              - os-family=Linux
            container: gcr.io/iree-oss/base-arm64@sha256:9daa1cdbbf12da8527319ece76a64d06219e04ecb99a4cff6e6364235ddf6c59
    env:
      BUILD_DIR: build-runtime
      BUILD_PRESET: test
      CONTAINER: ${{ matrix.container }}
    steps:
      - name: "Checking out repository"
        uses: actions/checkout@v4.1.7

      - name: "(Windows) Configuring MSVC"
        if: contains(matrix.name, 'windows')
        uses: ilammy/msvc-dev-cmd@v1.13.0

      - name: "(macOS) Installing requirements"
        if: contains(matrix.name, 'macos')
        run: brew install ninja ccache coreutils bash

      - name: "Checking out runtime submodules"
        run: bash ./build_tools/scripts/git/update_runtime_submodules.sh

      # Windows/macOS (no Docker): install requirements -> build -> test.
      #
      # Note: Python is a mess across operating systems and GitHub runners so...
      #   * On Windows just install at the system level
      #   * On macOS install in a venv
      - name: "(Windows) Installing Python requirements"
        if: contains(matrix.name, 'windows')
        run: pip install -r ./runtime/bindings/python/iree/runtime/build_requirements.txt
      - name: "(Windows) Building runtime"
        if: contains(matrix.name, 'windows')
        run: bash ./build_tools/cmake/build_runtime.sh "${BUILD_DIR}"
      - name: "(macOS) Building runtime"
        if: contains(matrix.name, 'macos')
        env:
          IREE_BUILD_SETUP_PYTHON_VENV: build-runtime/.venv
        run: bash ./build_tools/cmake/build_runtime.sh "${BUILD_DIR}"
      - name: "Testing runtime"
        if: contains(matrix.name, 'windows') || contains(matrix.name, 'macos')
        run: bash ./build_tools/cmake/ctest_all.sh "${BUILD_DIR}"

      # With a Docker container: build under Docker -> test under Docker.
      - name: "(Docker) Building runtime"
        if: ${{ env.CONTAINER != '' }}
        run: |
          ./build_tools/github_actions/docker_run.sh \
            --env "BUILD_PRESET=test" \
            ${CONTAINER} \
            ./build_tools/cmake/build_runtime.sh \
            "${BUILD_DIR}"
      - name: "(Docker) Testing runtime"
        if: ${{ env.CONTAINER != '' }}
        run: |
          ./build_tools/github_actions/docker_run.sh \
            ${CONTAINER} \
            ./build_tools/cmake/ctest_all.sh \
            "${BUILD_DIR}"

  python_release_packages:
    needs: setup
    if: contains(fromJson(needs.setup.outputs.enabled-jobs), 'python_release_packages')
    runs-on:
      - self-hosted # must come first
      - runner-group=${{ needs.setup.outputs.runner-group }}
      - environment=${{ needs.setup.outputs.runner-env }}
      - cpu
      - os-family=Linux
    steps:
      - name: Prefetch Docker
        run: |
          docker pull ghcr.io/nod-ai/manylinux_x86_64:main &
      - name: "Checking out repository"
        uses: actions/checkout@v4.1.7
        with:
          submodules: true
      - name: "Setting up Python"
        uses: actions/setup-python@v5.1.0
        with:
          python-version: "3.9"
      - name: Wait for docker pull
        run: |
          wait
      - name: Build runtime wheels (Linux)
        shell: bash
        env:
          packages: "iree-runtime"
          output_dir: "${{ github.workspace }}/bindist"
          # Note when upgrading: Build just one Python version synced to our
          # minimum.
          override_python_versions: cp39-cp39
        run: |
          output_dir="$PWD" ./build_tools/python_deploy/build_linux_packages.sh
      - name: Validate runtime wheel (Linux)
        shell: bash
        run: |
          pip install --upgrade pip
          pip install --no-index -f $PWD -v iree-runtime
          echo "Testing default runtime:"
          python -m iree.runtime._package_test
          echo "Testing tracy runtime:"
          # GH runners don't expose the TSC but we want to make sure the basic packaging
          # works, so override the check with TRACY_NO_INVARIANT_CHECK=1 (per instructions
          # if this is left off).
          TRACY_NO_INVARIANT_CHECK=1 IREE_PY_RUNTIME=tracy \
            python -m iree.runtime._package_test
      # Note that it is just a trade-off decision to have this serialized
      # as a separate step vs parallelized as a separate job. The runtime
      # build is fast, pays the clone/docker overhead and provides early
      # signal (since it runs in just a couple of minutes).
      - name: Build compiler wheels (Linux)
        shell: bash
        env:
          packages: "iree-compiler"
          # Note when upgrading: Build just one Python version synced to our
          # minimum.
          override_python_versions: cp39-cp39
        run: |
          output_dir="$PWD" ./build_tools/python_deploy/build_linux_packages.sh
      - name: Validate compiler wheel (Linux)
        shell: bash
        run: |
          pip install --upgrade pip
          # Pre-fetch optional deps that iree-compiler needs (but we constrain that
          # to not consult a package index).
          pip install onnx>=1.16.0
          pip install --no-index -f $PWD -v iree-compiler[onnx]
          echo "Testing default compiler:"
          python -m iree.compiler._package_test

  sanitizers:
    needs: setup
    name: "sanitizers :: ${{ matrix.name }}"
    if: contains(fromJson(needs.setup.outputs.enabled-jobs), 'sanitizers')
    runs-on:
      - self-hosted # must come first
      - runner-group=${{ needs.setup.outputs.runner-group }}
      - environment=${{ needs.setup.outputs.runner-env }}
      - cpu
      - os-family=Linux
    strategy:
      fail-fast: false
      matrix:
        include:
          - name: asan
            script: ./build_tools/cmake/build_and_test_asan.sh
          - name: tsan
            script: ./build_tools/cmake/build_and_test_tsan.sh
    steps:
      - name: "Checking out repository"
        uses: actions/checkout@v4.1.7
        with:
          submodules: true
      - name: "Building and testing"
        env:
          IREE_WRITE_REMOTE_CCACHE: ${{ needs.setup.outputs.write-caches }}
          SCRIPT: ${{ matrix.script }}
        run: |
          # Note that this uses the latest version of the clang compiler, etc.
          # This gives us access to the latest features and validates that IREE
          # builds using the latest versions.
          ./build_tools/github_actions/docker_run.sh \
            --env "IREE_CCACHE_GCP_TOKEN=$(gcloud auth application-default print-access-token)" \
            --env "IREE_WRITE_REMOTE_CCACHE=${IREE_WRITE_REMOTE_CCACHE}" \
            --env "CCACHE_NAMESPACE=base-bleeding-edge@sha256:14200dacca3a0f3a66f8aa87c6f64729b83a2eeb403b689c24204074ad157418" \
            gcr.io/iree-oss/base-bleeding-edge@sha256:cf2e78194e64fd0166f4141317366261d7a62432b72e9a324cb8c2ff4e1a515a \
            ${SCRIPT}

  small_runtime:
    needs: setup
    if: contains(fromJson(needs.setup.outputs.enabled-jobs), 'small_runtime')
    runs-on: ubuntu-20.04
    env:
      BUILD_DIR: build-runtime
    steps:
      - name: "Checking out repository"
        uses: actions/checkout@v4.1.7
      - name: "Checking out runtime submodules"
        run: ./build_tools/scripts/git/update_runtime_submodules.sh
      - name: "Building size-optimized runtime"
        run: |
          ./build_tools/github_actions/docker_run.sh \
            gcr.io/iree-oss/base@sha256:dc314b4fe30fc1315742512891357bffed4d1b62ffcb46258b1e0761c737b446 \
            ./build_tools/cmake/build_runtime_small.sh \
            "${BUILD_DIR}"
      - name: "Testing runtime"
        run: |
          ./build_tools/github_actions/docker_run.sh \
            gcr.io/iree-oss/base@sha256:dc314b4fe30fc1315742512891357bffed4d1b62ffcb46258b1e0761c737b446 \
            ./build_tools/cmake/ctest_all.sh \
            "${BUILD_DIR}"

  gcc:
    needs: setup
    if: contains(fromJson(needs.setup.outputs.enabled-jobs), 'gcc')
    runs-on:
      - self-hosted # must come first
      - runner-group=${{ needs.setup.outputs.runner-group }}
      - environment=${{ needs.setup.outputs.runner-env }}
      - cpu
      - os-family=Linux
    env:
      BUILD_DIR: build-gcc
    steps:
      - name: "Checking out repository"
        uses: actions/checkout@v4.1.7
        with:
          submodules: true
      - name: "Building IREE with gcc"
        env:
          IREE_WRITE_REMOTE_CCACHE: ${{ needs.setup.outputs.write-caches }}
        run: |
          ./build_tools/github_actions/docker_run.sh \
            --env CC=/usr/bin/gcc-9 \
            --env CXX=/usr/bin/g++-9 \
            --env CMAKE_BUILD_TYPE=Release \
            --env "IREE_TARGET_BACKEND_WEBGPU_SPIRV=OFF" \
            --env "IREE_CCACHE_GCP_TOKEN=$(gcloud auth application-default print-access-token)" \
            --env "IREE_WRITE_REMOTE_CCACHE=${IREE_WRITE_REMOTE_CCACHE}" \
            --env "CCACHE_NAMESPACE=gcr.io/iree-oss/base@sha256:dc314b4fe30fc1315742512891357bffed4d1b62ffcb46258b1e0761c737b446" \
            --env "IREE_BUILD_SETUP_PYTHON_VENV=${BUILD_DIR}/.venv" \
            gcr.io/iree-oss/base@sha256:dc314b4fe30fc1315742512891357bffed4d1b62ffcb46258b1e0761c737b446 \
            ./build_tools/cmake/build_all.sh \
            "${BUILD_DIR}"

  tracing:
    needs: setup
    if: contains(fromJson(needs.setup.outputs.enabled-jobs), 'tracing')
    runs-on: ubuntu-20.04
    env:
      BUILD_DIR: build-tracing
    steps:
      - name: "Checking out repository"
        uses: actions/checkout@v4.1.7
      - name: "Checking out runtime submodules"
        run: ./build_tools/scripts/git/update_runtime_submodules.sh
      - name: "Building IREE runtime with tracing - Tracy"
        run: |
          ./build_tools/github_actions/docker_run.sh \
            --env "TRACING_PROVIDER=tracy" \
            gcr.io/iree-oss/base@sha256:dc314b4fe30fc1315742512891357bffed4d1b62ffcb46258b1e0761c737b446 \
            ./build_tools/cmake/build_runtime_tracing.sh \
            "${BUILD_DIR}"
      - name: "Building IREE runtime with tracing - console"
        run: |
          ./build_tools/github_actions/docker_run.sh \
            --env "TRACING_PROVIDER=console" \
            gcr.io/iree-oss/base@sha256:dc314b4fe30fc1315742512891357bffed4d1b62ffcb46258b1e0761c737b446 \
            ./build_tools/cmake/build_runtime_tracing.sh \
            "${BUILD_DIR}"

  debug:
    needs: setup
    if: contains(fromJson(needs.setup.outputs.enabled-jobs), 'debug')
    runs-on:
      - self-hosted # must come first
      - runner-group=${{ needs.setup.outputs.runner-group }}
      - environment=${{ needs.setup.outputs.runner-env }}
      - cpu
      - os-family=Linux
    env:
      BUILD_DIR: build-debug
    steps:
      - name: "Checking out repository"
        uses: actions/checkout@v4.1.7
        with:
          submodules: true
      - name: "Building IREE in Debug configuration"
        env:
          IREE_WRITE_REMOTE_CCACHE: ${{ needs.setup.outputs.write-caches }}
        run: |
          ./build_tools/github_actions/docker_run.sh \
            --env "IREE_CCACHE_GCP_TOKEN=$(gcloud auth application-default print-access-token)" \
            --env "IREE_WRITE_REMOTE_CCACHE=${IREE_WRITE_REMOTE_CCACHE}" \
            --env "CMAKE_BUILD_TYPE=Debug" \
            --env "CCACHE_NAMESPACE=gcr.io/iree-oss/base@sha256:dc314b4fe30fc1315742512891357bffed4d1b62ffcb46258b1e0761c737b446" \
            --env "IREE_BUILD_SETUP_PYTHON_VENV=${BUILD_DIR}/.venv" \
            gcr.io/iree-oss/base@sha256:dc314b4fe30fc1315742512891357bffed4d1b62ffcb46258b1e0761c737b446 \
            ./build_tools/cmake/build_all.sh \
            "${BUILD_DIR}"

  byo_llvm:
    needs: setup
    if: contains(fromJson(needs.setup.outputs.enabled-jobs), 'byo_llvm')
    runs-on:
      - self-hosted # must come first
      - runner-group=${{ needs.setup.outputs.runner-group }}
      - environment=${{ needs.setup.outputs.runner-env }}
      - cpu
      - os-family=Linux
    steps:
      - name: "Checking out repository"
        uses: actions/checkout@v4.1.7
        with:
          submodules: true
      - name: "Building and testing with bring-your-own-LLVM"
        env:
          IREE_WRITE_REMOTE_CCACHE: ${{ needs.setup.outputs.write-caches }}
        run: |
          ./build_tools/github_actions/docker_run.sh \
            --env "IREE_CCACHE_GCP_TOKEN=$(gcloud auth application-default print-access-token)" \
            --env "IREE_WRITE_REMOTE_CCACHE=${IREE_WRITE_REMOTE_CCACHE}" \
            --env "CCACHE_NAMESPACE=gcr.io/iree-oss/base@sha256:dc314b4fe30fc1315742512891357bffed4d1b62ffcb46258b1e0761c737b446" \
            gcr.io/iree-oss/base@sha256:dc314b4fe30fc1315742512891357bffed4d1b62ffcb46258b1e0761c737b446 \
            ./build_tools/cmake/build_and_test_byo_llvm.sh

  ############################## Crosscompilation ##############################
  # Jobs that cross-compile IREE for other platforms
  ##############################################################################

  cross_compile_and_test:
    needs: [setup, build_all]
    if: contains(fromJson(needs.setup.outputs.enabled-jobs), 'cross_compile_and_test')
    runs-on:
      - self-hosted # must come first
      - runner-group=${{ needs.setup.outputs.runner-group }}
      - environment=${{ needs.setup.outputs.runner-env }}
      - cpu
      - os-family=Linux
    strategy:
      matrix:
        target:
          - platform: linux
            arch: riscv_64
            abi: lp64d
            docker_image: "gcr.io/iree-oss/riscv@sha256:62e87bad3405d691ddba6f9be0ef44eeb60461a467c8d86f0842c81a1f97da79"
            build_script: "./build_tools/cmake/build_riscv.sh"
            test_script: "./build_tools/cmake/test_riscv.sh"
          - platform: linux
            arch: riscv_32
            abi: ilp32d
            docker_image: "gcr.io/iree-oss/riscv@sha256:62e87bad3405d691ddba6f9be0ef44eeb60461a467c8d86f0842c81a1f97da79"
            build_script: "./build_tools/cmake/build_riscv.sh"
            test_script: "./build_tools/cmake/test_riscv.sh"
          - platform: generic
            arch: riscv_32
            abi: ilp32
            docker_image: "gcr.io/iree-oss/riscv@sha256:62e87bad3405d691ddba6f9be0ef44eeb60461a467c8d86f0842c81a1f97da79"
            build_script: "./build_tools/cmake/build_riscv.sh"
            test_script: "./tests/riscv32/smoke.sh"
          - platform: emscripten
            arch: wasm32
            abi: wasm32
            docker_image: "gcr.io/iree-oss/emscripten@sha256:2dd4c52f1bb499ab365aad0111fe5538b685d88af38636b409b0cf6a576ab214"
            build_script: "./build_tools/cmake/build_runtime_emscripten.sh"
            # No test script

    env:
      PLATFORM: ${{ matrix.target.platform }}
      ARCH: ${{ matrix.target.arch }}
      ABI: ${{ matrix.target.abi }}
      DOCKER_IMAGE: ${{ matrix.target.docker_image }}
      BUILD_SCRIPT: ${{ matrix.target.build_script }}
      TEST_SCRIPT: ${{ matrix.target.test_script }}
      INSTALL_DIR: ${{ needs.build_all.outputs.install-dir }}
      INSTALL_DIR_ARCHIVE: ${{ needs.build_all.outputs.install-dir-archive }}
      INSTALL_DIR_GCS_ARTIFACT: ${{ needs.build_all.outputs.install-dir-gcs-artifact }}
      TARGET_BUILD_DIR: build-${{ matrix.target.platform }}-${{ matrix.target.arch }}
      IREE_WRITE_REMOTE_CCACHE: ${{ needs.setup.outputs.write-caches }}
    steps:
      - name: "Checking out repository"
        uses: actions/checkout@v4.1.7
      - name: "Checking out runtime submodules"
        run: ./build_tools/scripts/git/update_runtime_submodules.sh
      - name: "Downloading install dir archive"
        run: gcloud storage cp "${INSTALL_DIR_GCS_ARTIFACT}" "${INSTALL_DIR_ARCHIVE}"
      - name: "Extracting install directory"
        run: tar -xf "${INSTALL_DIR_ARCHIVE}"
      - name: "Build cross-compiling target"
        run: |
          ./build_tools/github_actions/docker_run.sh \
            --env "IREE_CCACHE_GCP_TOKEN=$(gcloud auth application-default print-access-token)" \
            --env "IREE_WRITE_REMOTE_CCACHE=${IREE_WRITE_REMOTE_CCACHE}" \
            --env "CCACHE_NAMESPACE=${DOCKER_IMAGE}" \
            --env "IREE_TARGET_PLATFORM=${PLATFORM}" \
            --env "IREE_TARGET_ARCH=${ARCH}" \
            --env "IREE_TARGET_ABI=${ABI}" \
            --env "IREE_TARGET_BUILD_DIR=${TARGET_BUILD_DIR}" \
            --env "BUILD_PRESET=test" \
            --env "IREE_HOST_BIN_DIR=${INSTALL_DIR}/bin" \
            "${DOCKER_IMAGE}" \
            "${BUILD_SCRIPT}"
      - name: "Test cross-compiling target"
        if: matrix.target.test_script
        run: |
          ./build_tools/github_actions/docker_run.sh \
            --env "IREE_TARGET_PLATFORM=${PLATFORM}" \
            --env "IREE_TARGET_ARCH=${ARCH}" \
            --env "IREE_TARGET_BUILD_DIR=${TARGET_BUILD_DIR}" \
            --env "BUILD_PRESET=test" \
            "${DOCKER_IMAGE}" \
            "${TEST_SCRIPT}"

  # Android cross-compilation and test is separated from cross_compile_and_test
  # because some tests need to run on physical devices instead of emulators. And
  # we need a fine-control on which tests only run on postsubmit as some devices
  # are not scalable (while we want to test with Android emulator on ARM VMs on
  # presubmit), which requires dynamic matrix generation (because "if" condition
  # can't access matrix variable to skip certain matrix jobs for presubmit).
  build_and_test_android:
    needs: [setup, build_all]
    if: contains(fromJson(needs.setup.outputs.enabled-jobs), 'build_and_test_android')
    uses: ./.github/workflows/build_and_test_android.yml
    with:
      runner-group: ${{ needs.setup.outputs.runner-group }}
      runner-env: ${{ needs.setup.outputs.runner-env }}
      write-caches: ${{ needs.setup.outputs.write-caches }}
      is-pr: ${{ fromJson(needs.setup.outputs.is-pr) }}
      install-dir: ${{ needs.build_all.outputs.install-dir }}
      install-dir-archive: ${{ needs.build_all.outputs.install-dir-archive }}
      install-dir-gcs-artifact: ${{ needs.build_all.outputs.install-dir-gcs-artifact }}

  ##############################################################################

  # Depends on all the other jobs to provide a single anchor that indicates the
  # final status. Status reporting will become more sophisticated in the future
  # and we can hopefully avoid the need to explicitly list every single job...
  summary:
    # Even if you have an explicit if condition, you still need to override
    # GitHub's default behavior of not running if any dependencies failed.
    if: always()
    runs-on: ubuntu-20.04
    needs:
      - setup

      # Basic
      - build_all
      - build_test_all_bazel

      # Platforms
      - build_test_all_arm64
      # - build_test_all_windows
      # - build_test_all_macos_arm64
      - build_test_all_macos_x86_64

      # Accelerators
      - test_nvidia_gpu
<<<<<<< HEAD
      - test_nvidia_a100
      # - test_amd_mi250
      # - test_amd_mi300
      # - test_amd_w7900
=======
      # - test_nvidia_a100
      - test_amd_mi250
      - test_amd_mi300
      - test_amd_w7900
>>>>>>> 1fae64bd

      # Configurations
      - build_test_runtime
      - python_release_packages
      - sanitizers
      - small_runtime
      - gcc
      - tracing
      - debug
      - byo_llvm

      # Crosscompilation
      - cross_compile_and_test
      - build_and_test_android
    steps:
      - name: "Checking out repository"
        uses: actions/checkout@v4.1.7
      - name: Getting failed jobs
        id: failed_jobs
        run: |
          echo '${{ toJson(needs) }}'
          FAILED_JOBS="$(echo '${{ toJson(needs) }}' \
            | jq --raw-output \
            'map_values(select(.result!="success" and .result!="skipped")) | keys | join(",")' \
          )"
          echo "failed-jobs=${FAILED_JOBS}" >> $GITHUB_OUTPUT
          if [[ "${FAILED_JOBS}" != "" ]]; then
            echo "The following jobs failed: ${FAILED_JOBS}"
            exit 1
          fi
      - name: Posting to Discord
        uses: sarisia/actions-status-discord@v1.14.3
        if: failure() && github.ref_name == 'main'
        with:
          webhook: ${{ secrets.DISCORD_WEBHOOK }}
          description: "The following jobs failed: ${{ steps.failed_jobs.outputs.failed-jobs }}"
          url: "${{ github.server_url }}/${{ github.repository }}/actions/runs/${{ github.run_id }}/attempts/${{ github.run_attempt }}"<|MERGE_RESOLUTION|>--- conflicted
+++ resolved
@@ -985,17 +985,10 @@
 
       # Accelerators
       - test_nvidia_gpu
-<<<<<<< HEAD
-      - test_nvidia_a100
+      # - test_nvidia_a100
       # - test_amd_mi250
       # - test_amd_mi300
       # - test_amd_w7900
-=======
-      # - test_nvidia_a100
-      - test_amd_mi250
-      - test_amd_mi300
-      - test_amd_w7900
->>>>>>> 1fae64bd
 
       # Configurations
       - build_test_runtime
