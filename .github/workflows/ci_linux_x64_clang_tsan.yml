--- conflicted
+++ resolved
@@ -31,14 +31,7 @@
 
   linux_x64_clang_tsan:
     needs: setup
-<<<<<<< HEAD
-    runs-on:
-      - self-hosted # must come first
-      - runner-group=${{ needs.setup.outputs.runner-group }}
-      - environment=${{ needs.setup.outputs.runner-env }}
-      - cpu
-      - os-family=Linux
-
+    runs-on: azure-linux
     container:
       # TODO(scotttodd): use ghcr.io/iree-org/cpubuilder_ubuntu_jammy_x86_64 here
       image: gcr.io/iree-oss/base-bleeding-edge@sha256:cf2e78194e64fd0166f4141317366261d7a62432b72e9a324cb8c2ff4e1a515a
@@ -49,9 +42,6 @@
     defaults:
       run:
         shell: bash
-=======
-    runs-on: azure-linux
->>>>>>> 5744a6c9
     steps:
       - name: "Checking out repository"
         uses: actions/checkout@v4.1.7
