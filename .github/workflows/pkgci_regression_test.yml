--- conflicted
+++ resolved
@@ -133,27 +133,19 @@
           # CPU
           - name: cpu_llvm_task
             models-config-file: models_cpu_llvm_task.json
-<<<<<<< HEAD
             runs-on:
               - self-hosted # must come first
               - persistent-cache
-=======
-            iree-tests-cache: ~/iree_tests_cache
-            runs-on: nodai-amdgpu-w7900-x86-64
->>>>>>> 8dd1db34
 
           # AMD GPU
           - name: amdgpu_rocm_mi250_gfx90a
             models-config-file: models_gpu_rocm_gfx90a.json
-            iree-tests-cache: /groups/aig_sharks/iree-tests-cache
             runs-on: nodai-amdgpu-mi250-x86-64
           - name: amdgpu_rocm_mi300_gfx942
             models-config-file: models_gpu_rocm_gfx942.json
-            iree-tests-cache: ~/iree_tests_cache
             runs-on: nodai-amdgpu-mi300-x86-64
           - name: amdgpu_vulkan
             models-config-file: models_gpu_vulkan.json
-            iree-tests-cache: ~/iree_tests_cache
             runs-on: nodai-amdgpu-w7900-x86-64
 
           # NVIDIA GPU
@@ -166,7 +158,6 @@
           # (note: would need to plumb the presubmit/postsubmit runner-group through to here too)
     env:
       PACKAGE_DOWNLOAD_DIR: ${{ github.workspace }}/.packages
-      IREE_TEST_FILES: ${{ matrix.iree-tests-cache }}
       IREE_TEST_PATH_EXTENSION: ${{ github.workspace }}/build_tools/pkgci/external_test_suite
       MODELS_CONFIG_FILE_PATH: build_tools/pkgci/external_test_suite/${{ matrix.models-config-file }}
       VENV_DIR: ${{ github.workspace }}/venv
@@ -246,29 +237,21 @@
           - name: cpu_llvm_task
             models-config-file: models_cpu_llvm_task.json
             backend: cpu
-<<<<<<< HEAD
             runs-on:
               - self-hosted # must come first
               - persistent-cache
-=======
-            iree-tests-cache: ~/iree_tests_cache
-            runs-on: nodai-amdgpu-w7900-x86-64
->>>>>>> 8dd1db34
 
           # AMD GPU
           - name: amdgpu_rocm_mi250_gfx90a
             rocm-chip: gfx90a
             backend: rocm
-            iree-tests-cache: /groups/aig_sharks/iree-tests-cache
             runs-on: nodai-amdgpu-mi250-x86-64
           - name: amdgpu_rocm_mi300_gfx942
             rocm-chip: gfx942
             backend: rocm
-            iree-tests-cache: ~/iree_tests_cache
             runs-on: nodai-amdgpu-mi300-x86-64
     env:
       PACKAGE_DOWNLOAD_DIR: ${{ github.workspace }}/.packages
-      IREE_TEST_FILES: ${{ matrix.iree-tests-cache }}
       IREE_TEST_PATH_EXTENSION: ${{ github.workspace }}/build_tools/pkgci/external_test_suite
       VENV_DIR: ${{ github.workspace }}/venv
       LD_LIBRARY_PATH: /home/esaimana/Python-3.11.9
