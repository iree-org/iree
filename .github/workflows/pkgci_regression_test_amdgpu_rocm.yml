--- conflicted
+++ resolved
@@ -60,11 +60,7 @@
         uses: actions/checkout@8f4b7f84864484a7bf31766abe9204da3cbe65b3 # v3.5.0
         with:
           repository: nod-ai/SHARK-TestSuite
-<<<<<<< HEAD
           ref: 816a8af832bd8518cf966e92cf5c2929d5c11a0f
-=======
-          ref: 320edabdfba7f5cf46e5cd88569fca52308d8988
->>>>>>> 8735b2ee
           path: SHARK-TestSuite
           submodules: false
       - name: Installing external TestSuite Python requirements
@@ -78,7 +74,6 @@
           pytest SHARK-TestSuite/iree_tests/onnx/ \
               -rpfE --timeout=30 --retries=2 --durations=20 \
               --config-files=build_tools/pkgci/external_test_suite/onnx_gpu_rocm_rdna3.json \
-<<<<<<< HEAD
               --no-skip-tests-missing-files \
               --report-log=/tmp/iree_tests_onnx_gpu_rocm_rdna3_logs.json
       - name: "Updating config file with latest XFAIL lists"
@@ -95,8 +90,7 @@
         with:
           name: "onnx_gpu_rocm_rdna3.json"
           path: "build_tools/pkgci/external_test_suite/onnx_gpu_rocm_rdna3.json"
-=======
-              --no-skip-tests-missing-files
+
   linux_x86_64_rocm_models:
     name: MI250 - Models
     runs-on: nodai-amdgpu-mi250-x86-64
@@ -183,5 +177,4 @@
       - name: "Running SDXL rocm pipeline benchmark"
         run: |
           source ${VENV_DIR}/bin/activate
-          bash SHARK-TestSuite/iree_tests/benchmarks/benchmark_sdxl_rocm.sh
->>>>>>> 8735b2ee
+          bash SHARK-TestSuite/iree_tests/benchmarks/benchmark_sdxl_rocm.sh