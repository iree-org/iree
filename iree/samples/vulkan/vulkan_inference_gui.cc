// Copyright 2019 Google LLC
//
// Licensed under the Apache License, Version 2.0 (the "License");
// you may not use this file except in compliance with the License.
// You may obtain a copy of the License at
//
//      https://www.apache.org/licenses/LICENSE-2.0
//
// Unless required by applicable law or agreed to in writing, software
// distributed under the License is distributed on an "AS IS" BASIS,
// WITHOUT WARRANTIES OR CONDITIONS OF ANY KIND, either express or implied.
// See the License for the specific language governing permissions and
// limitations under the License.

// Vulkan Graphics + IREE API Integration Sample.

// Vulkan GUI utility functions
// Other matters here: we need to pull in this first to make sure Vulkan API
// prototypes are defined so that we can statically link against them.
#include "iree/testing/vulkan/vulkan_gui_util.h"

// IREE's C API:
#include "iree/base/api.h"
#include "iree/hal/api.h"
#include "iree/hal/vulkan/api.h"
#include "iree/modules/hal/hal_module.h"
#include "iree/vm/api.h"
#include "iree/vm/bytecode_module.h"
#include "iree/vm/ref_cc.h"

// Other dependencies (helpers, etc.)
#include "absl/base/macros.h"
#include "absl/types/span.h"
#include "iree/base/logging.h"
#include "iree/base/main.h"

// Compiled module embedded here to avoid file IO:
#include "iree/samples/vulkan/simple_mul_bytecode_module.h"

static VkAllocationCallbacks* g_Allocator = NULL;
static VkInstance g_Instance = VK_NULL_HANDLE;
static VkPhysicalDevice g_PhysicalDevice = VK_NULL_HANDLE;
static VkDevice g_Device = VK_NULL_HANDLE;
static uint32_t g_QueueFamily = (uint32_t)-1;
static VkQueue g_Queue = VK_NULL_HANDLE;
static VkPipelineCache g_PipelineCache = VK_NULL_HANDLE;
static VkDescriptorPool g_DescriptorPool = VK_NULL_HANDLE;

static ImGui_ImplVulkanH_Window g_MainWindowData;
static uint32_t g_MinImageCount = 2;
static bool g_SwapChainRebuild = false;
static int g_SwapChainResizeWidth = 0;
static int g_SwapChainResizeHeight = 0;

static void check_vk_result(VkResult err) {
  if (err == 0) return;
  IREE_LOG(FATAL) << "VkResult: " << err;
}

<<<<<<< HEAD
=======
static std::vector<const char*> GetIreeLayers(
    iree_hal_vulkan_extensibility_set_t extensibility_set,
    iree_hal_vulkan_features_t features) {
  iree_host_size_t required_count;
  iree_hal_vulkan_get_layers(extensibility_set, features, 0, NULL,
                             &required_count);
  std::vector<const char*> layers(required_count);
  iree_hal_vulkan_get_layers(extensibility_set, features, layers.size(),
                             layers.data(), &required_count);
  return layers;
}

static std::vector<const char*> GetInstanceLayers(
    iree_hal_vulkan_features_t vulkan_features) {
  // Query the layers that IREE wants / needs.
  std::vector<const char*> required_layers =
      GetIreeLayers(IREE_HAL_VULKAN_INSTANCE_REQUIRED, vulkan_features);
  std::vector<const char*> optional_layers =
      GetIreeLayers(IREE_HAL_VULKAN_INSTANCE_OPTIONAL, vulkan_features);

  // Query the layers that are available on the Vulkan ICD.
  uint32_t layer_property_count = 0;
  check_vk_result(
      vkEnumerateInstanceLayerProperties(&layer_property_count, NULL));
  std::vector<VkLayerProperties> layer_properties(layer_property_count);
  check_vk_result(vkEnumerateInstanceLayerProperties(&layer_property_count,
                                                     layer_properties.data()));

  // Match between optional/required and available layers.
  std::vector<const char*> layers;
  for (const char* layer_name : required_layers) {
    bool found = false;
    for (const auto& layer_property : layer_properties) {
      if (std::strcmp(layer_name, layer_property.layerName) == 0) {
        found = true;
        layers.push_back(layer_name);
        break;
      }
    }
    if (!found) {
      IREE_LOG(FATAL) << "Required layer " << layer_name << " not available";
    }
  }
  for (const char* layer_name : optional_layers) {
    for (const auto& layer_property : layer_properties) {
      if (std::strcmp(layer_name, layer_property.layerName) == 0) {
        layers.push_back(layer_name);
        break;
      }
    }
  }

  return layers;
}

std::vector<const char*> GetIreeExtensions(
    iree_hal_vulkan_extensibility_set_t extensibility_set,
    iree_hal_vulkan_features_t features) {
  iree_host_size_t required_count;
  iree_hal_vulkan_get_extensions(extensibility_set, features, 0, NULL,
                                 &required_count);
  std::vector<const char*> extensions(required_count);
  iree_hal_vulkan_get_extensions(extensibility_set, features, extensions.size(),
                                 extensions.data(), &required_count);
  return extensions;
}

static std::vector<const char*> GetInstanceExtensions(
    SDL_Window* window, iree_hal_vulkan_features_t vulkan_features) {
  // Ask SDL for its list of required instance extensions.
  uint32_t sdl_extensions_count = 0;
  SDL_Vulkan_GetInstanceExtensions(window, &sdl_extensions_count, NULL);
  std::vector<const char*> sdl_extensions(sdl_extensions_count);
  SDL_Vulkan_GetInstanceExtensions(window, &sdl_extensions_count,
                                   sdl_extensions.data());

  std::vector<const char*> iree_required_extensions =
      GetIreeExtensions(IREE_HAL_VULKAN_INSTANCE_REQUIRED, vulkan_features);
  std::vector<const char*> iree_optional_extensions =
      GetIreeExtensions(IREE_HAL_VULKAN_INSTANCE_OPTIONAL, vulkan_features);

  // Merge extensions lists, including optional and required for simplicity.
  std::set<const char*> ext_set;
  ext_set.insert(sdl_extensions.begin(), sdl_extensions.end());
  ext_set.insert(iree_required_extensions.begin(),
                 iree_required_extensions.end());
  ext_set.insert(iree_optional_extensions.begin(),
                 iree_optional_extensions.end());
  std::vector<const char*> extensions(ext_set.begin(), ext_set.end());
  return extensions;
}

static std::vector<const char*> GetDeviceExtensions(
    iree_hal_vulkan_features_t vulkan_features) {
  std::vector<const char*> iree_required_extensions =
      GetIreeExtensions(IREE_HAL_VULKAN_DEVICE_REQUIRED, vulkan_features);
  std::vector<const char*> iree_optional_extensions =
      GetIreeExtensions(IREE_HAL_VULKAN_DEVICE_OPTIONAL, vulkan_features);

  // Merge extensions lists, including optional and required for simplicity.
  std::set<const char*> ext_set;
  ext_set.insert("VK_KHR_swapchain");
  ext_set.insert(iree_required_extensions.begin(),
                 iree_required_extensions.end());
  ext_set.insert(iree_optional_extensions.begin(),
                 iree_optional_extensions.end());
  std::vector<const char*> extensions(ext_set.begin(), ext_set.end());
  return extensions;
}

static void SetupVulkan(iree_hal_vulkan_features_t vulkan_features,
                        const char** instance_layers,
                        uint32_t instance_layers_count,
                        const char** instance_extensions,
                        uint32_t instance_extensions_count) {
  VkResult err;

  // Create Vulkan Instance
  {
    VkInstanceCreateInfo create_info = {};
    create_info.sType = VK_STRUCTURE_TYPE_INSTANCE_CREATE_INFO;
    create_info.enabledLayerCount = instance_layers_count;
    create_info.ppEnabledLayerNames = instance_layers;
    create_info.enabledExtensionCount = instance_extensions_count;
    create_info.ppEnabledExtensionNames = instance_extensions;
    err = vkCreateInstance(&create_info, g_Allocator, &g_Instance);
    check_vk_result(err);
  }

  // Select GPU
  {
    uint32_t gpu_count;
    err = vkEnumeratePhysicalDevices(g_Instance, &gpu_count, NULL);
    check_vk_result(err);
    IM_ASSERT(gpu_count > 0);

    VkPhysicalDevice* gpus =
        (VkPhysicalDevice*)malloc(sizeof(VkPhysicalDevice) * gpu_count);
    err = vkEnumeratePhysicalDevices(g_Instance, &gpu_count, gpus);
    check_vk_result(err);

    // Use the first reported GPU for simplicity.
    g_PhysicalDevice = gpus[0];
    free(gpus);
  }

  // Select queue family. We want a single queue with graphics and compute for
  // simplicity, but we could also discover and use separate queues for each.
  {
    uint32_t count;
    vkGetPhysicalDeviceQueueFamilyProperties(g_PhysicalDevice, &count, NULL);
    VkQueueFamilyProperties* queues = (VkQueueFamilyProperties*)malloc(
        sizeof(VkQueueFamilyProperties) * count);
    vkGetPhysicalDeviceQueueFamilyProperties(g_PhysicalDevice, &count, queues);
    for (uint32_t i = 0; i < count; i++)
      if (queues[i].queueFlags &
          (VK_QUEUE_GRAPHICS_BIT | VK_QUEUE_COMPUTE_BIT)) {
        g_QueueFamily = i;
        break;
      }
    free(queues);
    IM_ASSERT(g_QueueFamily != (uint32_t)-1);
  }

  // Create Logical Device (with 1 queue)
  {
    std::vector<const char*> device_extensions =
        GetDeviceExtensions(vulkan_features);
    const float queue_priority[] = {1.0f};
    g_QueueInfos[0].sType = VK_STRUCTURE_TYPE_DEVICE_QUEUE_CREATE_INFO;
    g_QueueInfos[0].queueFamilyIndex = g_QueueFamily;
    g_QueueInfos[0].queueCount = 1;
    g_QueueInfos[0].pQueuePriorities = queue_priority;
    VkDeviceCreateInfo create_info = {};
    create_info.sType = VK_STRUCTURE_TYPE_DEVICE_CREATE_INFO;
    create_info.queueCreateInfoCount =
        sizeof(g_QueueInfos) / sizeof(g_QueueInfos[0]);
    create_info.pQueueCreateInfos = g_QueueInfos;
    create_info.enabledExtensionCount = device_extensions.size();
    create_info.ppEnabledExtensionNames = device_extensions.data();
    err =
        vkCreateDevice(g_PhysicalDevice, &create_info, g_Allocator, &g_Device);
    check_vk_result(err);
    vkGetDeviceQueue(g_Device, g_QueueFamily, 0, &g_Queue);
  }

  // Create Descriptor Pool
  {
    VkDescriptorPoolSize pool_sizes[] = {
        {VK_DESCRIPTOR_TYPE_SAMPLER, 1000},
        {VK_DESCRIPTOR_TYPE_COMBINED_IMAGE_SAMPLER, 1000},
        {VK_DESCRIPTOR_TYPE_SAMPLED_IMAGE, 1000},
        {VK_DESCRIPTOR_TYPE_STORAGE_IMAGE, 1000},
        {VK_DESCRIPTOR_TYPE_UNIFORM_TEXEL_BUFFER, 1000},
        {VK_DESCRIPTOR_TYPE_STORAGE_TEXEL_BUFFER, 1000},
        {VK_DESCRIPTOR_TYPE_UNIFORM_BUFFER, 1000},
        {VK_DESCRIPTOR_TYPE_STORAGE_BUFFER, 1000},
        {VK_DESCRIPTOR_TYPE_UNIFORM_BUFFER_DYNAMIC, 1000},
        {VK_DESCRIPTOR_TYPE_STORAGE_BUFFER_DYNAMIC, 1000},
        {VK_DESCRIPTOR_TYPE_INPUT_ATTACHMENT, 1000}};
    VkDescriptorPoolCreateInfo pool_info = {};
    pool_info.sType = VK_STRUCTURE_TYPE_DESCRIPTOR_POOL_CREATE_INFO;
    pool_info.flags = VK_DESCRIPTOR_POOL_CREATE_FREE_DESCRIPTOR_SET_BIT;
    pool_info.maxSets = 1000 * IREE_ARRAYSIZE(pool_sizes);
    pool_info.poolSizeCount = (uint32_t)IREE_ARRAYSIZE(pool_sizes);
    pool_info.pPoolSizes = pool_sizes;
    err = vkCreateDescriptorPool(g_Device, &pool_info, g_Allocator,
                                 &g_DescriptorPool);
    check_vk_result(err);
  }
}

static void SetupVulkanWindow(ImGui_ImplVulkanH_Window* wd,
                              VkSurfaceKHR surface, int width, int height) {
  wd->Surface = surface;

  // Check for WSI support
  VkBool32 res;
  vkGetPhysicalDeviceSurfaceSupportKHR(g_PhysicalDevice, g_QueueFamily,
                                       wd->Surface, &res);
  if (res != VK_TRUE) {
    fprintf(stderr, "Error no WSI support on physical device 0\n");
    exit(-1);
  }

  // Select Surface Format
  const VkFormat requestSurfaceImageFormat[] = {
      VK_FORMAT_B8G8R8A8_UNORM, VK_FORMAT_R8G8B8A8_UNORM,
      VK_FORMAT_B8G8R8_UNORM, VK_FORMAT_R8G8B8_UNORM};
  const VkColorSpaceKHR requestSurfaceColorSpace =
      VK_COLORSPACE_SRGB_NONLINEAR_KHR;
  wd->SurfaceFormat = ImGui_ImplVulkanH_SelectSurfaceFormat(
      g_PhysicalDevice, wd->Surface, requestSurfaceImageFormat,
      (size_t)IREE_ARRAYSIZE(requestSurfaceImageFormat),
      requestSurfaceColorSpace);

  // Select Present Mode
#ifdef IMGUI_UNLIMITED_FRAME_RATE
  VkPresentModeKHR present_modes[] = {VK_PRESENT_MODE_MAILBOX_KHR,
                                      VK_PRESENT_MODE_IMMEDIATE_KHR,
                                      VK_PRESENT_MODE_FIFO_KHR};
#else
  VkPresentModeKHR present_modes[] = {VK_PRESENT_MODE_FIFO_KHR};
#endif
  wd->PresentMode = ImGui_ImplVulkanH_SelectPresentMode(
      g_PhysicalDevice, wd->Surface, &present_modes[0],
      IREE_ARRAYSIZE(present_modes));

  // Create SwapChain, RenderPass, Framebuffer, etc.
  IM_ASSERT(g_MinImageCount >= 2);
  ImGui_ImplVulkanH_CreateWindow(g_Instance, g_PhysicalDevice, g_Device, wd,
                                 g_QueueFamily, g_Allocator, width, height,
                                 g_MinImageCount);

  // Set clear color.
  ImVec4 clear_color = ImVec4(0.45f, 0.55f, 0.60f, 1.00f);
  memcpy(&wd->ClearValue.color.float32[0], &clear_color, 4 * sizeof(float));
}

>>>>>>> 92e02939
static void CleanupVulkan() {
  vkDestroyDescriptorPool(g_Device, g_DescriptorPool, g_Allocator);

  vkDestroyDevice(g_Device, g_Allocator);
  vkDestroyInstance(g_Instance, g_Allocator);
}

static void CleanupVulkanWindow() {
  ImGui_ImplVulkanH_DestroyWindow(g_Instance, g_Device, &g_MainWindowData,
                                  g_Allocator);
}

int iree::IreeMain(int argc, char** argv) {
  // --------------------------------------------------------------------------
  // Create a window.
  if (SDL_Init(SDL_INIT_VIDEO | SDL_INIT_TIMER) != 0) {
    IREE_LOG(FATAL) << "Failed to initialize SDL";
    return 1;
  }

  // Setup window
  SDL_WindowFlags window_flags = (SDL_WindowFlags)(
      SDL_WINDOW_VULKAN | SDL_WINDOW_RESIZABLE | SDL_WINDOW_ALLOW_HIGHDPI);
  SDL_Window* window = SDL_CreateWindow(
      "IREE Samples - Vulkan Inference GUI", SDL_WINDOWPOS_CENTERED,
      SDL_WINDOWPOS_CENTERED, 1280, 720, window_flags);

  // Setup Vulkan
  iree_hal_vulkan_features_t iree_vulkan_features =
      static_cast<iree_hal_vulkan_features_t>(
          IREE_HAL_VULKAN_ENABLE_VALIDATION_LAYERS |
          IREE_HAL_VULKAN_ENABLE_DEBUG_UTILS |
          IREE_HAL_VULKAN_ENABLE_PUSH_DESCRIPTORS);
  std::vector<const char*> layers = GetInstanceLayers(iree_vulkan_features);
  std::vector<const char*> extensions =
      GetInstanceExtensions(window, iree_vulkan_features);
  SetupVulkan(iree_vulkan_features, layers.data(), layers.size(),
              extensions.data(), extensions.size(), g_Allocator, &g_Instance,
              &g_QueueFamily, &g_PhysicalDevice, &g_Queue, &g_Device,
              &g_DescriptorPool);

  // Create Window Surface
  VkSurfaceKHR surface;
  VkResult err;
  if (SDL_Vulkan_CreateSurface(window, g_Instance, &surface) == 0) {
    printf("Failed to create Vulkan surface.\n");
    return 1;
  }

  // Create Framebuffers
  int w, h;
  SDL_GetWindowSize(window, &w, &h);
  ImGui_ImplVulkanH_Window* wd = &g_MainWindowData;
  SetupVulkanWindow(wd, g_Allocator, g_Instance, g_QueueFamily,
                    g_PhysicalDevice, g_Device, surface, w, h, g_MinImageCount);

  // Setup Dear ImGui context
  IMGUI_CHECKVERSION();
  ImGui::CreateContext();
  ImGuiIO& io = ImGui::GetIO();
  (void)io;

  ImGui::StyleColorsDark();

  // Setup Platform/Renderer bindings
  ImGui_ImplSDL2_InitForVulkan(window);
  ImGui_ImplVulkan_InitInfo init_info = {};
  init_info.Instance = g_Instance;
  init_info.PhysicalDevice = g_PhysicalDevice;
  init_info.Device = g_Device;
  init_info.QueueFamily = g_QueueFamily;
  init_info.Queue = g_Queue;
  init_info.PipelineCache = g_PipelineCache;
  init_info.DescriptorPool = g_DescriptorPool;
  init_info.Allocator = g_Allocator;
  init_info.MinImageCount = g_MinImageCount;
  init_info.ImageCount = wd->ImageCount;
  init_info.CheckVkResultFn = check_vk_result;
  ImGui_ImplVulkan_Init(&init_info, wd->RenderPass);

  // Upload Fonts
  {
    // Use any command queue
    VkCommandPool command_pool = wd->Frames[wd->FrameIndex].CommandPool;
    VkCommandBuffer command_buffer = wd->Frames[wd->FrameIndex].CommandBuffer;

    err = vkResetCommandPool(g_Device, command_pool, 0);
    check_vk_result(err);
    VkCommandBufferBeginInfo begin_info = {};
    begin_info.sType = VK_STRUCTURE_TYPE_COMMAND_BUFFER_BEGIN_INFO;
    begin_info.flags |= VK_COMMAND_BUFFER_USAGE_ONE_TIME_SUBMIT_BIT;
    err = vkBeginCommandBuffer(command_buffer, &begin_info);
    check_vk_result(err);

    ImGui_ImplVulkan_CreateFontsTexture(command_buffer);

    VkSubmitInfo end_info = {};
    end_info.sType = VK_STRUCTURE_TYPE_SUBMIT_INFO;
    end_info.commandBufferCount = 1;
    end_info.pCommandBuffers = &command_buffer;
    err = vkEndCommandBuffer(command_buffer);
    check_vk_result(err);
    err = vkQueueSubmit(g_Queue, 1, &end_info, VK_NULL_HANDLE);
    check_vk_result(err);

    err = vkDeviceWaitIdle(g_Device);
    check_vk_result(err);
    ImGui_ImplVulkan_DestroyFontUploadObjects();
  }

  // Demo state.
  bool show_demo_window = true;
  bool show_iree_window = true;
  // --------------------------------------------------------------------------

  // --------------------------------------------------------------------------
  // Setup IREE.
  // This call to |iree_api_init| is not technically required, but it is
  // included for completeness.
  IREE_CHECK_OK(iree_api_init(&argc, &argv));

  // Check API version.
  iree_api_version_t actual_version;
  iree_status_t status =
      iree_api_version_check(IREE_API_VERSION_LATEST, &actual_version);
  if (iree_status_is_ok(status)) {
    IREE_LOG(INFO) << "IREE runtime API version " << actual_version;
  } else {
    IREE_LOG(FATAL) << "Unsupported runtime API version " << actual_version;
  }

  // Register HAL module types.
  IREE_CHECK_OK(iree_hal_module_register_types());

  // Create a runtime Instance.
  iree_vm_instance_t* iree_instance = nullptr;
  IREE_CHECK_OK(
      iree_vm_instance_create(iree_allocator_system(), &iree_instance));

  // Create IREE Vulkan Driver and Device, sharing our VkInstance/VkDevice.
  IREE_LOG(INFO) << "Creating Vulkan driver/device";
  // Load symbols from our static `vkGetInstanceProcAddr` for IREE to use.
  iree_hal_vulkan_syms_t* iree_vk_syms = nullptr;
  IREE_CHECK_OK(iree_hal_vulkan_syms_create(
      reinterpret_cast<void*>(&vkGetInstanceProcAddr), &iree_vk_syms));
  // Create the driver sharing our VkInstance.
  iree_hal_driver_t* iree_vk_driver = nullptr;
  iree_hal_vulkan_driver_options_t options;
  options.api_version = VK_API_VERSION_1_0;
  options.features = static_cast<iree_hal_vulkan_features_t>(
      IREE_HAL_VULKAN_ENABLE_DEBUG_UTILS |
      IREE_HAL_VULKAN_ENABLE_PUSH_DESCRIPTORS);
  IREE_CHECK_OK(iree_hal_vulkan_driver_create_using_instance(
      options, iree_vk_syms, g_Instance, &iree_vk_driver));
  // Create a device sharing our VkDevice and queue.
  // We could also create a separate (possibly low priority) compute queue for
  // IREE, and/or provide a dedicated transfer queue.
  iree_hal_vulkan_queue_set_t compute_queue_set;
  compute_queue_set.queue_family_index = g_QueueFamily;
  compute_queue_set.queue_indices = 1 << 0;
  iree_hal_vulkan_queue_set_t transfer_queue_set;
  transfer_queue_set.queue_indices = 0;
  iree_hal_device_t* iree_vk_device = nullptr;
  IREE_CHECK_OK(iree_hal_vulkan_driver_wrap_device(
      iree_vk_driver, g_PhysicalDevice, g_Device, compute_queue_set,
      transfer_queue_set, &iree_vk_device));
  // Create a HAL module using the HAL device.
  iree_vm_module_t* hal_module = nullptr;
  IREE_CHECK_OK(iree_hal_module_create(iree_vk_device, iree_allocator_system(),
                                       &hal_module));

  // Load bytecode module from embedded data.
  IREE_LOG(INFO) << "Loading simple_mul.mlir...";
  const auto* module_file_toc =
      iree::samples::vulkan::simple_mul_bytecode_module_create();
  iree_vm_module_t* bytecode_module = nullptr;
  IREE_CHECK_OK(iree_vm_bytecode_module_create(
      iree_const_byte_span_t{
          reinterpret_cast<const uint8_t*>(module_file_toc->data),
          module_file_toc->size},
      iree_allocator_null(), iree_allocator_system(), &bytecode_module));
  // Query for details about what is in the loaded module.
  iree_vm_module_signature_t bytecode_module_signature =
      iree_vm_module_signature(bytecode_module);
  IREE_LOG(INFO) << "Module loaded, have <"
                 << bytecode_module_signature.export_function_count
                 << "> exported functions:";
  for (int i = 0; i < bytecode_module_signature.export_function_count; ++i) {
    iree_string_view_t function_name;
    iree_vm_function_signature_t function_signature;
    IREE_CHECK_OK(bytecode_module->get_function(
        bytecode_module->self, IREE_VM_FUNCTION_LINKAGE_EXPORT, i,
        /*out_function=*/nullptr, &function_name, &function_signature));
    IREE_LOG(INFO) << "  " << i << ": '"
                   << std::string(function_name.data, function_name.size)
                   << "' with calling convention '"
                   << std::string(function_signature.calling_convention.data,
                                  function_signature.calling_convention.size)
                   << "'";
  }

  // Allocate a context that will hold the module state across invocations.
  iree_vm_context_t* iree_context = nullptr;
  std::vector<iree_vm_module_t*> modules = {hal_module, bytecode_module};
  IREE_CHECK_OK(iree_vm_context_create_with_modules(
      iree_instance, modules.data(), modules.size(), iree_allocator_system(),
      &iree_context));
  IREE_LOG(INFO) << "Context with modules is ready for use";

  // Lookup the async entry point function.
  iree_vm_function_t main_function;
  const char kMainFunctionName[] = "module.simple_mul$async";
  IREE_CHECK_OK(iree_vm_context_resolve_function(
      iree_context,
      iree_string_view_t{kMainFunctionName, sizeof(kMainFunctionName) - 1},
      &main_function));
  iree_string_view_t main_function_name = iree_vm_function_name(&main_function);
  IREE_LOG(INFO) << "Resolved main function named '"
                 << std::string(main_function_name.data,
                                main_function_name.size)
                 << "'";

  // Create wait and signal semaphores for async execution.
  vm::ref<iree_hal_semaphore_t> wait_semaphore;
  IREE_CHECK_OK(iree_hal_semaphore_create(
      iree_vk_device, 0ull, iree_allocator_system(), &wait_semaphore));
  vm::ref<iree_hal_semaphore_t> signal_semaphore;
  IREE_CHECK_OK(iree_hal_semaphore_create(
      iree_vk_device, 0ull, iree_allocator_system(), &signal_semaphore));
  // --------------------------------------------------------------------------

  // --------------------------------------------------------------------------
  // Main loop.
  bool done = false;
  int frame_number = 0;
  while (!done) {
    frame_number++;
    SDL_Event event;

    while (SDL_PollEvent(&event)) {
      if (event.type == SDL_QUIT) {
        done = true;
      }

      ImGui_ImplSDL2_ProcessEvent(&event);
      if (event.type == SDL_QUIT) done = true;
      if (event.type == SDL_WINDOWEVENT &&
          event.window.event == SDL_WINDOWEVENT_RESIZED &&
          event.window.windowID == SDL_GetWindowID(window)) {
        g_SwapChainResizeWidth = (int)event.window.data1;
        g_SwapChainResizeHeight = (int)event.window.data2;
        g_SwapChainRebuild = true;
      }
    }

    if (g_SwapChainRebuild) {
      g_SwapChainRebuild = false;
      ImGui_ImplVulkan_SetMinImageCount(g_MinImageCount);
      ImGui_ImplVulkanH_CreateWindow(g_Instance, g_PhysicalDevice, g_Device,
                                     &g_MainWindowData, g_QueueFamily,
                                     g_Allocator, g_SwapChainResizeWidth,
                                     g_SwapChainResizeHeight, g_MinImageCount);
      g_MainWindowData.FrameIndex = 0;
    }

    // Start the Dear ImGui frame
    ImGui_ImplVulkan_NewFrame();
    ImGui_ImplSDL2_NewFrame(window);
    ImGui::NewFrame();

    // Demo window.
    if (show_demo_window) ImGui::ShowDemoWindow(&show_demo_window);

    // Custom window.
    {
      ImGui::Begin("IREE Vulkan Integration Demo", &show_iree_window,
                   ImGuiWindowFlags_AlwaysAutoResize);

      ImGui::Checkbox("Show ImGui Demo Window", &show_demo_window);
      ImGui::Separator();

      // ImGui Inputs for two input tensors.
      // Run computation whenever any of the values changes.
      static bool dirty = true;
      static float input_x[] = {4.0f, 4.0f, 4.0f, 4.0f};
      static float input_y[] = {2.0f, 2.0f, 2.0f, 2.0f};
      static float latest_output[] = {0.0f, 0.0f, 0.0f, 0.0f};
      ImGui::Text("Multiply numbers using IREE");
      ImGui::PushItemWidth(60);
      // clang-format off
      if (ImGui::DragFloat("= x[0]", &input_x[0], 0.5f, 0.f, 0.f, "%.1f")) { dirty = true; } ImGui::SameLine();  // NOLINT
      if (ImGui::DragFloat("= x[1]", &input_x[1], 0.5f, 0.f, 0.f, "%.1f")) { dirty = true; } ImGui::SameLine();  // NOLINT
      if (ImGui::DragFloat("= x[2]", &input_x[2], 0.5f, 0.f, 0.f, "%.1f")) { dirty = true; } ImGui::SameLine();  // NOLINT
      if (ImGui::DragFloat("= x[3]", &input_x[3], 0.5f, 0.f, 0.f, "%.1f")) { dirty = true; }                     // NOLINT
      if (ImGui::DragFloat("= y[0]", &input_y[0], 0.5f, 0.f, 0.f, "%.1f")) { dirty = true; } ImGui::SameLine();  // NOLINT
      if (ImGui::DragFloat("= y[1]", &input_y[1], 0.5f, 0.f, 0.f, "%.1f")) { dirty = true; } ImGui::SameLine();  // NOLINT
      if (ImGui::DragFloat("= y[2]", &input_y[2], 0.5f, 0.f, 0.f, "%.1f")) { dirty = true; } ImGui::SameLine();  // NOLINT
      if (ImGui::DragFloat("= y[3]", &input_y[3], 0.5f, 0.f, 0.f, "%.1f")) { dirty = true; }                     // NOLINT
      // clang-format on
      ImGui::PopItemWidth();

      if (dirty) {
        // Some input values changed, run the computation.
        // This is synchronous and doesn't reuse buffers for now.

        // Write inputs into mappable buffers.
        IREE_DLOG(INFO) << "Creating I/O buffers...";
        constexpr int32_t kElementCount = 4;
        iree_hal_allocator_t* allocator =
            iree_hal_device_allocator(iree_vk_device);
        iree_hal_buffer_t* input0_buffer = nullptr;
        iree_hal_buffer_t* input1_buffer = nullptr;
        iree_hal_memory_type_t input_memory_type =
            static_cast<iree_hal_memory_type_t>(
                IREE_HAL_MEMORY_TYPE_HOST_LOCAL |
                IREE_HAL_MEMORY_TYPE_DEVICE_VISIBLE);
        iree_hal_buffer_usage_t input_buffer_usage =
            static_cast<iree_hal_buffer_usage_t>(
                IREE_HAL_BUFFER_USAGE_ALL | IREE_HAL_BUFFER_USAGE_CONSTANT);
        IREE_CHECK_OK(iree_hal_allocator_allocate_buffer(
            allocator, input_memory_type, input_buffer_usage,
            sizeof(float) * kElementCount, &input0_buffer));
        IREE_CHECK_OK(iree_hal_allocator_allocate_buffer(
            allocator, input_memory_type, input_buffer_usage,
            sizeof(float) * kElementCount, &input1_buffer));
        IREE_CHECK_OK(iree_hal_buffer_write_data(input0_buffer, 0, &input_x,
                                                 sizeof(input_x)));
        IREE_CHECK_OK(iree_hal_buffer_write_data(input1_buffer, 0, &input_y,
                                                 sizeof(input_y)));
        // Wrap input buffers in buffer views.
        iree_hal_buffer_view_t* input0_buffer_view = nullptr;
        iree_hal_buffer_view_t* input1_buffer_view = nullptr;
        IREE_CHECK_OK(iree_hal_buffer_view_create(
            input0_buffer, /*shape=*/&kElementCount, /*shape_rank=*/1,
            IREE_HAL_ELEMENT_TYPE_FLOAT_32, iree_allocator_system(),
            &input0_buffer_view));
        IREE_CHECK_OK(iree_hal_buffer_view_create(
            input1_buffer, /*shape=*/&kElementCount, /*shape_rank=*/1,
            IREE_HAL_ELEMENT_TYPE_FLOAT_32, iree_allocator_system(),
            &input1_buffer_view));
        iree_hal_buffer_release(input0_buffer);
        iree_hal_buffer_release(input1_buffer);
        // Marshal inputs through a VM variant list.
        // [wait_semaphore|wait_value|arg0|arg1|signal_semaphore|signal_value]
        vm::ref<iree_vm_list_t> inputs;
        IREE_CHECK_OK(iree_vm_list_create(/*element_type=*/nullptr, 6,
                                          iree_allocator_system(), &inputs));
        IREE_CHECK_OK(
            iree_vm_list_push_ref_retain(inputs.get(), wait_semaphore));
        iree_vm_value_t wait_value;
        wait_value.type = IREE_VM_VALUE_TYPE_I32;
        wait_value.i32 = 0;
        IREE_CHECK_OK(iree_vm_list_push_value(inputs.get(), &wait_value));
        auto input0_buffer_view_ref =
            iree_hal_buffer_view_move_ref(input0_buffer_view);
        auto input1_buffer_view_ref =
            iree_hal_buffer_view_move_ref(input1_buffer_view);
        IREE_CHECK_OK(
            iree_vm_list_push_ref_move(inputs.get(), &input0_buffer_view_ref));
        IREE_CHECK_OK(
            iree_vm_list_push_ref_move(inputs.get(), &input1_buffer_view_ref));
        IREE_CHECK_OK(
            iree_vm_list_push_ref_retain(inputs.get(), signal_semaphore));
        iree_vm_value_t signal_value;
        signal_value.type = IREE_VM_VALUE_TYPE_I32;
        signal_value.i32 = frame_number;
        IREE_CHECK_OK(iree_vm_list_push_value(inputs.get(), &signal_value));

        // Prepare outputs list to accept results from the invocation.
        vm::ref<iree_vm_list_t> outputs;
        IREE_CHECK_OK(iree_vm_list_create(/*element_type=*/nullptr,
                                          kElementCount * sizeof(float),
                                          iree_allocator_system(), &outputs));

        // Asynchronously invoke the function.
        IREE_CHECK_OK(iree_vm_invoke(iree_context, main_function,
                                     /*policy=*/nullptr, inputs.get(),
                                     outputs.get(), iree_allocator_system()));

        // Wait for completion.
        // TODO(scotttodd): Samples showing non-blocking async execution
        //   * poll during update loop
        //   * pipeline execution (use signal from one as wait for another)
        IREE_CHECK_OK(iree_hal_semaphore_wait_with_timeout(
            signal_semaphore.get(), 1, IREE_TIME_INFINITE_FUTURE));

        // Read back the results.
        IREE_DLOG(INFO) << "Reading back results...";
        auto* output_buffer_view = reinterpret_cast<iree_hal_buffer_view_t*>(
            iree_vm_list_get_ref_deref(outputs.get(), 0,
                                       iree_hal_buffer_view_get_descriptor()));
        auto* output_buffer = iree_hal_buffer_view_buffer(output_buffer_view);
        iree_hal_mapped_memory_t mapped_memory;
        IREE_CHECK_OK(iree_hal_buffer_map(output_buffer,
                                          IREE_HAL_MEMORY_ACCESS_READ, 0,
                                          IREE_WHOLE_BUFFER, &mapped_memory));
        memcpy(&latest_output, mapped_memory.contents.data,
               mapped_memory.contents.data_length);
        iree_hal_buffer_unmap(output_buffer, &mapped_memory);

        dirty = false;
      }

      // Display the latest computation output.
      ImGui::Text("X * Y = [%f, %f, %f, %f]",
                  latest_output[0],  //
                  latest_output[1],  //
                  latest_output[2],  //
                  latest_output[3]);
      ImGui::Separator();

      // Framerate counter.
      ImGui::Text("Application average %.3f ms/frame (%.1f FPS)",
                  1000.0f / ImGui::GetIO().Framerate, ImGui::GetIO().Framerate);

      ImGui::End();
    }

    // Rendering
    ImGui::Render();
    RenderFrame(wd, g_Device, g_Queue);

    PresentFrame(wd, g_Queue);
  }
  // --------------------------------------------------------------------------

  // --------------------------------------------------------------------------
  // Cleanup
  iree_hal_semaphore_release(wait_semaphore.get());
  iree_hal_semaphore_release(signal_semaphore.get());

  iree_vm_module_release(hal_module);
  iree_vm_module_release(bytecode_module);
  iree_vm_context_release(iree_context);
  iree_hal_device_release(iree_vk_device);
  iree_hal_driver_release(iree_vk_driver);
  iree_hal_vulkan_syms_release(iree_vk_syms);
  iree_vm_instance_release(iree_instance);

  err = vkDeviceWaitIdle(g_Device);
  check_vk_result(err);
  ImGui_ImplVulkan_Shutdown();
  ImGui_ImplSDL2_Shutdown();
  ImGui::DestroyContext();

  CleanupVulkanWindow();
  CleanupVulkan();

  SDL_DestroyWindow(window);
  SDL_Quit();
  // --------------------------------------------------------------------------

  return 0;
}<|MERGE_RESOLUTION|>--- conflicted
+++ resolved
@@ -57,268 +57,6 @@
   IREE_LOG(FATAL) << "VkResult: " << err;
 }
 
-<<<<<<< HEAD
-=======
-static std::vector<const char*> GetIreeLayers(
-    iree_hal_vulkan_extensibility_set_t extensibility_set,
-    iree_hal_vulkan_features_t features) {
-  iree_host_size_t required_count;
-  iree_hal_vulkan_get_layers(extensibility_set, features, 0, NULL,
-                             &required_count);
-  std::vector<const char*> layers(required_count);
-  iree_hal_vulkan_get_layers(extensibility_set, features, layers.size(),
-                             layers.data(), &required_count);
-  return layers;
-}
-
-static std::vector<const char*> GetInstanceLayers(
-    iree_hal_vulkan_features_t vulkan_features) {
-  // Query the layers that IREE wants / needs.
-  std::vector<const char*> required_layers =
-      GetIreeLayers(IREE_HAL_VULKAN_INSTANCE_REQUIRED, vulkan_features);
-  std::vector<const char*> optional_layers =
-      GetIreeLayers(IREE_HAL_VULKAN_INSTANCE_OPTIONAL, vulkan_features);
-
-  // Query the layers that are available on the Vulkan ICD.
-  uint32_t layer_property_count = 0;
-  check_vk_result(
-      vkEnumerateInstanceLayerProperties(&layer_property_count, NULL));
-  std::vector<VkLayerProperties> layer_properties(layer_property_count);
-  check_vk_result(vkEnumerateInstanceLayerProperties(&layer_property_count,
-                                                     layer_properties.data()));
-
-  // Match between optional/required and available layers.
-  std::vector<const char*> layers;
-  for (const char* layer_name : required_layers) {
-    bool found = false;
-    for (const auto& layer_property : layer_properties) {
-      if (std::strcmp(layer_name, layer_property.layerName) == 0) {
-        found = true;
-        layers.push_back(layer_name);
-        break;
-      }
-    }
-    if (!found) {
-      IREE_LOG(FATAL) << "Required layer " << layer_name << " not available";
-    }
-  }
-  for (const char* layer_name : optional_layers) {
-    for (const auto& layer_property : layer_properties) {
-      if (std::strcmp(layer_name, layer_property.layerName) == 0) {
-        layers.push_back(layer_name);
-        break;
-      }
-    }
-  }
-
-  return layers;
-}
-
-std::vector<const char*> GetIreeExtensions(
-    iree_hal_vulkan_extensibility_set_t extensibility_set,
-    iree_hal_vulkan_features_t features) {
-  iree_host_size_t required_count;
-  iree_hal_vulkan_get_extensions(extensibility_set, features, 0, NULL,
-                                 &required_count);
-  std::vector<const char*> extensions(required_count);
-  iree_hal_vulkan_get_extensions(extensibility_set, features, extensions.size(),
-                                 extensions.data(), &required_count);
-  return extensions;
-}
-
-static std::vector<const char*> GetInstanceExtensions(
-    SDL_Window* window, iree_hal_vulkan_features_t vulkan_features) {
-  // Ask SDL for its list of required instance extensions.
-  uint32_t sdl_extensions_count = 0;
-  SDL_Vulkan_GetInstanceExtensions(window, &sdl_extensions_count, NULL);
-  std::vector<const char*> sdl_extensions(sdl_extensions_count);
-  SDL_Vulkan_GetInstanceExtensions(window, &sdl_extensions_count,
-                                   sdl_extensions.data());
-
-  std::vector<const char*> iree_required_extensions =
-      GetIreeExtensions(IREE_HAL_VULKAN_INSTANCE_REQUIRED, vulkan_features);
-  std::vector<const char*> iree_optional_extensions =
-      GetIreeExtensions(IREE_HAL_VULKAN_INSTANCE_OPTIONAL, vulkan_features);
-
-  // Merge extensions lists, including optional and required for simplicity.
-  std::set<const char*> ext_set;
-  ext_set.insert(sdl_extensions.begin(), sdl_extensions.end());
-  ext_set.insert(iree_required_extensions.begin(),
-                 iree_required_extensions.end());
-  ext_set.insert(iree_optional_extensions.begin(),
-                 iree_optional_extensions.end());
-  std::vector<const char*> extensions(ext_set.begin(), ext_set.end());
-  return extensions;
-}
-
-static std::vector<const char*> GetDeviceExtensions(
-    iree_hal_vulkan_features_t vulkan_features) {
-  std::vector<const char*> iree_required_extensions =
-      GetIreeExtensions(IREE_HAL_VULKAN_DEVICE_REQUIRED, vulkan_features);
-  std::vector<const char*> iree_optional_extensions =
-      GetIreeExtensions(IREE_HAL_VULKAN_DEVICE_OPTIONAL, vulkan_features);
-
-  // Merge extensions lists, including optional and required for simplicity.
-  std::set<const char*> ext_set;
-  ext_set.insert("VK_KHR_swapchain");
-  ext_set.insert(iree_required_extensions.begin(),
-                 iree_required_extensions.end());
-  ext_set.insert(iree_optional_extensions.begin(),
-                 iree_optional_extensions.end());
-  std::vector<const char*> extensions(ext_set.begin(), ext_set.end());
-  return extensions;
-}
-
-static void SetupVulkan(iree_hal_vulkan_features_t vulkan_features,
-                        const char** instance_layers,
-                        uint32_t instance_layers_count,
-                        const char** instance_extensions,
-                        uint32_t instance_extensions_count) {
-  VkResult err;
-
-  // Create Vulkan Instance
-  {
-    VkInstanceCreateInfo create_info = {};
-    create_info.sType = VK_STRUCTURE_TYPE_INSTANCE_CREATE_INFO;
-    create_info.enabledLayerCount = instance_layers_count;
-    create_info.ppEnabledLayerNames = instance_layers;
-    create_info.enabledExtensionCount = instance_extensions_count;
-    create_info.ppEnabledExtensionNames = instance_extensions;
-    err = vkCreateInstance(&create_info, g_Allocator, &g_Instance);
-    check_vk_result(err);
-  }
-
-  // Select GPU
-  {
-    uint32_t gpu_count;
-    err = vkEnumeratePhysicalDevices(g_Instance, &gpu_count, NULL);
-    check_vk_result(err);
-    IM_ASSERT(gpu_count > 0);
-
-    VkPhysicalDevice* gpus =
-        (VkPhysicalDevice*)malloc(sizeof(VkPhysicalDevice) * gpu_count);
-    err = vkEnumeratePhysicalDevices(g_Instance, &gpu_count, gpus);
-    check_vk_result(err);
-
-    // Use the first reported GPU for simplicity.
-    g_PhysicalDevice = gpus[0];
-    free(gpus);
-  }
-
-  // Select queue family. We want a single queue with graphics and compute for
-  // simplicity, but we could also discover and use separate queues for each.
-  {
-    uint32_t count;
-    vkGetPhysicalDeviceQueueFamilyProperties(g_PhysicalDevice, &count, NULL);
-    VkQueueFamilyProperties* queues = (VkQueueFamilyProperties*)malloc(
-        sizeof(VkQueueFamilyProperties) * count);
-    vkGetPhysicalDeviceQueueFamilyProperties(g_PhysicalDevice, &count, queues);
-    for (uint32_t i = 0; i < count; i++)
-      if (queues[i].queueFlags &
-          (VK_QUEUE_GRAPHICS_BIT | VK_QUEUE_COMPUTE_BIT)) {
-        g_QueueFamily = i;
-        break;
-      }
-    free(queues);
-    IM_ASSERT(g_QueueFamily != (uint32_t)-1);
-  }
-
-  // Create Logical Device (with 1 queue)
-  {
-    std::vector<const char*> device_extensions =
-        GetDeviceExtensions(vulkan_features);
-    const float queue_priority[] = {1.0f};
-    g_QueueInfos[0].sType = VK_STRUCTURE_TYPE_DEVICE_QUEUE_CREATE_INFO;
-    g_QueueInfos[0].queueFamilyIndex = g_QueueFamily;
-    g_QueueInfos[0].queueCount = 1;
-    g_QueueInfos[0].pQueuePriorities = queue_priority;
-    VkDeviceCreateInfo create_info = {};
-    create_info.sType = VK_STRUCTURE_TYPE_DEVICE_CREATE_INFO;
-    create_info.queueCreateInfoCount =
-        sizeof(g_QueueInfos) / sizeof(g_QueueInfos[0]);
-    create_info.pQueueCreateInfos = g_QueueInfos;
-    create_info.enabledExtensionCount = device_extensions.size();
-    create_info.ppEnabledExtensionNames = device_extensions.data();
-    err =
-        vkCreateDevice(g_PhysicalDevice, &create_info, g_Allocator, &g_Device);
-    check_vk_result(err);
-    vkGetDeviceQueue(g_Device, g_QueueFamily, 0, &g_Queue);
-  }
-
-  // Create Descriptor Pool
-  {
-    VkDescriptorPoolSize pool_sizes[] = {
-        {VK_DESCRIPTOR_TYPE_SAMPLER, 1000},
-        {VK_DESCRIPTOR_TYPE_COMBINED_IMAGE_SAMPLER, 1000},
-        {VK_DESCRIPTOR_TYPE_SAMPLED_IMAGE, 1000},
-        {VK_DESCRIPTOR_TYPE_STORAGE_IMAGE, 1000},
-        {VK_DESCRIPTOR_TYPE_UNIFORM_TEXEL_BUFFER, 1000},
-        {VK_DESCRIPTOR_TYPE_STORAGE_TEXEL_BUFFER, 1000},
-        {VK_DESCRIPTOR_TYPE_UNIFORM_BUFFER, 1000},
-        {VK_DESCRIPTOR_TYPE_STORAGE_BUFFER, 1000},
-        {VK_DESCRIPTOR_TYPE_UNIFORM_BUFFER_DYNAMIC, 1000},
-        {VK_DESCRIPTOR_TYPE_STORAGE_BUFFER_DYNAMIC, 1000},
-        {VK_DESCRIPTOR_TYPE_INPUT_ATTACHMENT, 1000}};
-    VkDescriptorPoolCreateInfo pool_info = {};
-    pool_info.sType = VK_STRUCTURE_TYPE_DESCRIPTOR_POOL_CREATE_INFO;
-    pool_info.flags = VK_DESCRIPTOR_POOL_CREATE_FREE_DESCRIPTOR_SET_BIT;
-    pool_info.maxSets = 1000 * IREE_ARRAYSIZE(pool_sizes);
-    pool_info.poolSizeCount = (uint32_t)IREE_ARRAYSIZE(pool_sizes);
-    pool_info.pPoolSizes = pool_sizes;
-    err = vkCreateDescriptorPool(g_Device, &pool_info, g_Allocator,
-                                 &g_DescriptorPool);
-    check_vk_result(err);
-  }
-}
-
-static void SetupVulkanWindow(ImGui_ImplVulkanH_Window* wd,
-                              VkSurfaceKHR surface, int width, int height) {
-  wd->Surface = surface;
-
-  // Check for WSI support
-  VkBool32 res;
-  vkGetPhysicalDeviceSurfaceSupportKHR(g_PhysicalDevice, g_QueueFamily,
-                                       wd->Surface, &res);
-  if (res != VK_TRUE) {
-    fprintf(stderr, "Error no WSI support on physical device 0\n");
-    exit(-1);
-  }
-
-  // Select Surface Format
-  const VkFormat requestSurfaceImageFormat[] = {
-      VK_FORMAT_B8G8R8A8_UNORM, VK_FORMAT_R8G8B8A8_UNORM,
-      VK_FORMAT_B8G8R8_UNORM, VK_FORMAT_R8G8B8_UNORM};
-  const VkColorSpaceKHR requestSurfaceColorSpace =
-      VK_COLORSPACE_SRGB_NONLINEAR_KHR;
-  wd->SurfaceFormat = ImGui_ImplVulkanH_SelectSurfaceFormat(
-      g_PhysicalDevice, wd->Surface, requestSurfaceImageFormat,
-      (size_t)IREE_ARRAYSIZE(requestSurfaceImageFormat),
-      requestSurfaceColorSpace);
-
-  // Select Present Mode
-#ifdef IMGUI_UNLIMITED_FRAME_RATE
-  VkPresentModeKHR present_modes[] = {VK_PRESENT_MODE_MAILBOX_KHR,
-                                      VK_PRESENT_MODE_IMMEDIATE_KHR,
-                                      VK_PRESENT_MODE_FIFO_KHR};
-#else
-  VkPresentModeKHR present_modes[] = {VK_PRESENT_MODE_FIFO_KHR};
-#endif
-  wd->PresentMode = ImGui_ImplVulkanH_SelectPresentMode(
-      g_PhysicalDevice, wd->Surface, &present_modes[0],
-      IREE_ARRAYSIZE(present_modes));
-
-  // Create SwapChain, RenderPass, Framebuffer, etc.
-  IM_ASSERT(g_MinImageCount >= 2);
-  ImGui_ImplVulkanH_CreateWindow(g_Instance, g_PhysicalDevice, g_Device, wd,
-                                 g_QueueFamily, g_Allocator, width, height,
-                                 g_MinImageCount);
-
-  // Set clear color.
-  ImVec4 clear_color = ImVec4(0.45f, 0.55f, 0.60f, 1.00f);
-  memcpy(&wd->ClearValue.color.float32[0], &clear_color, 4 * sizeof(float));
-}
-
->>>>>>> 92e02939
 static void CleanupVulkan() {
   vkDestroyDescriptorPool(g_Device, g_DescriptorPool, g_Allocator);
 
