// Copyright 2019 The IREE Authors
//
// Licensed under the Apache License v2.0 with LLVM Exceptions.
// See https://llvm.org/LICENSE.txt for license information.
// SPDX-License-Identifier: Apache-2.0 WITH LLVM-exception

#include "iree/hal/vulkan/vulkan_device.h"

#include <cstdint>
#include <cstdio>
#include <cstring>
#include <vector>

#include "iree/base/internal/math.h"
#include "iree/base/tracing.h"
#include "iree/hal/vulkan/api.h"
#include "iree/hal/vulkan/builtin_executables.h"
#include "iree/hal/vulkan/command_queue.h"
#include "iree/hal/vulkan/descriptor_pool_cache.h"
#include "iree/hal/vulkan/direct_command_buffer.h"
#include "iree/hal/vulkan/direct_command_queue.h"
#include "iree/hal/vulkan/dynamic_symbols.h"
#include "iree/hal/vulkan/emulated_semaphore.h"
#include "iree/hal/vulkan/extensibility_util.h"
#include "iree/hal/vulkan/handle_util.h"
#include "iree/hal/vulkan/native_descriptor_set.h"
#include "iree/hal/vulkan/native_descriptor_set_layout.h"
#include "iree/hal/vulkan/native_event.h"
#include "iree/hal/vulkan/native_executable_layout.h"
#include "iree/hal/vulkan/native_semaphore.h"
#include "iree/hal/vulkan/nop_executable_cache.h"
#include "iree/hal/vulkan/serializing_command_queue.h"
#include "iree/hal/vulkan/status_util.h"
#include "iree/hal/vulkan/timepoint_util.h"
#include "iree/hal/vulkan/tracing.h"
#include "iree/hal/vulkan/util/arena.h"
#include "iree/hal/vulkan/util/ref_ptr.h"
#include "iree/hal/vulkan/vma_allocator.h"

using namespace iree::hal::vulkan;

//===----------------------------------------------------------------------===//
// iree_hal_vulkan_device_t extensibility util
//===----------------------------------------------------------------------===//

IREE_API_EXPORT iree_status_t iree_hal_vulkan_query_extensibility_set(
    iree_hal_vulkan_features_t requested_features,
    iree_hal_vulkan_extensibility_set_t set, iree_host_size_t string_capacity,
    const char** out_string_values, iree_host_size_t* out_string_count) {
  *out_string_count = 0;

  iree_status_t status = iree_ok_status();
  iree_host_size_t string_count = 0;
#define ADD_EXT(target_set, name_literal)                       \
  if (iree_status_is_ok(status) && set == (target_set)) {       \
    if (string_count >= string_capacity && out_string_values) { \
      status = iree_status_from_code(IREE_STATUS_OUT_OF_RANGE); \
    } else if (out_string_values) {                             \
      out_string_values[string_count] = (name_literal);         \
    }                                                           \
    ++string_count;                                             \
  }

  //===--------------------------------------------------------------------===//
  // Baseline IREE requirements
  //===--------------------------------------------------------------------===//
  // Using IREE at all requires these extensions unconditionally. Adding things
  // here changes our minimum requirements and should be done carefully.
  // Optional extensions here are feature detected by the runtime.

  // VK_KHR_storage_buffer_storage_class:
  // Our generated SPIR-V kernels use storage buffers for all their data access.
  ADD_EXT(IREE_HAL_VULKAN_EXTENSIBILITY_DEVICE_EXTENSIONS_REQUIRED,
          VK_KHR_STORAGE_BUFFER_STORAGE_CLASS_EXTENSION_NAME);

  // VK_KHR_get_physical_device_properties2:
  // Multiple extensions depend on VK_KHR_get_physical_device_properties2.
  // This extension was deprecated in Vulkan 1.1 as its functionality was
  // promoted to core so we list it as optional even though we require it.
  ADD_EXT(IREE_HAL_VULKAN_EXTENSIBILITY_INSTANCE_EXTENSIONS_OPTIONAL,
          VK_KHR_GET_PHYSICAL_DEVICE_PROPERTIES_2_EXTENSION_NAME);

  // VK_KHR_push_descriptor:
  // We can avoid a lot of additional Vulkan descriptor set manipulation
  // overhead when this extension is present. Android is a holdout, though, and
  // we have a fallback for when it's not available.
  ADD_EXT(IREE_HAL_VULKAN_EXTENSIBILITY_DEVICE_EXTENSIONS_OPTIONAL,
          VK_KHR_PUSH_DESCRIPTOR_EXTENSION_NAME);

  //===--------------------------------------------------------------------===//
  // Vulkan forward-compatibility shims
  //===--------------------------------------------------------------------===//
  // These are shims or extensions that are made core later in the spec and can
  // be removed once we require the core version that contains them.

  // VK_KHR_timeline_semaphore:
  // timeline semaphore support is optional and will be emulated if necessary.
  ADD_EXT(IREE_HAL_VULKAN_EXTENSIBILITY_DEVICE_EXTENSIONS_OPTIONAL,
          VK_KHR_TIMELINE_SEMAPHORE_EXTENSION_NAME);

  // VK_LAYER_KHRONOS_timeline_semaphore:
  // polyfill layer - enable if present instead of our custom emulation. Ignored
  // if timeline semaphores are supported natively (Vulkan 1.2+).
  ADD_EXT(IREE_HAL_VULKAN_EXTENSIBILITY_INSTANCE_LAYERS_OPTIONAL,
          "VK_LAYER_KHRONOS_timeline_semaphore");

  //===--------------------------------------------------------------------===//
  // Optional debugging features
  //===--------------------------------------------------------------------===//
  // Used only when explicitly requested as they drastically change the
  // performance behavior of Vulkan.

  // VK_LAYER_KHRONOS_validation:
  // only enabled if validation is desired. Since validation in Vulkan is just a
  // API correctness check it can't be used as a security mechanism and is fine
  // to ignore.
  if (iree_all_bits_set(requested_features,
                        IREE_HAL_VULKAN_FEATURE_ENABLE_VALIDATION_LAYERS)) {
    ADD_EXT(IREE_HAL_VULKAN_EXTENSIBILITY_INSTANCE_LAYERS_OPTIONAL,
            "VK_LAYER_KHRONOS_validation");
  }

  // VK_EXT_debug_utils:
  // only enabled if debugging is desired to route Vulkan debug messages through
  // our logging sinks. Note that this adds a non-trivial runtime overhead and
  // we may want to disable it even in debug builds.
  if (iree_all_bits_set(requested_features,
                        IREE_HAL_VULKAN_FEATURE_ENABLE_DEBUG_UTILS)) {
    ADD_EXT(IREE_HAL_VULKAN_EXTENSIBILITY_INSTANCE_EXTENSIONS_OPTIONAL,
            VK_EXT_DEBUG_UTILS_EXTENSION_NAME);
  }

#if IREE_TRACING_FEATURES & IREE_TRACING_FEATURE_INSTRUMENTATION
  if (iree_all_bits_set(requested_features,
                        IREE_HAL_VULKAN_FEATURE_ENABLE_TRACING)) {
    // VK_EXT_host_query_reset:
    // optionally allows for vkResetQueryPool to be used to reset query pools
    // from the host without needing to do an expensive vkCmdResetQueryPool
    // submission.
    ADD_EXT(IREE_HAL_VULKAN_EXTENSIBILITY_DEVICE_EXTENSIONS_OPTIONAL,
            VK_EXT_HOST_QUERY_RESET_EXTENSION_NAME);

    // VK_EXT_calibrated_timestamps:
    // optionally provides more accurate timestamps that correspond to the
    // system time. If this is not present then tracy will attempt calibration
    // itself and have some per-run variance in the skew (up to many
    // milliseconds).
    ADD_EXT(IREE_HAL_VULKAN_EXTENSIBILITY_DEVICE_EXTENSIONS_OPTIONAL,
            VK_EXT_CALIBRATED_TIMESTAMPS_EXTENSION_NAME);
  }
#endif  // IREE_TRACING_FEATURES & IREE_TRACING_FEATURE_INSTRUMENTATION

  *out_string_count = string_count;
  return status;
}

//===----------------------------------------------------------------------===//
// Queue selection
//===----------------------------------------------------------------------===//

#define IREE_HAL_VULKAN_INVALID_QUEUE_FAMILY_INDEX (-1)

typedef struct iree_hal_vulkan_queue_family_info_t {
  uint32_t dispatch_index;
  iree_host_size_t dispatch_queue_count;
  uint32_t transfer_index;
  iree_host_size_t transfer_queue_count;
} iree_hal_vulkan_queue_family_info_t;

// Finds the first queue in the listing (which is usually the
// driver-preferred) that has all of the |required_queue_flags| and none of
// the |excluded_queue_flags|.
// Returns IREE_HAL_VULKAN_INVALID_QUEUE_FAMILY_INDEX if no matching queue is
// found.
static uint32_t iree_hal_vulkan_find_first_queue_family_with_flags(
    uint32_t queue_family_count,
    const VkQueueFamilyProperties* queue_family_properties,
    VkQueueFlags required_queue_flags, VkQueueFlags excluded_queue_flags) {
  for (uint32_t queue_family_index = 0; queue_family_index < queue_family_count;
       ++queue_family_index) {
    const VkQueueFamilyProperties* properties =
        &queue_family_properties[queue_family_index];
    if (iree_all_bits_set(properties->queueFlags, required_queue_flags) &&
        !iree_any_bit_set(properties->queueFlags, excluded_queue_flags)) {
      return queue_family_index;
    }
  }
  return IREE_HAL_VULKAN_INVALID_QUEUE_FAMILY_INDEX;
}

// Selects queue family indices for compute and transfer queues.
// Note that both queue families may be the same if there is only one family
// available.
static iree_status_t iree_hal_vulkan_select_queue_families(
    VkPhysicalDevice physical_device, iree::hal::vulkan::DynamicSymbols* syms,
    iree_hal_vulkan_queue_family_info_t* out_family_info) {
  // Enumerate queue families available on the device.
  uint32_t queue_family_count = 0;
  syms->vkGetPhysicalDeviceQueueFamilyProperties(physical_device,
                                                 &queue_family_count, NULL);
  VkQueueFamilyProperties* queue_family_properties =
      (VkQueueFamilyProperties*)iree_alloca(queue_family_count *
                                            sizeof(VkQueueFamilyProperties));
  syms->vkGetPhysicalDeviceQueueFamilyProperties(
      physical_device, &queue_family_count, queue_family_properties);

  memset(out_family_info, 0, sizeof(*out_family_info));
  out_family_info->dispatch_index = IREE_HAL_VULKAN_INVALID_QUEUE_FAMILY_INDEX;
  out_family_info->dispatch_queue_count = 0;
  out_family_info->transfer_index = IREE_HAL_VULKAN_INVALID_QUEUE_FAMILY_INDEX;
  out_family_info->transfer_queue_count = 0;

  // Try to find a dedicated compute queue (no graphics caps).
  // Some may support both transfer and compute. If that fails then fallback
  // to any queue that supports compute.
  out_family_info->dispatch_index =
      iree_hal_vulkan_find_first_queue_family_with_flags(
          queue_family_count, queue_family_properties, VK_QUEUE_COMPUTE_BIT,
          VK_QUEUE_GRAPHICS_BIT);
  if (out_family_info->dispatch_index ==
      IREE_HAL_VULKAN_INVALID_QUEUE_FAMILY_INDEX) {
    out_family_info->dispatch_index =
        iree_hal_vulkan_find_first_queue_family_with_flags(
            queue_family_count, queue_family_properties, VK_QUEUE_COMPUTE_BIT,
            0);
  }
  if (out_family_info->dispatch_index ==
      IREE_HAL_VULKAN_INVALID_QUEUE_FAMILY_INDEX) {
    return iree_make_status(
        IREE_STATUS_NOT_FOUND,
        "unable to find any queue family support compute operations");
  }
  out_family_info->dispatch_queue_count =
      queue_family_properties[out_family_info->dispatch_index].queueCount;

  // Try to find a dedicated transfer queue (no compute or graphics caps).
  // Not all devices have one, and some have only a queue family for
  // everything and possibly a queue family just for compute/etc. If that
  // fails then fallback to any queue that supports transfer. Finally, if
  // /that/ fails then we just won't create a transfer queue and instead use
  // the compute queue for all operations.
  out_family_info->transfer_index =
      iree_hal_vulkan_find_first_queue_family_with_flags(
          queue_family_count, queue_family_properties, VK_QUEUE_TRANSFER_BIT,
          VK_QUEUE_COMPUTE_BIT | VK_QUEUE_GRAPHICS_BIT);
  if (out_family_info->transfer_index ==
      IREE_HAL_VULKAN_INVALID_QUEUE_FAMILY_INDEX) {
    out_family_info->transfer_index =
        iree_hal_vulkan_find_first_queue_family_with_flags(
            queue_family_count, queue_family_properties, VK_QUEUE_TRANSFER_BIT,
            VK_QUEUE_GRAPHICS_BIT);
  }
  if (out_family_info->transfer_index ==
      IREE_HAL_VULKAN_INVALID_QUEUE_FAMILY_INDEX) {
    out_family_info->transfer_index =
        iree_hal_vulkan_find_first_queue_family_with_flags(
            queue_family_count, queue_family_properties, VK_QUEUE_TRANSFER_BIT,
            0);
  }
  if (out_family_info->transfer_index !=
      IREE_HAL_VULKAN_INVALID_QUEUE_FAMILY_INDEX) {
    out_family_info->transfer_queue_count =
        queue_family_properties[out_family_info->transfer_index].queueCount;
  }

  // Ensure that we don't share the dispatch queues with transfer queues if
  // that would put us over the queue count.
  if (out_family_info->dispatch_index == out_family_info->transfer_index) {
    out_family_info->transfer_queue_count = iree_min(
        queue_family_properties[out_family_info->dispatch_index].queueCount -
            out_family_info->dispatch_queue_count,
        out_family_info->transfer_queue_count);
  }

  // Limit the number of queues we create (for now).
  // We may want to allow this to grow, but each queue adds overhead and we
  // need to measure to make sure we can effectively use them all.
  out_family_info->dispatch_queue_count =
      iree_min(2u, out_family_info->dispatch_queue_count);
  out_family_info->transfer_queue_count =
      iree_min(1u, out_family_info->transfer_queue_count);

  return iree_ok_status();
}

// Builds a set of compute and transfer queues based on the queues available on
// the device and some magic heuristical goo.
static iree_status_t iree_hal_vulkan_build_queue_sets(
    VkPhysicalDevice physical_device, iree::hal::vulkan::DynamicSymbols* syms,
    iree_hal_vulkan_queue_set_t* out_compute_queue_set,
    iree_hal_vulkan_queue_set_t* out_transfer_queue_set) {
  // Select which queues to use (and fail the implementation can't handle them).
  iree_hal_vulkan_queue_family_info_t queue_family_info;
  IREE_RETURN_IF_ERROR(iree_hal_vulkan_select_queue_families(
      physical_device, syms, &queue_family_info));

  // Build queue indices for the selected queue families.
  memset(out_compute_queue_set, 0, sizeof(*out_compute_queue_set));
  out_compute_queue_set->queue_family_index = queue_family_info.dispatch_index;
  for (iree_host_size_t i = 0; i < queue_family_info.dispatch_queue_count;
       ++i) {
    out_compute_queue_set->queue_indices |= 1ull << i;
  }

  memset(out_transfer_queue_set, 0, sizeof(*out_transfer_queue_set));
  out_transfer_queue_set->queue_family_index = queue_family_info.transfer_index;
  uint32_t base_queue_index = 0;
  if (queue_family_info.dispatch_index == queue_family_info.transfer_index) {
    // Sharing a family, so transfer queues follow compute queues.
    base_queue_index = queue_family_info.dispatch_index;
  }
  for (iree_host_size_t i = 0; i < queue_family_info.transfer_queue_count;
       ++i) {
    out_transfer_queue_set->queue_indices |= 1ull << (i + base_queue_index);
  }

  return iree_ok_status();
}

//===----------------------------------------------------------------------===//
// iree_hal_vulkan_device_t
//===----------------------------------------------------------------------===//

typedef struct iree_hal_vulkan_device_t {
  iree_hal_resource_t resource;
  iree_string_view_t identifier;

  // Optional driver that owns the instance. We retain it for our lifetime to
  // ensure the instance remains valid.
  iree_hal_driver_t* driver;

  // Flags overriding default device behavior.
  iree_hal_vulkan_device_flags_t flags;
  // Which optional extensions are active and available on the device.
  iree_hal_vulkan_device_extensions_t device_extensions;

  VkInstance instance;
  VkPhysicalDevice physical_device;
  VkDeviceHandle* logical_device;

  iree_allocator_t host_allocator;
  iree_hal_allocator_t* device_allocator;

  // All queues available on the device; the device owns these.
  iree_host_size_t queue_count;
  CommandQueue** queues;
  // The subset of queues that support dispatch operations. May overlap with
  // transfer_queues.
  iree_host_size_t dispatch_queue_count;
  CommandQueue** dispatch_queues;
  // The subset of queues that support transfer operations. May overlap with
  // dispatch_queues.
  iree_host_size_t transfer_queue_count;
  CommandQueue** transfer_queues;

  // |queue_count| tracing contexts, if tracing is enabled.
  iree_hal_vulkan_tracing_context_t** queue_tracing_contexts;

  DescriptorPoolCache* descriptor_pool_cache;

  VkCommandPoolHandle* dispatch_command_pool;
  VkCommandPoolHandle* transfer_command_pool;

  // Used only for emulated timeline semaphores.
  TimePointSemaphorePool* semaphore_pool;
  TimePointFencePool* fence_pool;

  BuiltinExecutables* builtin_executables;
} iree_hal_vulkan_device_t;

extern const iree_hal_device_vtable_t iree_hal_vulkan_device_vtable;

static iree_hal_vulkan_device_t* iree_hal_vulkan_device_cast(
    iree_hal_device_t* base_value) {
  IREE_HAL_ASSERT_TYPE(base_value, &iree_hal_vulkan_device_vtable);
  return (iree_hal_vulkan_device_t*)base_value;
}

IREE_API_EXPORT void iree_hal_vulkan_device_options_initialize(
    iree_hal_vulkan_device_options_t* out_options) {
  memset(out_options, 0, sizeof(*out_options));
  out_options->flags = 0;
}

// Creates a transient command pool for the given queue family.
// Command buffers allocated from the pool must only be issued on queues
// belonging to the specified family.
static iree_status_t iree_hal_vulkan_create_transient_command_pool(
    VkDeviceHandle* logical_device, uint32_t queue_family_index,
    VkCommandPoolHandle** out_handle) {
  VkCommandPoolCreateInfo create_info;
  create_info.sType = VK_STRUCTURE_TYPE_COMMAND_POOL_CREATE_INFO;
  create_info.pNext = NULL;
  create_info.flags = VK_COMMAND_POOL_CREATE_TRANSIENT_BIT;
  create_info.queueFamilyIndex = queue_family_index;
  VkCommandPoolHandle* command_pool = new VkCommandPoolHandle(logical_device);
  iree_status_t status = VK_RESULT_TO_STATUS(
      logical_device->syms()->vkCreateCommandPool(
          *logical_device, &create_info, logical_device->allocator(),
          command_pool->mutable_value()),
      "vkCreateCommandPool");
  if (iree_status_is_ok(status)) {
    *out_handle = command_pool;
  } else {
    delete command_pool;
  }
  return status;
}

// Creates a command queue of the given queue family.
static CommandQueue* iree_hal_vulkan_device_create_queue(
    VkDeviceHandle* logical_device,
    iree_hal_command_category_t command_category, uint32_t queue_family_index,
    uint32_t queue_index, TimePointFencePool* fence_pool) {
  VkQueue queue = VK_NULL_HANDLE;
  logical_device->syms()->vkGetDeviceQueue(*logical_device, queue_family_index,
                                           queue_index, &queue);

  // When emulating timeline semaphores we use a special queue that allows us to
  // sequence the semaphores correctly.
  if (fence_pool != NULL) {
    return new SerializingCommandQueue(logical_device, command_category, queue,
                                       fence_pool);
  }

  return new DirectCommandQueue(logical_device, command_category, queue);
}

// Creates command queues for the given sets of queues and populates the
// device queue lists.
static iree_status_t iree_hal_vulkan_device_initialize_command_queues(
    iree_hal_vulkan_device_t* device,
    iree_hal_vulkan_features_t enabled_features,
    iree_string_view_t queue_prefix,
    const iree_hal_vulkan_queue_set_t* compute_queue_set,
    const iree_hal_vulkan_queue_set_t* transfer_queue_set) {
  device->queue_count = 0;
  device->dispatch_queue_count = 0;
  device->transfer_queue_count = 0;

  // The first available queue supporting dispatch commands that will be used by
  // the tracing subsystem for query and cleanup tasks.
  VkQueue maintenance_dispatch_queue = VK_NULL_HANDLE;

  uint64_t compute_queue_count =
      iree_math_count_ones_u64(compute_queue_set->queue_indices);
  uint64_t transfer_queue_count =
      iree_math_count_ones_u64(transfer_queue_set->queue_indices);
  for (iree_host_size_t i = 0; i < compute_queue_count; ++i) {
    if (!(compute_queue_set->queue_indices & (1ull << i))) continue;

    char queue_name_buffer[32];
    int queue_name_length =
        snprintf(queue_name_buffer, IREE_ARRAYSIZE(queue_name_buffer),
                 "Vulkan[%c:%d]", 'D', (int)device->dispatch_queue_count);
    iree_string_view_t queue_name =
        iree_make_string_view(queue_name_buffer, queue_name_length);

    CommandQueue* queue = iree_hal_vulkan_device_create_queue(
        device->logical_device, IREE_HAL_COMMAND_CATEGORY_ANY,
        compute_queue_set->queue_family_index, i, device->fence_pool);

    iree_host_size_t queue_index = device->queue_count++;
    device->queues[queue_index] = queue;
    device->dispatch_queues[device->dispatch_queue_count++] = queue;

    if (!transfer_queue_count) {
      // If we don't have any dedicated transfer queues then use all dispatch
      // queues as transfer queues.
      device->transfer_queues[device->transfer_queue_count++] = queue;
    }

    if (maintenance_dispatch_queue == VK_NULL_HANDLE) {
      maintenance_dispatch_queue = queue->handle();
    }

    if (iree_all_bits_set(enabled_features,
                          IREE_HAL_VULKAN_FEATURE_ENABLE_TRACING)) {
      IREE_RETURN_IF_ERROR(iree_hal_vulkan_tracing_context_allocate(
          device->physical_device, device->logical_device, queue->handle(),
          queue_name, maintenance_dispatch_queue, device->dispatch_command_pool,
          device->host_allocator,
          &device->queue_tracing_contexts[queue_index]));
      queue->set_tracing_context(device->queue_tracing_contexts[queue_index]);
    }
  }
  for (iree_host_size_t i = 0; i < transfer_queue_count; ++i) {
    if (!(transfer_queue_set->queue_indices & (1ull << i))) continue;

    char queue_name_buffer[32];
    int queue_name_length =
        snprintf(queue_name_buffer, IREE_ARRAYSIZE(queue_name_buffer),
                 "Vulkan[%c:%d]", 'T', (int)device->transfer_queue_count);
    iree_string_view_t queue_name =
        iree_make_string_view(queue_name_buffer, queue_name_length);

    CommandQueue* queue = iree_hal_vulkan_device_create_queue(
        device->logical_device, IREE_HAL_COMMAND_CATEGORY_TRANSFER,
        transfer_queue_set->queue_family_index, i, device->fence_pool);

    iree_host_size_t queue_index = device->queue_count++;
    device->queues[queue_index] = queue;
    device->transfer_queues[device->transfer_queue_count++] = queue;

    if (iree_all_bits_set(enabled_features,
                          IREE_HAL_VULKAN_FEATURE_ENABLE_TRACING)) {
      IREE_RETURN_IF_ERROR(iree_hal_vulkan_tracing_context_allocate(
          device->physical_device, device->logical_device, queue->handle(),
          queue_name, maintenance_dispatch_queue, device->dispatch_command_pool,
          device->host_allocator,
          &device->queue_tracing_contexts[queue_index]));
      queue->set_tracing_context(device->queue_tracing_contexts[queue_index]);
    }
  }

  return iree_ok_status();
}

static iree_status_t iree_hal_vulkan_device_create_internal(
    iree_hal_driver_t* driver, iree_string_view_t identifier,
    iree_hal_vulkan_features_t enabled_features,
    const iree_hal_vulkan_device_options_t* options, VkInstance instance,
    VkPhysicalDevice physical_device, VkDeviceHandle* logical_device,
    const iree_hal_vulkan_device_extensions_t* device_extensions,
    const iree_hal_vulkan_queue_set_t* compute_queue_set,
    const iree_hal_vulkan_queue_set_t* transfer_queue_set,
    iree_allocator_t host_allocator, iree_hal_device_t** out_device) {
  auto& device_syms = logical_device->syms();

  iree_host_size_t compute_queue_count =
      iree_math_count_ones_u64(compute_queue_set->queue_indices);
  iree_host_size_t transfer_queue_count =
      iree_math_count_ones_u64(transfer_queue_set->queue_indices);
  iree_host_size_t total_queue_count =
      compute_queue_count + transfer_queue_count;

  iree_hal_vulkan_device_t* device = NULL;
  iree_host_size_t total_size =
      sizeof(*device) + identifier.size +
      total_queue_count * sizeof(device->queues[0]) +
      total_queue_count * sizeof(device->dispatch_queues[0]) +
      total_queue_count * sizeof(device->transfer_queues[0]) +
      total_queue_count * sizeof(device->queue_tracing_contexts[0]);
  IREE_RETURN_IF_ERROR(
      iree_allocator_malloc(host_allocator, total_size, (void**)&device));
  memset(device, 0, total_size);
  iree_hal_resource_initialize(&iree_hal_vulkan_device_vtable,
                               &device->resource);
  device->host_allocator = host_allocator;
  device->driver = driver;
  iree_hal_driver_retain(device->driver);
  uint8_t* buffer_ptr = (uint8_t*)device + sizeof(*device);
  buffer_ptr += iree_string_view_append_to_buffer(
      identifier, &device->identifier, (char*)buffer_ptr);
  device->flags = options->flags;

  device->device_extensions = *device_extensions;
  device->instance = instance;
  device->physical_device = physical_device;
  device->logical_device = logical_device;
  device->logical_device->AddReference();

  // Point the queue storage into the new device allocation. The queues
  // themselves are populated
  device->queues = (CommandQueue**)buffer_ptr;
  buffer_ptr += total_queue_count * sizeof(device->queues[0]);
  device->dispatch_queues = (CommandQueue**)buffer_ptr;
  buffer_ptr += total_queue_count * sizeof(device->dispatch_queues[0]);
  device->transfer_queues = (CommandQueue**)buffer_ptr;
  buffer_ptr += total_queue_count * sizeof(device->transfer_queues[0]);
  device->queue_tracing_contexts =
      (iree_hal_vulkan_tracing_context_t**)buffer_ptr;
  buffer_ptr += total_queue_count * sizeof(device->queue_tracing_contexts[0]);

  device->descriptor_pool_cache =
      new DescriptorPoolCache(device->logical_device);

  // Create the device memory allocator that will service all buffer
  // allocation requests.
  VmaRecordSettings vma_record_settings;
  memset(&vma_record_settings, 0, sizeof(vma_record_settings));
  iree_status_t status = iree_hal_vulkan_vma_allocator_create(
      instance, physical_device, logical_device, vma_record_settings,
      &device->device_allocator);

  // Create command pools for each queue family. If we don't have a transfer
  // queue then we'll ignore that one and just use the dispatch pool.
  // If we wanted to expose the pools through the HAL to allow the VM to more
  // effectively manage them (pool per fiber, etc) we could, however I doubt
  // the overhead of locking the pool will be even a blip.
  if (iree_status_is_ok(status)) {
    status = iree_hal_vulkan_create_transient_command_pool(
        device->logical_device, compute_queue_set->queue_family_index,
        &device->dispatch_command_pool);
  }
  if (transfer_queue_set->queue_indices != 0 && iree_status_is_ok(status)) {
    status = iree_hal_vulkan_create_transient_command_pool(
        device->logical_device, transfer_queue_set->queue_family_index,
        &device->transfer_command_pool);
  }

  // Emulate timeline semaphores when the extension is not available and we are
  // ony Vulkan versions prior to 1.2 when they were made core.
  bool emulate_timeline_semaphores =
      device_syms->vkGetSemaphoreCounterValue == NULL ||
      iree_all_bits_set(
          options->flags,
          IREE_HAL_VULKAN_DEVICE_FORCE_TIMELINE_SEMAPHORE_EMULATION);
  if (emulate_timeline_semaphores && iree_status_is_ok(status)) {
    status = TimePointSemaphorePool::Create(device->logical_device,
                                            &device->semaphore_pool);
  }
  if (emulate_timeline_semaphores && iree_status_is_ok(status)) {
    status =
        TimePointFencePool::Create(device->logical_device, &device->fence_pool);
  }

  // Initialize queues now that we've completed the rest of the device
  // initialization; this happens last as the queues require the pools allocated
  // above.
  if (iree_status_is_ok(status)) {
    status = iree_hal_vulkan_device_initialize_command_queues(
        device, enabled_features, identifier, compute_queue_set,
        transfer_queue_set);
  }

  if (iree_status_is_ok(status)) {
    device->builtin_executables =
        new BuiltinExecutables(device->logical_device);
    status = device->builtin_executables->InitializeExecutables();
  }

  if (iree_status_is_ok(status)) {
    *out_device = (iree_hal_device_t*)device;
  } else {
    iree_hal_device_destroy((iree_hal_device_t*)device);
  }
  return status;
}

static void iree_hal_vulkan_device_destroy(iree_hal_device_t* base_device) {
  iree_hal_vulkan_device_t* device = iree_hal_vulkan_device_cast(base_device);
  iree_allocator_t host_allocator = iree_hal_device_host_allocator(base_device);
  IREE_TRACE_ZONE_BEGIN(z0);

  // Drop all command queues. These may wait until idle in their destructor.
  for (iree_host_size_t i = 0; i < device->queue_count; ++i) {
    delete device->queues[i];
    iree_hal_vulkan_tracing_context_free(device->queue_tracing_contexts[i]);
  }

  // Drop command pools now that we know there are no more outstanding command
  // buffers.
  delete device->dispatch_command_pool;
  delete device->transfer_command_pool;

  // Now that no commands are outstanding we can release all resources that may
  // have been in use.
  delete device->builtin_executables;
  delete device->descriptor_pool_cache;
  delete device->semaphore_pool;
  delete device->fence_pool;

  // There should be no more buffers live that use the allocator.
  iree_hal_allocator_release(device->device_allocator);

  // Finally, destroy the device.
  device->logical_device->ReleaseReference();
  iree_hal_driver_release(device->driver);

  iree_allocator_free(host_allocator, device);

  IREE_TRACE_ZONE_END(z0);
}

static iree_status_t iree_hal_vulkan_device_query_extensibility_set(
    iree_hal_vulkan_features_t requested_features,
    iree_hal_vulkan_extensibility_set_t set, iree::Arena* arena,
    iree_hal_vulkan_string_list_t* out_string_list) {
  IREE_RETURN_IF_ERROR(iree_hal_vulkan_query_extensibility_set(
      requested_features, set, 0, NULL, &out_string_list->count));
  out_string_list->values = (const char**)arena->AllocateBytes(
      out_string_list->count * sizeof(out_string_list->values[0]));
  IREE_RETURN_IF_ERROR(iree_hal_vulkan_query_extensibility_set(
      requested_features, set, out_string_list->count, out_string_list->values,
      &out_string_list->count));
  return iree_ok_status();
}

iree_status_t iree_hal_vulkan_device_create(
    iree_hal_driver_t* driver, iree_string_view_t identifier,
    iree_hal_vulkan_features_t enabled_features,
    const iree_hal_vulkan_device_options_t* options,
    iree_hal_vulkan_syms_t* opaque_syms, VkInstance instance,
    VkPhysicalDevice physical_device, iree_allocator_t host_allocator,
    iree_hal_device_t** out_device) {
  DynamicSymbols* instance_syms = (DynamicSymbols*)opaque_syms;

  // Find the extensions we need (or want) that are also available
  // on the device. This will fail when required ones are not present.
  // TODO(benvanik): replace with a real arena.
  iree::Arena arena(128 * 1024);
  iree_hal_vulkan_string_list_t required_extensions;
  IREE_RETURN_IF_ERROR(iree_hal_vulkan_device_query_extensibility_set(
      enabled_features,
      IREE_HAL_VULKAN_EXTENSIBILITY_DEVICE_EXTENSIONS_REQUIRED, &arena,
      &required_extensions));
  iree_hal_vulkan_string_list_t optional_extensions;
  IREE_RETURN_IF_ERROR(iree_hal_vulkan_device_query_extensibility_set(
      enabled_features,
      IREE_HAL_VULKAN_EXTENSIBILITY_DEVICE_EXTENSIONS_OPTIONAL, &arena,
      &optional_extensions));
  iree_hal_vulkan_string_list_t enabled_extensions;
  IREE_RETURN_IF_ERROR(iree_hal_vulkan_match_available_device_extensions(
      instance_syms, physical_device, &required_extensions,
      &optional_extensions, &arena, &enabled_extensions));
  iree_hal_vulkan_device_extensions_t enabled_device_extensions =
      iree_hal_vulkan_populate_enabled_device_extensions(&enabled_extensions);

  // Find queue families we will expose as HAL queues.
  iree_hal_vulkan_queue_family_info_t queue_family_info;
  IREE_RETURN_IF_ERROR(iree_hal_vulkan_select_queue_families(
      physical_device, instance_syms, &queue_family_info));

  bool has_dedicated_transfer_queues =
      queue_family_info.transfer_queue_count > 0;

  // TODO(benvanik): convert to using the arena.
  // Setup the queue info we'll be using.
  // Each queue here (created from within a family) will map to a HAL queue.
  //
  // Note that we need to handle the case where we have transfer queues that
  // are of the same queue family as the dispatch queues: Vulkan requires that
  // all queues created from the same family are done in the same
  // VkDeviceQueueCreateInfo struct.
  std::vector<VkDeviceQueueCreateInfo> queue_create_info;
  // Reserve space for create infos. Note: must be the maximum used, or else
  // references used below will be invalidated as the vector grows.
  queue_create_info.reserve(2);
  std::vector<float> dispatch_queue_priorities;
  std::vector<float> transfer_queue_priorities;
  queue_create_info.push_back({});
  auto& dispatch_queue_info = queue_create_info.back();
  dispatch_queue_info.sType = VK_STRUCTURE_TYPE_DEVICE_QUEUE_CREATE_INFO;
  dispatch_queue_info.pNext = NULL;
  dispatch_queue_info.flags = 0;
  dispatch_queue_info.queueFamilyIndex = queue_family_info.dispatch_index;
  dispatch_queue_info.queueCount = queue_family_info.dispatch_queue_count;
  if (has_dedicated_transfer_queues) {
    if (queue_family_info.dispatch_index == queue_family_info.transfer_index) {
      dispatch_queue_info.queueCount += queue_family_info.transfer_queue_count;
    } else {
      queue_create_info.push_back({});
      auto& transfer_queue_info = queue_create_info.back();
      transfer_queue_info.sType = VK_STRUCTURE_TYPE_DEVICE_QUEUE_CREATE_INFO;
      transfer_queue_info.pNext = NULL;
      transfer_queue_info.queueFamilyIndex = queue_family_info.transfer_index;
      transfer_queue_info.queueCount = queue_family_info.transfer_queue_count;
      transfer_queue_info.flags = 0;
      transfer_queue_priorities.resize(transfer_queue_info.queueCount);
      transfer_queue_info.pQueuePriorities = transfer_queue_priorities.data();
    }
  }
  dispatch_queue_priorities.resize(dispatch_queue_info.queueCount);
  dispatch_queue_info.pQueuePriorities = dispatch_queue_priorities.data();

  // Create device and its queues.
  VkDeviceCreateInfo device_create_info;
  memset(&device_create_info, 0, sizeof(device_create_info));
  device_create_info.sType = VK_STRUCTURE_TYPE_DEVICE_CREATE_INFO;
  device_create_info.enabledLayerCount = 0;
  device_create_info.ppEnabledLayerNames = NULL;
  device_create_info.enabledExtensionCount = enabled_extensions.count;
  device_create_info.ppEnabledExtensionNames = enabled_extensions.values;
  device_create_info.queueCreateInfoCount = queue_create_info.size();
  device_create_info.pQueueCreateInfos = queue_create_info.data();
  device_create_info.pEnabledFeatures = NULL;

  VkPhysicalDeviceFeatures2 features2;
  memset(&features2, 0, sizeof(features2));
  features2.sType = VK_STRUCTURE_TYPE_PHYSICAL_DEVICE_FEATURES_2;
  device_create_info.pNext = &features2;

  VkPhysicalDeviceTimelineSemaphoreFeatures semaphore_features;
  bool emulate_timeline_semaphores =
      !enabled_device_extensions.timeline_semaphore ||
      iree_all_bits_set(
          options->flags,
          IREE_HAL_VULKAN_DEVICE_FORCE_TIMELINE_SEMAPHORE_EMULATION);
  if (!emulate_timeline_semaphores) {
    memset(&semaphore_features, 0, sizeof(semaphore_features));
    semaphore_features.sType =
        VK_STRUCTURE_TYPE_PHYSICAL_DEVICE_TIMELINE_SEMAPHORE_FEATURES;
    semaphore_features.pNext = features2.pNext;
    features2.pNext = &semaphore_features;
    semaphore_features.timelineSemaphore = VK_TRUE;
  }

  VkPhysicalDeviceHostQueryResetFeaturesEXT host_query_reset_features;
  if (enabled_device_extensions.host_query_reset) {
    memset(&host_query_reset_features, 0, sizeof(host_query_reset_features));
    host_query_reset_features.sType =
        VK_STRUCTURE_TYPE_PHYSICAL_DEVICE_HOST_QUERY_RESET_FEATURES_EXT;
    host_query_reset_features.pNext = features2.pNext;
    features2.pNext = &host_query_reset_features;
    host_query_reset_features.hostQueryReset = VK_TRUE;
  }

  auto logical_device = new VkDeviceHandle(
      instance_syms, enabled_device_extensions,
      /*owns_device=*/true, host_allocator, /*allocator=*/NULL);

  iree_status_t status = VK_RESULT_TO_STATUS(
      instance_syms->vkCreateDevice(physical_device, &device_create_info,
                                    logical_device->allocator(),
                                    logical_device->mutable_value()),
      "vkCreateDevice");
  if (iree_status_is_ok(status)) {
    status = logical_device->syms()->LoadFromDevice(instance,
                                                    logical_device->value());
  }

  // Select queue indices and create command queues with them.
  iree_hal_vulkan_queue_set_t compute_queue_set;
  iree_hal_vulkan_queue_set_t transfer_queue_set;
  if (iree_status_is_ok(status)) {
    status = iree_hal_vulkan_build_queue_sets(
        physical_device, logical_device->syms().get(), &compute_queue_set,
        &transfer_queue_set);
  }

  // Allocate and initialize the device.
  if (iree_status_is_ok(status)) {
    status = iree_hal_vulkan_device_create_internal(
        driver, identifier, enabled_features, options, instance,
        physical_device, logical_device, &enabled_device_extensions,
        &compute_queue_set, &transfer_queue_set, host_allocator, out_device);
  }

  logical_device->ReleaseReference();
  return status;
}

IREE_API_EXPORT iree_status_t iree_hal_vulkan_wrap_device(
    iree_string_view_t identifier,
    const iree_hal_vulkan_device_options_t* options,
    const iree_hal_vulkan_syms_t* instance_syms, VkInstance instance,
    VkPhysicalDevice physical_device, VkDevice logical_device,
    const iree_hal_vulkan_queue_set_t* compute_queue_set,
    const iree_hal_vulkan_queue_set_t* transfer_queue_set,
    iree_allocator_t host_allocator, iree_hal_device_t** out_device) {
  IREE_ASSERT_ARGUMENT(instance_syms);
  IREE_ASSERT_ARGUMENT(instance);
  IREE_ASSERT_ARGUMENT(physical_device);
  IREE_ASSERT_ARGUMENT(logical_device);
  IREE_ASSERT_ARGUMENT(out_device);

  if (iree_math_count_ones_u64(compute_queue_set->queue_indices) == 0) {
    return iree_make_status(IREE_STATUS_INVALID_ARGUMENT,
                            "at least one compute queue is required");
  }

  // Grab symbols from the device.
  auto device_syms = iree::make_ref<DynamicSymbols>();
  device_syms->vkGetInstanceProcAddr =
      ((const DynamicSymbols*)instance_syms)->vkGetInstanceProcAddr;
  IREE_RETURN_IF_ERROR(device_syms->LoadFromDevice(instance, logical_device));

  // Since the device is already created, we can't actually enable any
  // extensions or query if they are really enabled - we just have to trust
  // that the caller already enabled them for us or we may fail later. For the
  // optional extensions we check for the symbols but this is not always
  // guaranteed to work.
  iree_hal_vulkan_device_extensions_t enabled_device_extensions =
      iree_hal_vulkan_infer_enabled_device_extensions(device_syms.get());

  iree_hal_vulkan_features_t enabled_features = 0;
#if IREE_TRACING_FEATURES & IREE_TRACING_FEATURE_INSTRUMENTATION
  enabled_features |= IREE_HAL_VULKAN_FEATURE_ENABLE_TRACING;
#endif  // IREE_TRACING_FEATURES & IREE_TRACING_FEATURE_INSTRUMENTATION

  // Wrap the provided VkDevice with a VkDeviceHandle for use within the HAL.
  auto logical_device_handle = new VkDeviceHandle(
      device_syms.get(), enabled_device_extensions,
      /*owns_device=*/false, host_allocator, /*allocator=*/NULL);
  *logical_device_handle->mutable_value() = logical_device;

  // Allocate and initialize the device.
  iree_status_t status = iree_hal_vulkan_device_create_internal(
      /*driver=*/NULL, identifier, enabled_features, options, instance,
      physical_device, logical_device_handle, &enabled_device_extensions,
      compute_queue_set, transfer_queue_set, host_allocator, out_device);

  logical_device_handle->ReleaseReference();
  return status;
}

static iree_string_view_t iree_hal_vulkan_device_id(
    iree_hal_device_t* base_device) {
  iree_hal_vulkan_device_t* device = iree_hal_vulkan_device_cast(base_device);
  return device->identifier;
}

static iree_allocator_t iree_hal_vulkan_device_host_allocator(
    iree_hal_device_t* base_device) {
  iree_hal_vulkan_device_t* device = iree_hal_vulkan_device_cast(base_device);
  return device->host_allocator;
}

static iree_hal_allocator_t* iree_hal_vulkan_device_allocator(
    iree_hal_device_t* base_device) {
  iree_hal_vulkan_device_t* device = iree_hal_vulkan_device_cast(base_device);
  return device->device_allocator;
}

static iree_status_t iree_hal_vulkan_device_query_i32(
    iree_hal_device_t* base_device, iree_string_view_t category,
    iree_string_view_t key, int32_t* out_value) {
  // iree_hal_vulkan_device_t* device =
  //     iree_hal_vulkan_device_cast(base_device);
  *out_value = 0;

  if (iree_string_view_equal(category,
                             iree_make_cstring_view("hal.executable.format"))) {
    *out_value =
        iree_string_view_equal(key, iree_make_cstring_view("vulkan-spirv-fb"))
            ? 1
            : 0;
    return iree_ok_status();
  }

  return iree_make_status(
      IREE_STATUS_NOT_FOUND,
      "unknown device configuration key value '%.*s :: %.*s'",
      (int)category.size, category.data, (int)key.size, key.data);
}

// Returns the queue to submit work to based on the |queue_affinity|.
static CommandQueue* iree_hal_vulkan_device_select_queue(
    iree_hal_vulkan_device_t* device,
    iree_hal_command_category_t command_categories,
    iree_hal_queue_affinity_t queue_affinity) {
<<<<<<< HEAD
  // The unaligned buffer polyfill inserts dispatches into command buffers that
  // may otherwise only contain transfer commands.
  // For now just assume that all code may go down that path.
  // TODO(scotttodd): compiler analysis to label command buffers known to only
  //                  contain aligned fills
=======
>>>>>>> 84c9abdd
  command_categories |= IREE_HAL_COMMAND_CATEGORY_DISPATCH;

  // TODO(benvanik): meaningful heuristics for affinity. We don't generate
  // anything from the compiler that uses multiple queues and until we do it's
  // best not to do anything too clever here.
  if (command_categories == IREE_HAL_COMMAND_CATEGORY_TRANSFER) {
    return device
        ->transfer_queues[queue_affinity % device->transfer_queue_count];
  }
  return device->dispatch_queues[queue_affinity % device->dispatch_queue_count];
}

static iree_status_t iree_hal_vulkan_device_create_command_buffer(
    iree_hal_device_t* base_device, iree_hal_command_buffer_mode_t mode,
    iree_hal_command_category_t command_categories,
    iree_hal_queue_affinity_t queue_affinity,
    iree_hal_command_buffer_t** out_command_buffer) {
  iree_hal_vulkan_device_t* device = iree_hal_vulkan_device_cast(base_device);

<<<<<<< HEAD
  // The unaligned buffer polyfill inserts dispatches into command buffers that
  // may otherwise only contain transfer commands.
  // For now just assume that all code may go down that path.
  // TODO(scotttodd): compiler analysis to label command buffers known to only
  //                  contain aligned fills
=======
>>>>>>> 84c9abdd
  command_categories |= IREE_HAL_COMMAND_CATEGORY_DISPATCH;

  // Select the command pool to used based on the types of commands used.
  // Note that we may not have a dedicated transfer command pool if there are
  // no dedicated transfer queues.
  VkCommandPoolHandle* command_pool = NULL;
  if (device->transfer_command_pool &&
      !iree_all_bits_set(command_categories,
                         IREE_HAL_COMMAND_CATEGORY_DISPATCH)) {
    command_pool = device->transfer_command_pool;
  } else {
    command_pool = device->dispatch_command_pool;
  }

  // The tracing context is tied to a particular queue so we must select here
  // even though ideally we'd do it during submission. This is informational
  // only and if the user does provide a different queue affinity during
  // submission it just means the commands will be attributed to the wrong
  // queue.
  CommandQueue* queue = iree_hal_vulkan_device_select_queue(
      device, command_categories, queue_affinity);

  return iree_hal_vulkan_direct_command_buffer_allocate(
      device->logical_device, command_pool, mode, command_categories,
      queue_affinity, queue->tracing_context(), device->descriptor_pool_cache,
      device->builtin_executables, out_command_buffer);
}

static iree_status_t iree_hal_vulkan_device_create_descriptor_set(
    iree_hal_device_t* base_device,
    iree_hal_descriptor_set_layout_t* set_layout,
    iree_host_size_t binding_count,
    const iree_hal_descriptor_set_binding_t* bindings,
    iree_hal_descriptor_set_t** out_descriptor_set) {
  // TODO(benvanik): rework the create fn to take the bindings.
  return iree_make_status(IREE_STATUS_UNIMPLEMENTED,
                          "non-push descriptor sets still need work");
}

static iree_status_t iree_hal_vulkan_device_create_descriptor_set_layout(
    iree_hal_device_t* base_device,
    iree_hal_descriptor_set_layout_usage_type_t usage_type,
    iree_host_size_t binding_count,
    const iree_hal_descriptor_set_layout_binding_t* bindings,
    iree_hal_descriptor_set_layout_t** out_descriptor_set_layout) {
  iree_hal_vulkan_device_t* device = iree_hal_vulkan_device_cast(base_device);
  return iree_hal_vulkan_native_descriptor_set_layout_create(
      device->logical_device, usage_type, binding_count, bindings,
      out_descriptor_set_layout);
}

static iree_status_t iree_hal_vulkan_device_create_event(
    iree_hal_device_t* base_device, iree_hal_event_t** out_event) {
  iree_hal_vulkan_device_t* device = iree_hal_vulkan_device_cast(base_device);
  return iree_hal_vulkan_native_event_create(device->logical_device, out_event);
}

static iree_status_t iree_hal_vulkan_device_create_executable_cache(
    iree_hal_device_t* base_device, iree_string_view_t identifier,
    iree_hal_executable_cache_t** out_executable_cache) {
  iree_hal_vulkan_device_t* device = iree_hal_vulkan_device_cast(base_device);
  return iree_hal_vulkan_nop_executable_cache_create(
      device->logical_device, identifier, out_executable_cache);
}

static iree_status_t iree_hal_vulkan_device_create_executable_layout(
    iree_hal_device_t* base_device, iree_host_size_t push_constants,
    iree_host_size_t set_layout_count,
    iree_hal_descriptor_set_layout_t** set_layouts,
    iree_hal_executable_layout_t** out_executable_layout) {
  iree_hal_vulkan_device_t* device = iree_hal_vulkan_device_cast(base_device);
  return iree_hal_vulkan_native_executable_layout_create(
      device->logical_device, push_constants, set_layout_count, set_layouts,
      out_executable_layout);
}

static iree_status_t iree_hal_vulkan_device_create_semaphore(
    iree_hal_device_t* base_device, uint64_t initial_value,
    iree_hal_semaphore_t** out_semaphore) {
  iree_hal_vulkan_device_t* device = iree_hal_vulkan_device_cast(base_device);
  if (device->semaphore_pool != NULL) {
    return iree_hal_vulkan_emulated_semaphore_create(
        device->logical_device, device->semaphore_pool, device->queue_count,
        device->queues, initial_value, out_semaphore);
  }
  return iree_hal_vulkan_native_semaphore_create(device->logical_device,
                                                 initial_value, out_semaphore);
}

static iree_status_t iree_hal_vulkan_device_queue_submit(
    iree_hal_device_t* base_device,
    iree_hal_command_category_t command_categories,
    iree_hal_queue_affinity_t queue_affinity, iree_host_size_t batch_count,
    const iree_hal_submission_batch_t* batches) {
  iree_hal_vulkan_device_t* device = iree_hal_vulkan_device_cast(base_device);
  CommandQueue* queue = iree_hal_vulkan_device_select_queue(
      device, command_categories, queue_affinity);
  return queue->Submit(batch_count, batches);
}

static iree_status_t iree_hal_vulkan_device_submit_and_wait(
    iree_hal_device_t* base_device,
    iree_hal_command_category_t command_categories,
    iree_hal_queue_affinity_t queue_affinity, iree_host_size_t batch_count,
    const iree_hal_submission_batch_t* batches,
    iree_hal_semaphore_t* wait_semaphore, uint64_t wait_value,
    iree_timeout_t timeout) {
  // Submit...
  IREE_RETURN_IF_ERROR(iree_hal_vulkan_device_queue_submit(
      base_device, command_categories, queue_affinity, batch_count, batches));

  // ...and wait.
  return iree_hal_semaphore_wait(wait_semaphore, wait_value, timeout);
}

static iree_status_t iree_hal_vulkan_device_wait_semaphores(
    iree_hal_device_t* base_device, iree_hal_wait_mode_t wait_mode,
    const iree_hal_semaphore_list_t* semaphore_list, iree_timeout_t timeout) {
  iree_hal_vulkan_device_t* device = iree_hal_vulkan_device_cast(base_device);
  VkSemaphoreWaitFlags wait_flags = 0;
  if (wait_mode == IREE_HAL_WAIT_MODE_ANY) {
    wait_flags |= VK_SEMAPHORE_WAIT_ANY_BIT;
  }
  if (device->semaphore_pool != NULL) {
    return iree_hal_vulkan_emulated_semaphore_multi_wait(
        device->logical_device, semaphore_list, timeout, wait_flags);
  }
  return iree_hal_vulkan_native_semaphore_multi_wait(
      device->logical_device, semaphore_list, timeout, wait_flags);
}

static iree_status_t iree_hal_vulkan_device_wait_idle(
    iree_hal_device_t* base_device, iree_timeout_t timeout) {
  iree_hal_vulkan_device_t* device = iree_hal_vulkan_device_cast(base_device);
  for (iree_host_size_t i = 0; i < device->queue_count; ++i) {
    IREE_RETURN_IF_ERROR(device->queues[i]->WaitIdle(timeout));
  }
  return iree_ok_status();
}

const iree_hal_device_vtable_t iree_hal_vulkan_device_vtable = {
    /*.destroy=*/iree_hal_vulkan_device_destroy,
    /*.id=*/iree_hal_vulkan_device_id,
    /*.host_allocator=*/iree_hal_vulkan_device_host_allocator,
    /*.device_allocator=*/iree_hal_vulkan_device_allocator,
    /*.query_i32=*/iree_hal_vulkan_device_query_i32,
    /*.create_command_buffer=*/iree_hal_vulkan_device_create_command_buffer,
    /*.create_descriptor_set=*/iree_hal_vulkan_device_create_descriptor_set,
    /*.create_descriptor_set_layout=*/
    iree_hal_vulkan_device_create_descriptor_set_layout,
    /*.create_event=*/iree_hal_vulkan_device_create_event,
    /*.create_executable_cache=*/
    iree_hal_vulkan_device_create_executable_cache,
    /*.create_executable_layout=*/
    iree_hal_vulkan_device_create_executable_layout,
    /*.create_semaphore=*/iree_hal_vulkan_device_create_semaphore,
    /*.queue_submit=*/iree_hal_vulkan_device_queue_submit,
    /*.submit_and_wait=*/
    iree_hal_vulkan_device_submit_and_wait,
    /*.wait_semaphores=*/iree_hal_vulkan_device_wait_semaphores,
    /*.wait_idle=*/iree_hal_vulkan_device_wait_idle,
};<|MERGE_RESOLUTION|>--- conflicted
+++ resolved
@@ -940,14 +940,12 @@
     iree_hal_vulkan_device_t* device,
     iree_hal_command_category_t command_categories,
     iree_hal_queue_affinity_t queue_affinity) {
-<<<<<<< HEAD
-  // The unaligned buffer polyfill inserts dispatches into command buffers that
-  // may otherwise only contain transfer commands.
-  // For now just assume that all code may go down that path.
-  // TODO(scotttodd): compiler analysis to label command buffers known to only
-  //                  contain aligned fills
-=======
->>>>>>> 84c9abdd
+  // TODO(scotttodd): revisit queue selection logic and remove this
+  //   * the unaligned buffer fill polyfill and tracing timestamp queries may
+  //     both insert dispatches into command buffers that at compile time are
+  //     expected to only contain transfer commands
+  //   * we could set a bit at recording time if emulation or tracing is used
+  //     and submit to the right queue based on that
   command_categories |= IREE_HAL_COMMAND_CATEGORY_DISPATCH;
 
   // TODO(benvanik): meaningful heuristics for affinity. We don't generate
@@ -967,14 +965,12 @@
     iree_hal_command_buffer_t** out_command_buffer) {
   iree_hal_vulkan_device_t* device = iree_hal_vulkan_device_cast(base_device);
 
-<<<<<<< HEAD
-  // The unaligned buffer polyfill inserts dispatches into command buffers that
-  // may otherwise only contain transfer commands.
-  // For now just assume that all code may go down that path.
-  // TODO(scotttodd): compiler analysis to label command buffers known to only
-  //                  contain aligned fills
-=======
->>>>>>> 84c9abdd
+  // TODO(scotttodd): revisit queue selection logic and remove this
+  //   * the unaligned buffer fill polyfill and tracing timestamp queries may
+  //     both insert dispatches into command buffers that at compile time are
+  //     expected to only contain transfer commands
+  //   * we could set a bit at recording time if emulation or tracing is used
+  //     and submit to the right queue based on that
   command_categories |= IREE_HAL_COMMAND_CATEGORY_DISPATCH;
 
   // Select the command pool to used based on the types of commands used.
