--- conflicted
+++ resolved
@@ -25,11 +25,8 @@
   HDRS
     "BufferizationAnalysis.h"
     "DestructiveUpdateUtils.h"
-<<<<<<< HEAD
     "GPUUtils.h"
-=======
     "Transforms.h"
->>>>>>> 1b9e84cf
   SRCS
     "BufferizationAnalysis.cpp"
     "BufferizeCopyOnlyDispatchesPass.cpp"
