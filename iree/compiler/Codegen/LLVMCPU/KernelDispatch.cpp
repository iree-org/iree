--- conflicted
+++ resolved
@@ -493,19 +493,9 @@
 
   // TODO(dcaballe): Find better configurations for RISC-V backends.
   if (isX86(entryPointFn) || isRISCV(entryPointFn)) {
-<<<<<<< HEAD
-    return setX86SandboxRootConfig(entryPointFn, contractionOp, flowTileSizes,
-                                   vectorSize);
-=======
-    // There is a tileInterchange option. If it needs to be configured, we can
-    // only apply the pipeline to linalg.matmul. Because we don't know the
-    // number of loops when adding the pass to pass manager.
-    // TODO(hanchung): Embed options into attributes, so we can control options
-    // more heuristically.
     SmallVector<int64_t> tileSizes = {8, 32, 16};
     return setSandboxRootConfig(entryPointFn, contractionOp, flowTileSizes,
                                 tileSizes, vectorSize);
->>>>>>> eb0d6788
   }
 
   // Fall back to ARM configurations.
