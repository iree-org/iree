--- conflicted
+++ resolved
@@ -79,18 +79,10 @@
 }
 
 /// Adds patterns to unroll vector ops to SPIR-V native vector size.
-<<<<<<< HEAD
 void populateVectorUnrollPatterns(RewritePatternSet &patterns) {
   auto options =
-      vector::UnrollVectorOptions().setNativeShapeFn(getSPIRVNativeVectorSize);
+      vector::UnrollVectorOptions().setNativeShapeFn(getNativeVectorShape);
   vector::populateVectorUnrollPatterns(patterns, options);
-=======
-void populateVectorUnrollPatterns(MLIRContext *context,
-                                  RewritePatternSet &patterns) {
-  vector::populateVectorUnrollPatterns(
-      patterns,
-      vector::UnrollVectorOptions().setNativeShapeFn(getNativeVectorShape));
->>>>>>> c1fe3eb3
 }
 
 /// Vectorizes Linalg ops on buffer semantics.
@@ -108,36 +100,20 @@
     FuncOp funcOp = getOperation();
 
     {
-<<<<<<< HEAD
       RewritePatternSet patterns(context);
       populateVectorizationPatterns(patterns);
       populateLinalgToVectorVectorizeConvPatterns(context, patterns);
-      (void)applyPatternsAndFoldGreedily(funcOp, std::move(patterns));
-=======
-      RewritePatternSet vectorizationPatterns(&getContext());
-      populateVectorizationPatterns(context, vectorizationPatterns);
-      populateLinalgToVectorVectorizeConvPatterns(context,
-                                                  vectorizationPatterns);
-      if (failed(applyPatternsAndFoldGreedily(
-              funcOp, std::move(vectorizationPatterns)))) {
-        return signalPassFailure();
-      }
->>>>>>> c1fe3eb3
+      if (failed(applyPatternsAndFoldGreedily(funcOp, std::move(patterns)))) {
+        return signalPassFailure();
+      }
 
       RewritePatternSet foldPatterns(context);
       // Fold consumer add ops into the contraction op itself.
-<<<<<<< HEAD
       vector::ContractionOp::getCanonicalizationPatterns(foldPatterns, context);
-      (void)applyPatternsAndFoldGreedily(funcOp, std::move(foldPatterns));
-=======
-      RewritePatternSet canonicalizationPatterns(context);
-      vector::ContractionOp::getCanonicalizationPatterns(
-          canonicalizationPatterns, context);
-      if (failed(applyPatternsAndFoldGreedily(
-              funcOp, std::move(canonicalizationPatterns)))) {
-        return signalPassFailure();
-      }
->>>>>>> c1fe3eb3
+      if (failed(
+              applyPatternsAndFoldGreedily(funcOp, std::move(foldPatterns)))) {
+        return signalPassFailure();
+      }
     }
 
     LLVM_DEBUG({
@@ -147,18 +123,12 @@
     });
 
     {
-<<<<<<< HEAD
       RewritePatternSet unrollPatterns(context);
       populateVectorUnrollPatterns(unrollPatterns);
-      (void)applyPatternsAndFoldGreedily(funcOp, std::move(unrollPatterns));
-=======
-      RewritePatternSet vectorUnrollPatterns(funcOp.getContext());
-      populateVectorUnrollPatterns(funcOp.getContext(), vectorUnrollPatterns);
-      if (failed(applyPatternsAndFoldGreedily(
-              funcOp, std::move(vectorUnrollPatterns)))) {
-        return signalPassFailure();
-      }
->>>>>>> c1fe3eb3
+      if (failed(applyPatternsAndFoldGreedily(funcOp,
+                                              std::move(unrollPatterns)))) {
+        return signalPassFailure();
+      }
     }
 
     LLVM_DEBUG({
@@ -175,25 +145,14 @@
       llvm::dbgs() << "\n\n";
     });
 
-<<<<<<< HEAD
     {  // Canonicalization
       RewritePatternSet patterns(context);
       vector::ExtractStridedSliceOp::getCanonicalizationPatterns(patterns,
                                                                  context);
       vector::populateVectorTransferPermutationMapLoweringPatterns(patterns);
-      (void)applyPatternsAndFoldGreedily(funcOp, std::move(patterns));
-=======
-    {
-      RewritePatternSet canonicalizationPatterns(funcOp.getContext());
-      vector::ExtractStridedSliceOp::getCanonicalizationPatterns(
-          canonicalizationPatterns, context);
-      vector::populateVectorTransferPermutationMapLoweringPatterns(
-          canonicalizationPatterns);
-      if (failed(applyPatternsAndFoldGreedily(
-              funcOp, std::move(canonicalizationPatterns)))) {
-        return signalPassFailure();
-      }
->>>>>>> c1fe3eb3
+      if (failed(applyPatternsAndFoldGreedily(funcOp, std::move(patterns)))) {
+        return signalPassFailure();
+      }
     }
 
     LLVM_DEBUG({
@@ -228,7 +187,9 @@
       vector::populateCastAwayVectorLeadingOneDimPatterns(patterns);
       vector::TransferReadOp::getCanonicalizationPatterns(patterns, context);
       vector::TransferWriteOp::getCanonicalizationPatterns(patterns, context);
-      (void)applyPatternsAndFoldGreedily(funcOp, std::move(patterns));
+      if (failed(applyPatternsAndFoldGreedily(funcOp, std::move(patterns)))) {
+        return signalPassFailure();
+      }
     }
   }
 };
