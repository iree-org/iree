--- conflicted
+++ resolved
@@ -36,17 +36,6 @@
 LogicalResult setConvOpConfig(linalg::LinalgOp linalgOp,
                               const int64_t subgroupSize,
                               const int64_t bestTilingFactor) {
-<<<<<<< HEAD
-  ArrayRef<int64_t> inputShape = getUntiledShape(linalgOp.inputs()[0]);
-  SmallVector<int64_t> outputShape = getUntiledResultShape(linalgOp, 0);
-  if (isa<linalg::Conv2DNhwcHwcfOp>(*linalgOp) &&
-      ShapedType::isDynamic(inputShape[3]))
-    return success();
-  if (llvm::any_of(llvm::makeArrayRef(outputShape).drop_front(),
-                   ShapedType::isDynamic)) {
-    return success();
-  }
-=======
   ArrayRef<int64_t> inputShape = linalgOp.getInputOperand(0)
                                      ->get()
                                      .getType()
@@ -57,9 +46,13 @@
                                       .getType()
                                       .cast<ShapedType>()
                                       .getShape();
-  if (llvm::any_of(inputShape, ShapedType::isDynamic)) return success();
-  if (llvm::any_of(outputShape, ShapedType::isDynamic)) return success();
->>>>>>> 2c11510e
+  if (isa<linalg::Conv2DNhwcHwcfOp>(*linalgOp) &&
+      ShapedType::isDynamic(inputShape[3]))
+    return success();
+  if (llvm::any_of(llvm::makeArrayRef(outputShape).drop_front(),
+                   ShapedType::isDynamic)) {
+    return success();
+  }
 
   int64_t ic = inputShape[3];
   int64_t oh = outputShape[1], ow = outputShape[2], oc = outputShape[3];
