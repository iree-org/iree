// RUN: iree-opt -split-input-file -iree-spirv-vectorize %s | IreeFileCheck %s

#config = #iree_codegen.lowering.config<tile_sizes = [[2, 128], [1, 4], [0, 0, 4]], native_vector_size = []>

func @matmul_2x128x4() {
  %c1 = arith.constant 1 : index
  %c4 = arith.constant 4 : index
  %c128 = arith.constant 128 : index
  %c2 = arith.constant 2 : index
  %cst = arith.constant 0.000000e+00 : f32
  %c0 = arith.constant 0 : index
  %0 = hal.interface.binding.subspan @io::@s0b0_ro_external[%c0] : !flow.dispatch.tensor<readonly:2x4xf32>
  %1 = hal.interface.binding.subspan @io::@s0b1_ro_external[%c0] : !flow.dispatch.tensor<readonly:4x128xf32>
  %2 = hal.interface.binding.subspan @io::@s0b2_xw_external[%c0] : !flow.dispatch.tensor<writeonly:2x128xf32>
  %workgroup_id_x = hal.interface.workgroup.id[0] : index
  %workgroup_count_x = hal.interface.workgroup.count[0] : index
  %workgroup_id_y = hal.interface.workgroup.id[1] : index
  %workgroup_count_y = hal.interface.workgroup.count[1] : index
  %3 = affine.apply affine_map<()[s0] -> (s0 * 2)>()[%workgroup_id_y]
  %4 = affine.apply affine_map<()[s0] -> (s0 * 2)>()[%workgroup_count_y]
  scf.for %arg0 = %3 to %c2 step %4 {
    %5 = affine.apply affine_map<()[s0] -> (s0 * 128)>()[%workgroup_id_x]
    %6 = affine.apply affine_map<()[s0] -> (s0 * 128)>()[%workgroup_count_x]
    scf.for %arg1 = %5 to %c128 step %6 {
      %7 = flow.dispatch.tensor.load %0, offsets = [%arg0, 0], sizes = [2, 4], strides = [1, 1] : !flow.dispatch.tensor<readonly:2x4xf32> -> tensor<2x4xf32>
      %8 = flow.dispatch.tensor.load %1, offsets = [0, %arg1], sizes = [4, 128], strides = [1, 1] : !flow.dispatch.tensor<readonly:4x128xf32> -> tensor<4x128xf32>
      %9 = linalg.init_tensor [2, 128] : tensor<2x128xf32>
      %10 = scf.for %arg2 = %c0 to %c2 step %c1 iter_args(%arg3 = %9) -> (tensor<2x128xf32>) {
        %11 = scf.for %arg4 = %c0 to %c128 step %c4 iter_args(%arg5 = %arg3) -> (tensor<2x128xf32>) {
          %12 = tensor.extract_slice %arg5[%arg2, %arg4] [1, 4] [1, 1] : tensor<2x128xf32> to tensor<1x4xf32>
          %13 = linalg.fill(%cst, %12) {lowering.config = #config} : f32, tensor<1x4xf32> -> tensor<1x4xf32>
          %14 = tensor.extract_slice %7[%arg2, 0] [1, 4] [1, 1] : tensor<2x4xf32> to tensor<1x4xf32>
          %15 = tensor.extract_slice %8[0, %arg4] [4, 4] [1, 1] : tensor<4x128xf32> to tensor<4x4xf32>
          %16 = linalg.matmul {lowering.config = #config} ins(%14, %15 : tensor<1x4xf32>, tensor<4x4xf32>) outs(%13 : tensor<1x4xf32>) -> tensor<1x4xf32>
          %17 = tensor.insert_slice %16 into %arg5[%arg2, %arg4] [1, 4] [1, 1] : tensor<1x4xf32> into tensor<2x128xf32>
          scf.yield %17 : tensor<2x128xf32>
        } {iree.spirv.distribute_dim = 0 : index}
        scf.yield %11 : tensor<2x128xf32>
      } {iree.spirv.distribute_dim = 1 : index}
      flow.dispatch.tensor.store %10, %2, offsets = [%arg0, %arg1], sizes = [%c2, %c128], strides = [1, 1] : tensor<2x128xf32> -> !flow.dispatch.tensor<writeonly:2x128xf32>
    }
  }
  return
}

// CHECK-LABEL: func @matmul_2x128x4()

//   CHECK-DAG:   %[[ZERO:.+]] = arith.constant dense<0.000000e+00> : vector<1x4xf32>
//   CHECK-DAG:   %[[PAD:.+]] = arith.constant 0.000000e+00 : f32
//   CHECK-DAG:   %[[C0:.+]] = arith.constant 0 : index
//   CHECK-DAG:   %[[C1:.+]] = arith.constant 1 : index
//   CHECK-DAG:   %[[C2:.+]] = arith.constant 2 : index
//   CHECK-DAG:   %[[C3:.+]] = arith.constant 3 : index
//   CHECK-DAG:   %[[C4:.+]] = arith.constant 4 : index
//   CHECK-DAG:   %[[C128:.+]] = arith.constant 128 : index

//       CHECK:   scf.for %[[IV_Y:.+]] = %[[C0]] to %[[C2]] step %[[C1]]
//       CHECK:     scf.for %[[IV_X:.+]] = %[[C0]] to %[[C128]] step %[[C4]] iter_args(%[[ACC_TILE:.+]] =
//       CHECK:       %[[LHS_TILE:.+]] = tensor.extract_slice %{{.+}}[%[[IV_Y]], 0] [1, 4]
//       CHECK:       %[[RHS_TILE:.+]] = tensor.extract_slice %{{.+}}[0, %[[IV_X]]] [4, 4]
//       CHECK:       %[[LHS_VECTOR:.+]] = vector.transfer_read %[[LHS_TILE]][%[[C0]], %[[C0]]], %[[PAD]]
//       CHECK:       %[[RHS_0_VECTOR:.+]] = vector.transfer_read %[[RHS_TILE]][%[[C0]], %[[C0]]], %[[PAD]]
//       CHECK:       %[[RHS_1_VECTOR:.+]] = vector.transfer_read %[[RHS_TILE]][%[[C1]], %[[C0]]], %[[PAD]]
//       CHECK:       %[[RHS_2_VECTOR:.+]] = vector.transfer_read %[[RHS_TILE]][%[[C2]], %[[C0]]], %[[PAD]]
//       CHECK:       %[[RHS_3_VECTOR:.+]] = vector.transfer_read %[[RHS_TILE]][%[[C3]], %[[C0]]], %[[PAD]]
//       CHECK:       %[[LHS_0:.+]] = vector.extract_strided_slice %[[LHS_VECTOR]] {offsets = [0], sizes = [1], strides = [1]}
//       CHECK:       %[[LHS_0_SCALAR:.+]] = vector.extract %[[LHS_0]][0] : vector<1xf32>
//       CHECK:       %[[LHS_0_VECTOR:.+]] = splat %[[LHS_0_SCALAR]] : vector<4xf32>
//       CHECK:       %[[ACC_0_VECTOR:.+]] = vector.extract %[[ZERO]][0] : vector<1x4xf32>
//       CHECK:       %[[FMA_0:.+]] = vector.fma %[[LHS_0_VECTOR]], %[[RHS_0_VECTOR]], %[[ACC_0_VECTOR]] : vector<4xf32>
//       CHECK:       %[[LHS_1:.+]] = vector.extract_strided_slice %[[LHS_VECTOR]] {offsets = [1], sizes = [1], strides = [1]}
//       CHECK:       %[[LHS_1_SCALAR:.+]] = vector.extract %[[LHS_1]][0] : vector<1xf32>
//       CHECK:       %[[LHS_1_VECTOR:.+]] = splat %[[LHS_1_SCALAR]] : vector<4xf32>
//       CHECK:       %[[FMA_1:.+]] = vector.fma %[[LHS_1_VECTOR]], %[[RHS_1_VECTOR]], %[[FMA_0]] : vector<4xf32>
//       CHECK:       %[[LHS_2:.+]] = vector.extract_strided_slice %[[LHS_VECTOR]] {offsets = [2], sizes = [1], strides = [1]}
//       CHECK:       %[[LHS_2_SCALAR:.+]] = vector.extract %[[LHS_2]][0] : vector<1xf32>
//       CHECK:       %[[LHS_2_VECTOR:.+]] = splat %[[LHS_2_SCALAR]] : vector<4xf32>
//       CHECK:       %[[FMA_2:.+]] = vector.fma %[[LHS_2_VECTOR]], %[[RHS_2_VECTOR]], %[[FMA_1]] : vector<4xf32>
//       CHECK:       %[[LHS_3:.+]] = vector.extract_strided_slice %[[LHS_VECTOR]] {offsets = [3], sizes = [1], strides = [1]}
//       CHECK:       %[[LHS_3_SCALAR:.+]] = vector.extract %[[LHS_3]][0] : vector<1xf32>
//       CHECK:       %[[LHS_3_VECTOR:.+]] = splat %[[LHS_3_SCALAR]] : vector<4xf32>
//       CHECK:       %[[FMA_3:.+]] = vector.fma %[[LHS_3_VECTOR]], %[[RHS_3_VECTOR]], %[[FMA_2]] : vector<4xf32>
<<<<<<< HEAD
//       CHECK:       vector.transfer_write %[[FMA_3]], %[[ACC_TILE]][%[[IV_Y]], %[[IV_X]]]
=======
//       CHECK:       %[[INSERT:.+]] = vector.insert %[[FMA_3]], %[[ZERO]] [0]
//       CHECK:       vector.transfer_write %[[INSERT]], %[[ACC_TILE]][%[[C0]], %[[C0]]]

// -----

// Check that we can vectorize shape dimensions not divisible by 4 but divisible by 2.

func @matmul_8x8x2(%lhs: memref<8x2xf32>, %rhs: memref<2x8xf32>, %output: memref<8x8xf32>) {
  linalg.matmul {__internal_linalg_transform__ = "vectorize"} ins(%lhs, %rhs: memref<8x2xf32>, memref<2x8xf32>) outs(%output: memref<8x8xf32>)
  return
}

//    CHECK-LABEL: func @matmul_8x8x2

//  CHECK-COUNT-8: vector.transfer_read {{.*}} : memref<8x2xf32>, vector<1x2xf32>
//  CHECK-COUNT-4: vector.transfer_read {{.*}} : memref<2x8xf32>, vector<1x4xf32>
// CHECK-COUNT-16: vector.transfer_read {{.*}} : memref<8x8xf32>, vector<1x4xf32>
// CHECK-COUNT-16: vector.fma
// CHECK-COUNT-16: vector.transfer_write {{.*}} : vector<1x4xf32>, memref<8x8xf32>

// -----

// Check that we can vectorize shape dimensions not divisible by 4/2 but divisible by 1.

func @matmul_8x8x1(%lhs: memref<8x1xf32>, %rhs: memref<1x8xf32>, %output: memref<8x8xf32>) {
  linalg.matmul {__internal_linalg_transform__ = "vectorize"} ins(%lhs, %rhs: memref<8x1xf32>, memref<1x8xf32>) outs(%output: memref<8x8xf32>)
  return
}

//    CHECK-LABEL: func @matmul_8x8x1

//  CHECK-COUNT-8: vector.transfer_read {{.*}} : memref<8x1xf32>, vector<1x1xf32>
//  CHECK-COUNT-2: vector.transfer_read {{.*}} : memref<1x8xf32>, vector<1x4xf32>
// CHECK-COUNT-16: vector.transfer_read {{.*}} : memref<8x8xf32>, vector<1x4xf32>
// CHECK-COUNT-16: vector.fma
// CHECK-COUNT-16: vector.transfer_write {{.*}} : vector<1x4xf32>, memref<8x8xf32>
>>>>>>> c1fe3eb3
<|MERGE_RESOLUTION|>--- conflicted
+++ resolved
@@ -80,43 +80,38 @@
 //       CHECK:       %[[LHS_3_SCALAR:.+]] = vector.extract %[[LHS_3]][0] : vector<1xf32>
 //       CHECK:       %[[LHS_3_VECTOR:.+]] = splat %[[LHS_3_SCALAR]] : vector<4xf32>
 //       CHECK:       %[[FMA_3:.+]] = vector.fma %[[LHS_3_VECTOR]], %[[RHS_3_VECTOR]], %[[FMA_2]] : vector<4xf32>
-<<<<<<< HEAD
 //       CHECK:       vector.transfer_write %[[FMA_3]], %[[ACC_TILE]][%[[IV_Y]], %[[IV_X]]]
-=======
-//       CHECK:       %[[INSERT:.+]] = vector.insert %[[FMA_3]], %[[ZERO]] [0]
-//       CHECK:       vector.transfer_write %[[INSERT]], %[[ACC_TILE]][%[[C0]], %[[C0]]]
 
 // -----
 
 // Check that we can vectorize shape dimensions not divisible by 4 but divisible by 2.
 
-func @matmul_8x8x2(%lhs: memref<8x2xf32>, %rhs: memref<2x8xf32>, %output: memref<8x8xf32>) {
-  linalg.matmul {__internal_linalg_transform__ = "vectorize"} ins(%lhs, %rhs: memref<8x2xf32>, memref<2x8xf32>) outs(%output: memref<8x8xf32>)
-  return
+func @matmul_8x8x2(%lhs: tensor<8x2xf32>, %rhs: tensor<2x8xf32>, %init: tensor<8x8xf32>) -> tensor<8x8xf32> {
+  %0 = linalg.matmul ins(%lhs, %rhs: tensor<8x2xf32>, tensor<2x8xf32>) outs(%init: tensor<8x8xf32>)
+  return %0 : tensor<8x8xf32>
 }
 
 //    CHECK-LABEL: func @matmul_8x8x2
 
-//  CHECK-COUNT-8: vector.transfer_read {{.*}} : memref<8x2xf32>, vector<1x2xf32>
-//  CHECK-COUNT-4: vector.transfer_read {{.*}} : memref<2x8xf32>, vector<1x4xf32>
-// CHECK-COUNT-16: vector.transfer_read {{.*}} : memref<8x8xf32>, vector<1x4xf32>
+//  CHECK-COUNT-8: vector.transfer_read {{.*}} : tensor<8x2xf32>, vector<1x2xf32>
+//  CHECK-COUNT-4: vector.transfer_read {{.*}} : tensor<2x8xf32>, vector<1x4xf32>
+// CHECK-COUNT-16: vector.transfer_read {{.*}} : tensor<8x8xf32>, vector<1x4xf32>
 // CHECK-COUNT-16: vector.fma
-// CHECK-COUNT-16: vector.transfer_write {{.*}} : vector<1x4xf32>, memref<8x8xf32>
+// CHECK-COUNT-16: vector.transfer_write {{.*}} : vector<1x4xf32>, tensor<8x8xf32>
 
 // -----
 
 // Check that we can vectorize shape dimensions not divisible by 4/2 but divisible by 1.
 
-func @matmul_8x8x1(%lhs: memref<8x1xf32>, %rhs: memref<1x8xf32>, %output: memref<8x8xf32>) {
-  linalg.matmul {__internal_linalg_transform__ = "vectorize"} ins(%lhs, %rhs: memref<8x1xf32>, memref<1x8xf32>) outs(%output: memref<8x8xf32>)
-  return
+func @matmul_8x8x1(%lhs: tensor<8x1xf32>, %rhs: tensor<1x8xf32>, %init: tensor<8x8xf32>) -> tensor<8x8xf32> {
+  %0 = linalg.matmul ins(%lhs, %rhs: tensor<8x1xf32>, tensor<1x8xf32>) outs(%init: tensor<8x8xf32>) -> tensor<8x8xf32>
+  return %0 : tensor<8x8xf32>
 }
 
 //    CHECK-LABEL: func @matmul_8x8x1
 
-//  CHECK-COUNT-8: vector.transfer_read {{.*}} : memref<8x1xf32>, vector<1x1xf32>
-//  CHECK-COUNT-2: vector.transfer_read {{.*}} : memref<1x8xf32>, vector<1x4xf32>
-// CHECK-COUNT-16: vector.transfer_read {{.*}} : memref<8x8xf32>, vector<1x4xf32>
+//  CHECK-COUNT-8: vector.transfer_read {{.*}} : tensor<8x1xf32>, vector<1x1xf32>
+//  CHECK-COUNT-2: vector.transfer_read {{.*}} : tensor<1x8xf32>, vector<1x4xf32>
+// CHECK-COUNT-16: vector.transfer_read {{.*}} : tensor<8x8xf32>, vector<1x4xf32>
 // CHECK-COUNT-16: vector.fma
-// CHECK-COUNT-16: vector.transfer_write {{.*}} : vector<1x4xf32>, memref<8x8xf32>
->>>>>>> c1fe3eb3
+// CHECK-COUNT-16: vector.transfer_write {{.*}} : vector<1x4xf32>, tensor<8x8xf32>