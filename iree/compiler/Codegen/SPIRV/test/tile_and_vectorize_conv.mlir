// RUN: iree-opt -split-input-file -pass-pipeline='hal.executable(hal.executable.variant(iree-set-num-workgroups,builtin.module(builtin.func(iree-spirv-tile,iree-spirv-vectorize))))' %s | IreeFileCheck %s

#config = #iree_codegen.lowering.config<tile_sizes = [[0, 4, 4, 16], [0, 4, 1, 4], [0, 0, 0, 0, 1, 1, 4]], native_vector_size = []>
#translation = #iree_codegen.translation.info<"SPIRVVectorize", workload_per_wg = [16, 4, 4]>
<<<<<<< HEAD

hal.executable private @conv_static_shape_f32 {
  hal.interface public @io {
    hal.interface.binding public @s0b0_ro_external, set=0, binding=0, type="StorageBuffer", access="Read"
    hal.interface.binding public @s0b1_ro_external, set=0, binding=1, type="StorageBuffer", access="Read"
    hal.interface.binding public @s0b2_xw_external, set=0, binding=2, type="StorageBuffer", access="Write|Discard"
=======
hal.executable private @conv_static_shape_f32  {
  hal.interface @io {
    hal.interface.binding @arg0, set=0, binding=0, type="StorageBuffer"
    hal.interface.binding @arg1, set=0, binding=1, type="StorageBuffer"
    hal.interface.binding @ret0, set=0, binding=2, type="StorageBuffer"
>>>>>>> c1fe3eb3
  }
  hal.executable.variant @vulkan, target = #hal.executable.target<"vulkan-spirv", "vulkan-spirv-fb"> {
    hal.executable.entry_point @conv_static_shape_f32 attributes {
      interface = @io, ordinal = 0 : index,
      workgroup_size = [4: index, 4: index, 1: index],
      translation.info = #translation
    }
    builtin.module  {
      func @conv_static_shape_f32() {
        %c0 = arith.constant 0 : index
        %cst = arith.constant 0.000000e+00 : f32
        %c112 = arith.constant 112 : index
        %c16 = arith.constant 16 : index
        %0 = hal.interface.binding.subspan @io::@s0b0_ro_external[%c0] : !flow.dispatch.tensor<readonly:1x225x225x8xf32>
        %1 = hal.interface.binding.subspan @io::@s0b1_ro_external[%c0] : !flow.dispatch.tensor<readonly:3x3x8x16xf32>
        %2 = hal.interface.binding.subspan @io::@s0b2_xw_external[%c0] : !flow.dispatch.tensor<writeonly:1x112x112x16xf32>
        %workgroup_size_x = hal.interface.workgroup.size[0] : index
        %workgroup_size_y = hal.interface.workgroup.size[1] : index
        %workgroup_size_z = hal.interface.workgroup.size[2] : index
        %workgroup_id_x = hal.interface.workgroup.id[0] : index
        %workgroup_count_x = hal.interface.workgroup.count[0] : index
        %workgroup_id_y = hal.interface.workgroup.id[1] : index
        %workgroup_count_y = hal.interface.workgroup.count[1] : index
        %workgroup_id_z = hal.interface.workgroup.id[2] : index
        %workgroup_count_z = hal.interface.workgroup.count[2] : index
        %3 = affine.apply affine_map<()[s0, s1] -> (s0 * s1)>()[%workgroup_id_z, %workgroup_size_z]
        %4 = affine.apply affine_map<()[s0, s1] -> (s0 * s1)>()[%workgroup_count_z, %workgroup_size_z]
        scf.for %arg0 = %3 to %c112 step %4 {
          %5 = affine.apply affine_map<()[s0, s1] -> (s0 * s1)>()[%workgroup_id_y, %workgroup_size_y]
          %6 = affine.apply affine_map<()[s0, s1] -> (s0 * s1)>()[%workgroup_count_y, %workgroup_size_y]
          scf.for %arg1 = %5 to %c112 step %6 {
            %7 = affine.apply affine_map<()[s0, s1] -> (s0 * s1)>()[%workgroup_id_x, %workgroup_size_x]
            %8 = affine.apply affine_map<()[s0, s1] -> (s0 * s1)>()[%workgroup_count_x, %workgroup_size_x]
            scf.for %arg2 = %7 to %c16 step %8 {
              %9 = affine.apply affine_map<(d0) -> (d0 * 2)>(%arg0)
              %10 = affine.min affine_map<(d0)[s0] -> (s0 * 2 + 1, d0 * -2 + 225)>(%arg0)[%workgroup_size_z]
              %11 = affine.apply affine_map<(d0) -> (d0 * 2)>(%arg1)
              %12 = affine.min affine_map<(d0)[s0] -> (s0 * 2 + 1, d0 * -2 + 225)>(%arg1)[%workgroup_size_y]
              %13 = flow.dispatch.tensor.load %0, offsets = [0, %9, %11, 0], sizes = [1, %10, %12, 8], strides = [1, 1, 1, 1] : !flow.dispatch.tensor<readonly:1x225x225x8xf32> -> tensor<1x?x?x8xf32>
              %14 = affine.min affine_map<(d0)[s0] -> (s0, -d0 + 16)>(%arg2)[%workgroup_size_x]
              %15 = flow.dispatch.tensor.load %1, offsets = [0, 0, 0, %arg2], sizes = [3, 3, 8, %14], strides = [1, 1, 1, 1] : !flow.dispatch.tensor<readonly:3x3x8x16xf32> -> tensor<3x3x8x?xf32>
              %16 = affine.min affine_map<(d0)[s0] -> (s0, -d0 + 112)>(%arg0)[%workgroup_size_z]
              %17 = affine.min affine_map<(d0)[s0] -> (s0, -d0 + 112)>(%arg1)[%workgroup_size_y]
              %18 = affine.min affine_map<(d0)[s0] -> (-d0 + 112, s0)>(%arg0)[%workgroup_size_z]
              %19 = affine.min affine_map<(d0)[s0] -> (-d0 + 112, s0)>(%arg1)[%workgroup_size_y]
              %20 = affine.min affine_map<(d0)[s0] -> (-d0 + 16, s0)>(%arg2)[%workgroup_size_x]
              %21 = linalg.init_tensor [1, %18, %19, %20] : tensor<1x?x?x?xf32>
              %22 = linalg.fill(%cst, %21) : f32, tensor<1x?x?x?xf32> -> tensor<1x?x?x?xf32>
              %23 = linalg.conv_2d_nhwc_hwcf {lowering.config = #config, dilations = dense<1> : tensor<2xi64>, strides = dense<2> : tensor<2xi64>}
                ins(%13, %15 : tensor<1x?x?x8xf32>, tensor<3x3x8x?xf32>)
                outs(%22 : tensor<1x?x?x?xf32>) -> tensor<1x?x?x?xf32>
              flow.dispatch.tensor.store %23, %2, offsets = [0, %arg0, %arg1, %arg2], sizes = [1, %16, %17, %14], strides = [1, 1, 1, 1] : tensor<1x?x?x?xf32> -> !flow.dispatch.tensor<writeonly:1x112x112x16xf32>
            }
          }
        }
        return
      }
<<<<<<< HEAD
      hal.interface private @io {
        hal.interface.binding public @s0b0_ro_external, set=0, binding=0, type="StorageBuffer", access="Read"
        hal.interface.binding public @s0b1_ro_external, set=0, binding=1, type="StorageBuffer", access="Read"
        hal.interface.binding public @s0b2_xw_external, set=0, binding=2, type="StorageBuffer", access="Write|Discard"
=======
      hal.interface private @io  {
        hal.interface.binding @arg0, set=0, binding=0, type="StorageBuffer"
        hal.interface.binding @arg1, set=0, binding=1, type="StorageBuffer"
        hal.interface.binding @ret0, set=0, binding=2, type="StorageBuffer"
>>>>>>> c1fe3eb3
      }
    }
  }
}

// CHECK-LABEL: func @conv_static_shape_f32()

// No vector transfer write ops generated for the linalg.fill op: it's cancelled with read ops.
// CHECK-NOT: vector.transfer

// Check tiling loop along filter height/width and input channel
//      CHECK: scf.for %{{.*}} = %c0 to %c3 step %c1
// CHECK-SAME:     -> (vector<1x4xf32>, vector<1x4xf32>, vector<1x4xf32>, vector<1x4xf32>)
//      CHECK:   scf.for %{{.*}} = %c0 to %c3 step %c1
// CHECK-SAME:       -> (vector<1x4xf32>, vector<1x4xf32>, vector<1x4xf32>, vector<1x4xf32>)
//      CHECK:     scf.for %{{.*}} = %c0 to %c8 step %c4
// CHECK-SAME:         -> (vector<1x4xf32>, vector<1x4xf32>, vector<1x4xf32>, vector<1x4xf32>)

// CHECK-COUNT-16: vector.fma

// CHECK-COUNT-3: scf.yield

// For linalg.conv_2d_nhwc_hwcf
// CHECK-COUNT-4: vector.transfer_write

// -----

#config = #iree_codegen.lowering.config<tile_sizes = [[0, 4, 4, 16], [0, 1, 1, 4], [0, 0, 0, 0, 1, 1]], native_vector_size = []>
#translation = #iree_codegen.translation.info<"SPIRVVectorize", workload_per_wg = [16, 4, 4]>
<<<<<<< HEAD

hal.executable private @depthwise_conv_static_shape_f32 {
  hal.interface public @io {
    hal.interface.binding public @s0b0_ro_external, set=0, binding=0, type="StorageBuffer", access="Read"
    hal.interface.binding public @s0b1_ro_external, set=0, binding=1, type="StorageBuffer", access="Read"
    hal.interface.binding public @s0b2_xw_external, set=0, binding=2, type="StorageBuffer", access="Write|Discard"
=======
hal.executable private @depthwise_conv_static_shape_f32  {
  hal.interface @io {
    hal.interface.binding @arg0, set=0, binding=0, type="StorageBuffer"
    hal.interface.binding @arg1, set=0, binding=1, type="StorageBuffer"
    hal.interface.binding @ret0, set=0, binding=2, type="StorageBuffer"
>>>>>>> c1fe3eb3
  }
  hal.executable.variant @vulkan, target = #hal.executable.target<"vulkan-spirv", "vulkan-spirv-fb"> {
    hal.executable.entry_point @depthwise_conv_static_shape_f32 attributes {
      interface = @io, ordinal = 0 : index,
      workgroup_size = [4: index, 4: index, 4: index],
      translation.info = #translation
    }
    builtin.module  {
      func @depthwise_conv_static_shape_f32() {
        %c0 = arith.constant 0 : index
        %cst = arith.constant 0.000000e+00 : f32
        %c56 = arith.constant 56 : index
        %c96 = arith.constant 96 : index
        %0 = hal.interface.binding.subspan @io::@s0b0_ro_external[%c0] : !flow.dispatch.tensor<readonly:1x113x113x96xf32>
        %1 = hal.interface.binding.subspan @io::@s0b1_ro_external[%c0] : !flow.dispatch.tensor<readonly:3x3x96xf32>
        %2 = hal.interface.binding.subspan @io::@s0b2_xw_external[%c0] : !flow.dispatch.tensor<writeonly:1x56x56x96xf32>
        %workgroup_size_x = hal.interface.workgroup.size[0] : index
        %workgroup_size_y = hal.interface.workgroup.size[1] : index
        %workgroup_size_z = hal.interface.workgroup.size[2] : index
        %workgroup_id_x = hal.interface.workgroup.id[0] : index
        %workgroup_count_x = hal.interface.workgroup.count[0] : index
        %workgroup_id_y = hal.interface.workgroup.id[1] : index
        %workgroup_count_y = hal.interface.workgroup.count[1] : index
        %workgroup_id_z = hal.interface.workgroup.id[2] : index
        %workgroup_count_z = hal.interface.workgroup.count[2] : index
        %3 = affine.apply affine_map<()[s0, s1] -> (s0 * s1)>()[%workgroup_id_z, %workgroup_size_z]
        %4 = affine.apply affine_map<()[s0, s1] -> (s0 * s1)>()[%workgroup_count_z, %workgroup_size_z]
        scf.for %arg0 = %3 to %c56 step %4 {
          %5 = affine.apply affine_map<()[s0, s1] -> (s0 * s1)>()[%workgroup_id_y, %workgroup_size_y]
          %6 = affine.apply affine_map<()[s0, s1] -> (s0 * s1)>()[%workgroup_count_y, %workgroup_size_y]
          scf.for %arg1 = %5 to %c56 step %6 {
            %7 = affine.apply affine_map<()[s0, s1] -> (s0 * s1)>()[%workgroup_id_x, %workgroup_size_x]
            %8 = affine.apply affine_map<()[s0, s1] -> (s0 * s1)>()[%workgroup_count_x, %workgroup_size_x]
            scf.for %arg2 = %7 to %c96 step %8 {
              %9 = affine.apply affine_map<(d0) -> (d0 * 2)>(%arg0)
              %10 = affine.min affine_map<(d0)[s0] -> (s0 * 2 + 1, d0 * -2 + 113)>(%arg0)[%workgroup_size_z]
              %11 = affine.apply affine_map<(d0) -> (d0 * 2)>(%arg1)
              %12 = affine.min affine_map<(d0)[s0] -> (s0 * 2 + 1, d0 * -2 + 113)>(%arg1)[%workgroup_size_y]
              %13 = affine.min affine_map<(d0)[s0] -> (s0, -d0 + 96)>(%arg2)[%workgroup_size_x]
              %14 = flow.dispatch.tensor.load %0, offsets = [0, %9, %11, %arg2], sizes = [1, %10, %12, %13], strides = [1, 1, 1, 1] : !flow.dispatch.tensor<readonly:1x113x113x96xf32> -> tensor<1x?x?x?xf32>
              %15 = flow.dispatch.tensor.load %1, offsets = [0, 0, %arg2], sizes = [3, 3, %13], strides = [1, 1, 1] : !flow.dispatch.tensor<readonly:3x3x96xf32> -> tensor<3x3x?xf32>
              %16 = affine.min affine_map<(d0)[s0] -> (s0, -d0 + 56)>(%arg0)[%workgroup_size_z]
              %17 = affine.min affine_map<(d0)[s0] -> (s0, -d0 + 56)>(%arg1)[%workgroup_size_y]
              %18 = affine.min affine_map<(d0)[s0] -> (-d0 + 56, s0)>(%arg0)[%workgroup_size_z]
              %19 = affine.min affine_map<(d0)[s0] -> (-d0 + 56, s0)>(%arg1)[%workgroup_size_y]
              %20 = affine.min affine_map<(d0)[s0] -> (-d0 + 96, s0)>(%arg2)[%workgroup_size_x]
              %21 = linalg.init_tensor [1, %18, %19, %20] : tensor<1x?x?x?xf32>
              %22 = linalg.fill(%cst, %21) : f32, tensor<1x?x?x?xf32> -> tensor<1x?x?x?xf32>
              %23 = linalg.depthwise_conv_2d_nhwc_hwc {lowering.config = #config, dilations = dense<1> : tensor<2xi64>, strides = dense<2> : tensor<2xi64>}
                ins(%14, %15 : tensor<1x?x?x?xf32>, tensor<3x3x?xf32>)
                outs(%22 : tensor<1x?x?x?xf32>) -> tensor<1x?x?x?xf32>
              flow.dispatch.tensor.store %23, %2, offsets = [0, %arg0, %arg1, %arg2], sizes = [1, %16, %17, %13], strides = [1, 1, 1, 1] : tensor<1x?x?x?xf32> -> !flow.dispatch.tensor<writeonly:1x56x56x96xf32>
            }
          }
        }
        return
      }
<<<<<<< HEAD
      hal.interface private @io {
        hal.interface.binding public @s0b0_ro_external, set=0, binding=0, type="StorageBuffer", access="Read"
        hal.interface.binding public @s0b1_ro_external, set=0, binding=1, type="StorageBuffer", access="Read"
        hal.interface.binding public @s0b2_xw_external, set=0, binding=2, type="StorageBuffer", access="Write|Discard"
=======
      hal.interface private @io  {
        hal.interface.binding @arg0, set=0, binding=0, type="StorageBuffer"
        hal.interface.binding @arg1, set=0, binding=1, type="StorageBuffer"
        hal.interface.binding @ret0, set=0, binding=2, type="StorageBuffer"
>>>>>>> c1fe3eb3
      }
    }
  }
}

// CHECK-LABEL: func @depthwise_conv_static_shape_f32()

// No vector transfer write ops generated for the linalg.fill op: it's cancelled with read ops.
// CHECK-NOT: vector.transfer

// check tiling loop along filter height/width and input channel
//      CHECK:    scf.for %{{.+}} = %c0 to %c3 step %c1
// CHECK-SAME:        -> (vector<1x1x1x4xf32>)
//      CHECK:      scf.for %{{.+}} = %c0 to %c3 step %c1
// CHECK-SAME:          -> (vector<1x1x1x4xf32>)

// CHECK: vector.fma

// CHECK-COUNT-2: scf.yield

// For linalg.depthwise_conv_2d_nhwc_hwc
// CHECK: vector.transfer_write<|MERGE_RESOLUTION|>--- conflicted
+++ resolved
@@ -2,20 +2,12 @@
 
 #config = #iree_codegen.lowering.config<tile_sizes = [[0, 4, 4, 16], [0, 4, 1, 4], [0, 0, 0, 0, 1, 1, 4]], native_vector_size = []>
 #translation = #iree_codegen.translation.info<"SPIRVVectorize", workload_per_wg = [16, 4, 4]>
-<<<<<<< HEAD
 
 hal.executable private @conv_static_shape_f32 {
   hal.interface public @io {
-    hal.interface.binding public @s0b0_ro_external, set=0, binding=0, type="StorageBuffer", access="Read"
-    hal.interface.binding public @s0b1_ro_external, set=0, binding=1, type="StorageBuffer", access="Read"
-    hal.interface.binding public @s0b2_xw_external, set=0, binding=2, type="StorageBuffer", access="Write|Discard"
-=======
-hal.executable private @conv_static_shape_f32  {
-  hal.interface @io {
-    hal.interface.binding @arg0, set=0, binding=0, type="StorageBuffer"
-    hal.interface.binding @arg1, set=0, binding=1, type="StorageBuffer"
-    hal.interface.binding @ret0, set=0, binding=2, type="StorageBuffer"
->>>>>>> c1fe3eb3
+    hal.interface.binding public @arg0, set=0, binding=0, type="StorageBuffer"
+    hal.interface.binding public @arg1, set=0, binding=1, type="StorageBuffer"
+    hal.interface.binding public @ret0, set=0, binding=2, type="StorageBuffer"
   }
   hal.executable.variant @vulkan, target = #hal.executable.target<"vulkan-spirv", "vulkan-spirv-fb"> {
     hal.executable.entry_point @conv_static_shape_f32 attributes {
@@ -29,9 +21,9 @@
         %cst = arith.constant 0.000000e+00 : f32
         %c112 = arith.constant 112 : index
         %c16 = arith.constant 16 : index
-        %0 = hal.interface.binding.subspan @io::@s0b0_ro_external[%c0] : !flow.dispatch.tensor<readonly:1x225x225x8xf32>
-        %1 = hal.interface.binding.subspan @io::@s0b1_ro_external[%c0] : !flow.dispatch.tensor<readonly:3x3x8x16xf32>
-        %2 = hal.interface.binding.subspan @io::@s0b2_xw_external[%c0] : !flow.dispatch.tensor<writeonly:1x112x112x16xf32>
+        %0 = hal.interface.binding.subspan @io::@arg0[%c0] : !flow.dispatch.tensor<readonly:1x225x225x8xf32>
+        %1 = hal.interface.binding.subspan @io::@arg1[%c0] : !flow.dispatch.tensor<readonly:3x3x8x16xf32>
+        %2 = hal.interface.binding.subspan @io::@ret0[%c0] : !flow.dispatch.tensor<writeonly:1x112x112x16xf32>
         %workgroup_size_x = hal.interface.workgroup.size[0] : index
         %workgroup_size_y = hal.interface.workgroup.size[1] : index
         %workgroup_size_z = hal.interface.workgroup.size[2] : index
@@ -73,17 +65,10 @@
         }
         return
       }
-<<<<<<< HEAD
       hal.interface private @io {
-        hal.interface.binding public @s0b0_ro_external, set=0, binding=0, type="StorageBuffer", access="Read"
-        hal.interface.binding public @s0b1_ro_external, set=0, binding=1, type="StorageBuffer", access="Read"
-        hal.interface.binding public @s0b2_xw_external, set=0, binding=2, type="StorageBuffer", access="Write|Discard"
-=======
-      hal.interface private @io  {
-        hal.interface.binding @arg0, set=0, binding=0, type="StorageBuffer"
-        hal.interface.binding @arg1, set=0, binding=1, type="StorageBuffer"
-        hal.interface.binding @ret0, set=0, binding=2, type="StorageBuffer"
->>>>>>> c1fe3eb3
+        hal.interface.binding public @arg0, set=0, binding=0, type="StorageBuffer"
+        hal.interface.binding public @arg1, set=0, binding=1, type="StorageBuffer"
+        hal.interface.binding public @ret0, set=0, binding=2, type="StorageBuffer"
       }
     }
   }
@@ -113,20 +98,12 @@
 
 #config = #iree_codegen.lowering.config<tile_sizes = [[0, 4, 4, 16], [0, 1, 1, 4], [0, 0, 0, 0, 1, 1]], native_vector_size = []>
 #translation = #iree_codegen.translation.info<"SPIRVVectorize", workload_per_wg = [16, 4, 4]>
-<<<<<<< HEAD
 
 hal.executable private @depthwise_conv_static_shape_f32 {
   hal.interface public @io {
-    hal.interface.binding public @s0b0_ro_external, set=0, binding=0, type="StorageBuffer", access="Read"
-    hal.interface.binding public @s0b1_ro_external, set=0, binding=1, type="StorageBuffer", access="Read"
-    hal.interface.binding public @s0b2_xw_external, set=0, binding=2, type="StorageBuffer", access="Write|Discard"
-=======
-hal.executable private @depthwise_conv_static_shape_f32  {
-  hal.interface @io {
-    hal.interface.binding @arg0, set=0, binding=0, type="StorageBuffer"
-    hal.interface.binding @arg1, set=0, binding=1, type="StorageBuffer"
-    hal.interface.binding @ret0, set=0, binding=2, type="StorageBuffer"
->>>>>>> c1fe3eb3
+    hal.interface.binding public @arg0, set=0, binding=0, type="StorageBuffer"
+    hal.interface.binding public @arg1, set=0, binding=1, type="StorageBuffer"
+    hal.interface.binding public @ret0, set=0, binding=2, type="StorageBuffer"
   }
   hal.executable.variant @vulkan, target = #hal.executable.target<"vulkan-spirv", "vulkan-spirv-fb"> {
     hal.executable.entry_point @depthwise_conv_static_shape_f32 attributes {
@@ -140,9 +117,9 @@
         %cst = arith.constant 0.000000e+00 : f32
         %c56 = arith.constant 56 : index
         %c96 = arith.constant 96 : index
-        %0 = hal.interface.binding.subspan @io::@s0b0_ro_external[%c0] : !flow.dispatch.tensor<readonly:1x113x113x96xf32>
-        %1 = hal.interface.binding.subspan @io::@s0b1_ro_external[%c0] : !flow.dispatch.tensor<readonly:3x3x96xf32>
-        %2 = hal.interface.binding.subspan @io::@s0b2_xw_external[%c0] : !flow.dispatch.tensor<writeonly:1x56x56x96xf32>
+        %0 = hal.interface.binding.subspan @io::@arg0[%c0] : !flow.dispatch.tensor<readonly:1x113x113x96xf32>
+        %1 = hal.interface.binding.subspan @io::@arg1[%c0] : !flow.dispatch.tensor<readonly:3x3x96xf32>
+        %2 = hal.interface.binding.subspan @io::@ret0[%c0] : !flow.dispatch.tensor<writeonly:1x56x56x96xf32>
         %workgroup_size_x = hal.interface.workgroup.size[0] : index
         %workgroup_size_y = hal.interface.workgroup.size[1] : index
         %workgroup_size_z = hal.interface.workgroup.size[2] : index
@@ -184,17 +161,10 @@
         }
         return
       }
-<<<<<<< HEAD
       hal.interface private @io {
-        hal.interface.binding public @s0b0_ro_external, set=0, binding=0, type="StorageBuffer", access="Read"
-        hal.interface.binding public @s0b1_ro_external, set=0, binding=1, type="StorageBuffer", access="Read"
-        hal.interface.binding public @s0b2_xw_external, set=0, binding=2, type="StorageBuffer", access="Write|Discard"
-=======
-      hal.interface private @io  {
-        hal.interface.binding @arg0, set=0, binding=0, type="StorageBuffer"
-        hal.interface.binding @arg1, set=0, binding=1, type="StorageBuffer"
-        hal.interface.binding @ret0, set=0, binding=2, type="StorageBuffer"
->>>>>>> c1fe3eb3
+        hal.interface.binding public @arg0, set=0, binding=0, type="StorageBuffer"
+        hal.interface.binding public @arg1, set=0, binding=1, type="StorageBuffer"
+        hal.interface.binding public @ret0, set=0, binding=2, type="StorageBuffer"
       }
     }
   }
