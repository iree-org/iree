--- conflicted
+++ resolved
@@ -3,94 +3,11 @@
 #config = #iree_codegen.lowering.config<tile_sizes = [[1, 8, 64], [1, 8, 4], [0, 0, 0, 4]], native_vector_size = []>
 #translation = #iree_codegen.translation.info<"SPIRVVectorize", workload_per_wg = [64, 8, 1]>
 
-<<<<<<< HEAD
 hal.executable private @fused_fill_batch_matmul {
   hal.interface public @io {
-    hal.interface.binding public @s0b0_ro_external, set=0, binding=0, type="StorageBuffer", access="Read"
-    hal.interface.binding public @s0b1_ro_external, set=0, binding=1, type="StorageBuffer", access="Read"
-    hal.interface.binding public @s0b2_xw_external, set=0, binding=2, type="StorageBuffer", access="Write|Discard"
-=======
-hal.executable private @batch_matmul_static_shape  {
-  hal.interface private @io  {
-    hal.interface.binding @arg0, set=0, binding=0, type="StorageBuffer"
-    hal.interface.binding @arg1, set=0, binding=1, type="StorageBuffer"
-    hal.interface.binding @ret0, set=0, binding=2, type="StorageBuffer"
-  }
-  hal.executable.variant @vulkan, target = #hal.executable.target<"vulkan-spirv", "vulkan-spirv-fb"> {
-    hal.executable.entry_point @batch_matmul_static_shape attributes {
-      interface = @io, ordinal = 0 : index,
-      workgroup_size = [16: index, 1: index, 1: index],
-      translation.info = #translation
-    }
-    builtin.module {
-      func @batch_matmul_static_shape() {
-        %c0 = arith.constant 0 : index
-        %c4 = arith.constant 4 : index
-        %c1024 = arith.constant 1024 : index
-        %0 = hal.interface.binding.subspan @io::@s0b0_ro_external[%c0] : memref<4x1024x1024xf32>
-        %1 = hal.interface.binding.subspan @io::@s0b1_ro_external[%c0] : memref<4x1024x1024xf32>
-        %2 = hal.interface.binding.subspan @io::@s0b2_xw_external[%c0] : memref<4x1024x1024xf32>
-        %workgroup_size_x = hal.interface.workgroup.size[0] : index
-        %workgroup_size_y = hal.interface.workgroup.size[1] : index
-        %workgroup_size_z = hal.interface.workgroup.size[2] : index
-        %workgroup_id_x = hal.interface.workgroup.id[0] : index
-        %workgroup_count_x = hal.interface.workgroup.count[0] : index
-        %workgroup_id_y = hal.interface.workgroup.id[1] : index
-        %workgroup_count_y = hal.interface.workgroup.count[1] : index
-        %workgroup_id_z = hal.interface.workgroup.id[2] : index
-        %workgroup_count_z = hal.interface.workgroup.count[2] : index
-        %3 = affine.apply affine_map<()[s0, s1] -> (s0 * s1)>()[%workgroup_id_z, %workgroup_size_z]
-        %4 = affine.apply affine_map<()[s0, s1] -> (s0 * s1)>()[%workgroup_count_z, %workgroup_size_z]
-        scf.for %arg0 = %3 to %c4 step %4 {
-          %5 = affine.apply affine_map<()[s0, s1] -> (s0 * s1)>()[%workgroup_id_y, %workgroup_size_y]
-          %6 = affine.apply affine_map<()[s0, s1] -> (s0 * s1)>()[%workgroup_count_y, %workgroup_size_y]
-          scf.for %arg1 = %5 to %c1024 step %6 {
-            %7 = affine.apply affine_map<()[s0, s1] -> (s0 * s1)>()[%workgroup_id_x, %workgroup_size_x]
-            %8 = affine.apply affine_map<()[s0, s1] -> (s0 * s1)>()[%workgroup_count_x, %workgroup_size_x]
-            scf.for %arg2 = %7 to %c1024 step %8 {
-              %9 = affine.min affine_map<(d0)[s0] -> (s0, -d0 + 4)>(%arg0)[%workgroup_size_z]
-              %10 = affine.min affine_map<(d0)[s0] -> (s0, -d0 + 1024)>(%arg1)[%workgroup_size_y]
-              %11 = memref.subview %0[%arg0, %arg1, 0] [%9, %10, 1024] [1, 1, 1] : memref<4x1024x1024xf32> to memref<?x?x1024xf32, affine_map<(d0, d1, d2)[s0] -> (d0 * 1048576 + s0 + d1 * 1024 + d2)>>
-              %12 = affine.min affine_map<(d0)[s0] -> (s0, -d0 + 1024)>(%arg2)[%workgroup_size_x]
-              %13 = memref.subview %1[%arg0, 0, %arg2] [%9, 1024, %12] [1, 1, 1] : memref<4x1024x1024xf32> to memref<?x1024x?xf32, affine_map<(d0, d1, d2)[s0] -> (d0 * 1048576 + s0 + d1 * 1024 + d2)>>
-              %14 = memref.subview %2[%arg0, %arg1, %arg2] [%9, %10, %12] [1, 1, 1] : memref<4x1024x1024xf32> to memref<?x?x?xf32, affine_map<(d0, d1, d2)[s0] -> (d0 * 1048576 + s0 + d1 * 1024 + d2)>>
-              linalg.batch_matmul {lowering.config = #config}
-                ins(%11, %13 : memref<?x?x1024xf32, affine_map<(d0, d1, d2)[s0] -> (d0 * 1048576 + s0 + d1 * 1024 + d2)>>, memref<?x1024x?xf32, affine_map<(d0, d1, d2)[s0] -> (d0 * 1048576 + s0 + d1 * 1024 + d2)>>)
-                outs(%14 : memref<?x?x?xf32, affine_map<(d0, d1, d2)[s0] -> (d0 * 1048576 + s0 + d1 * 1024 + d2)>>)
-            }
-          }
-        }
-        return
-      }
-      hal.interface private @io  {
-        hal.interface.binding @arg0, set=0, binding=0, type="StorageBuffer"
-        hal.interface.binding @arg1, set=0, binding=1, type="StorageBuffer"
-        hal.interface.binding @ret0, set=0, binding=2, type="StorageBuffer"
-      }
-    }
-  }
-}
-
-//    CHECK-LABEL: func @batch_matmul_static_shape
-//  CHECK-COUNT-8:   vector.transfer_read
-//          CHECK:   %[[FOR_RES:.+]]:8 = scf.for
-// CHECK-COUNT-12:     vector.transfer_read
-// CHECK-COUNT-32:     vector.fma
-//      CHECK:         scf.yield
-//  CHECK-COUNT-8:    vector.transfer_write %[[FOR_RES]]
-//          CHECK:    return
-
-// -----
-
-#config = #iree_codegen.lowering.config<tile_sizes = [[1, 8, 64], [1, 8, 4], [0, 0, 0, 4]], native_vector_size = []>
-#translation = #iree_codegen.translation.info<"SPIRVVectorize", workload_per_wg = [64, 8, 1]>
-
-hal.executable private @fused_fill_batch_matmul  {
-  hal.interface private @io  {
-    hal.interface.binding @arg0, set=0, binding=0, type="StorageBuffer"
-    hal.interface.binding @arg1, set=0, binding=1, type="StorageBuffer"
-    hal.interface.binding @ret0, set=0, binding=2, type="StorageBuffer"
->>>>>>> c1fe3eb3
+    hal.interface.binding public @arg0, set=0, binding=0, type="StorageBuffer"
+    hal.interface.binding public @arg0, set=0, binding=1, type="StorageBuffer"
+    hal.interface.binding public @ret0, set=0, binding=2, type="StorageBuffer"
   }
   hal.executable.variant @vulkan, target = #hal.executable.target<"vulkan-spirv", "vulkan-spirv-fb"> {
     hal.executable.entry_point @fused_fill_batch_matmul attributes {
@@ -104,9 +21,9 @@
         %cst = arith.constant 0.000000e+00 : f32
         %c4 = arith.constant 4 : index
         %c1024 = arith.constant 1024 : index
-        %0 = hal.interface.binding.subspan @io::@s0b0_ro_external[%c0] : !flow.dispatch.tensor<readonly:4x1024x1024xf32>
-        %1 = hal.interface.binding.subspan @io::@s0b1_ro_external[%c0] : !flow.dispatch.tensor<readonly:4x1024x1024xf32>
-        %2 = hal.interface.binding.subspan @io::@s0b2_xw_external[%c0] : !flow.dispatch.tensor<writeonly:4x1024x1024xf32>
+        %0 = hal.interface.binding.subspan @io::@arg0[%c0] : !flow.dispatch.tensor<readonly:4x1024x1024xf32>
+        %1 = hal.interface.binding.subspan @io::@arg0[%c0] : !flow.dispatch.tensor<readonly:4x1024x1024xf32>
+        %2 = hal.interface.binding.subspan @io::@ret0[%c0] : !flow.dispatch.tensor<writeonly:4x1024x1024xf32>
         %workgroup_size_x = hal.interface.workgroup.size[0] : index
         %workgroup_size_y = hal.interface.workgroup.size[1] : index
         %workgroup_size_z = hal.interface.workgroup.size[2] : index
@@ -142,17 +59,10 @@
         }
         return
       }
-<<<<<<< HEAD
       hal.interface private @io {
-        hal.interface.binding public @s0b0_ro_external, set=0, binding=0, type="StorageBuffer", access="Read"
-        hal.interface.binding public @s0b1_ro_external, set=0, binding=1, type="StorageBuffer", access="Read"
-        hal.interface.binding public @s0b2_xw_external, set=0, binding=2, type="StorageBuffer", access="Write|Discard"
-=======
-      hal.interface private @io  {
-        hal.interface.binding @arg0, set=0, binding=0, type="StorageBuffer"
-        hal.interface.binding @arg1, set=0, binding=1, type="StorageBuffer"
-        hal.interface.binding @ret0, set=0, binding=2, type="StorageBuffer"
->>>>>>> c1fe3eb3
+        hal.interface.binding public @arg0, set=0, binding=0, type="StorageBuffer"
+        hal.interface.binding public @arg0, set=0, binding=1, type="StorageBuffer"
+        hal.interface.binding public @ret0, set=0, binding=2, type="StorageBuffer"
       }
     }
   }
