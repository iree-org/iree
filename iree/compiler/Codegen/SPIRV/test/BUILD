--- conflicted
+++ resolved
@@ -23,11 +23,8 @@
             "config_adreno_matmul.mlir",
             "config_linalg_ext_ops.mlir",
             "config_linalg_ops.mlir",
-<<<<<<< HEAD
+            "config_mali_conv.mlir",
             "config_mali_matmul.mlir",
-=======
-            "config_mali_conv.mlir",
->>>>>>> 29fd2074
             "convert_to_spirv.mlir",
             "distribute_to_global_id.mlir",
             "fold_gpu_procid_uses.mlir",
