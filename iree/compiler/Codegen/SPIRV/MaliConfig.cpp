// Copyright 2021 The IREE Authors
//
// Licensed under the Apache License v2.0 with LLVM Exceptions.
// See https://llvm.org/LICENSE.txt for license information.
// SPDX-License-Identifier: Apache-2.0 WITH LLVM-exception

//===- MaliConfig.h - Mali CodeGen Configurations -------------------------===//
//
// This file contains CodeGen configurations for Mali GPUs.
//
//===----------------------------------------------------------------------===//

#include <array>

#include "iree/compiler/Codegen/SPIRV/KernelConfig.h"
#include "iree/compiler/Codegen/Transforms/Transforms.h"
#include "iree/compiler/Codegen/Utils/Utils.h"
#include "mlir/Dialect/Linalg/IR/LinalgOps.h"

namespace mlir {
namespace iree_compiler {
namespace detail {

struct TileWorkgroupSizePair {
  // How many scalar elements each workgroup should handle along each dimension.
  std::array<int64_t, 3> tileSize;
  // The number of threads per workgroup along each dimension.
  std::array<int64_t, 3> workgroupSize;
};

//===----------------------------------------------------------------------===//
<<<<<<< HEAD
// Convolution
//===----------------------------------------------------------------------===//

static LogicalResult setOpConfig(linalg::Conv2DNhwcHwcfOp op) {
  auto linalgOp = cast<linalg::LinalgOp>(op.getOperation());
  ArrayRef<int64_t> inputShape = getUntiledShape(op.inputs()[0]);
  ArrayRef<int64_t> outputShape = getUntiledResultShape(linalgOp, 0);

  if (llvm::any_of(inputShape, ShapedType::isDynamic) ||
      llvm::any_of(outputShape, ShapedType::isDynamic)) {
    return success();
  }

  bool isInputTilable = inputShape[3] % 4 == 0 || inputShape[3] < 4;
  if (!isInputTilable) return success();

  // A list of preferred tile sizes and workgroup sizes.
  // TODO(antiagainst): This is for Valhall now; need to consider other Mali
  // architectures.
  static const TileWorkgroupSizePair tileWorkgroupSizePairs[] = {
      {{4, 4, 16}, {4, 4, 1}},
      {{2, 2, 64}, {16, 1, 1}},
      {{4, 8, 8}, {2, 4, 2}},
      {{2, 2, 32}, {8, 2, 1}},
      {{1, 1, 32}, {8, 1, 1}}};

  for (const auto &pair : tileWorkgroupSizePairs) {
    const std::array<int64_t, 3> &tileSize = pair.tileSize;
    const std::array<int64_t, 3> &workgroupSize = pair.workgroupSize;

    bool isOutputTilable = (outputShape[0] == 1) &&
                           (outputShape[1] % tileSize[0] == 0) &&
                           (outputShape[2] % tileSize[1] == 0) &&
                           (outputShape[3] % tileSize[2] == 0);
    if (!isOutputTilable) continue;

    auto pipeline = IREE::HAL::DispatchLoweringPassPipeline::SPIRVVectorize;

    TileSizesListType tileSizes;
    // Workgroup level.
    tileSizes.push_back({/*batch=*/0, /*output_height=*/tileSize[0],
                         /*output_width=*/tileSize[1],
                         /*output_channel=*/tileSize[2]});

    // No tiling at the subgroup level given that we don't use subgroup
    // level syncrhonization or shared memory.
    tileSizes.emplace_back();
    // Invocation level.
    tileSizes.push_back({/*batch=*/0,
                         /*output_height=*/tileSize[0] / workgroupSize[2],
                         /*output_width=*/tileSize[1] / workgroupSize[1],
                         /*output_channel=*/tileSize[2] / workgroupSize[0]});

    auto funcOp = op->getParentOfType<FuncOp>();
    if (failed(setOpConfigAndEntryPointFnTranslation(
            funcOp, op, tileSizes, {}, pipeline, workgroupSize))) {
      return failure();
    }

    return defineConvWorkgroupCountRegion(
        op, llvm::makeArrayRef(outputShape).drop_front(), tileSize);
=======
// Matmul
//===----------------------------------------------------------------------===//

/// Writes preferred matmul workgroup tile sizes and workgroup size into
/// `pairs` for the given matmul `scale` (MxNxK) and `elementType`.
static void getMatmulTileAndWorkgroupSizes(
    int64_t scale, Type elementType,
    SmallVectorImpl<TileWorkgroupSizePair> &pairs) {
  if (elementType.isF16()) {
    const int64_t smallMatrixSizeThreshold = 512 * 512;
    // For smaller destination size we cannot fill out the GPU with bigger tile
    // sizes. Instead we pick smaller tiles along M and N to increase the number
    // of workgroups and a larger K tile size since we have lower pressure and
    // need extra instructions to hide latency.
    // TODO: The threshold needs to be fine tuned by doing exploration based on
    // matrix shapes.
    if (scale <= smallMatrixSizeThreshold) {
      pairs.push_back(TileWorkgroupSizePair({{16, 32, 16}, {8, 2, 1}}));
    } else {
      pairs.push_back(TileWorkgroupSizePair({{16, 64, 4}, {8, 2, 1}}));
      pairs.push_back(TileWorkgroupSizePair({{8, 128, 4}, {8, 2, 1}}));
      pairs.push_back(TileWorkgroupSizePair({{16, 32, 4}, {8, 2, 1}}));
    }
    return;
  }

  // TODO: Heuristic picked based on MobileNet performance. We need
  // auto-tuning to be able to make a smarter choice.
  const int64_t smallMatrixSizeThreshold = 20000;

  if (scale <= smallMatrixSizeThreshold) {
    pairs.push_back(TileWorkgroupSizePair({{4, 32, 16}, {8, 2, 1}}));
  }
  pairs.push_back(TileWorkgroupSizePair({{12, 32, 4}, {8, 2, 1}}));
  pairs.push_back(TileWorkgroupSizePair({{14, 32, 4}, {8, 2, 1}}));
  pairs.push_back(TileWorkgroupSizePair({{10, 32, 4}, {8, 2, 1}}));
  pairs.push_back(TileWorkgroupSizePair({{7, 64, 4}, {16, 1, 1}}));
  pairs.push_back(TileWorkgroupSizePair({{8, 32, 4}, {8, 2, 1}}));
  pairs.push_back(TileWorkgroupSizePair({{6, 32, 4}, {8, 2, 1}}));
  pairs.push_back(TileWorkgroupSizePair({{24, 16, 4}, {2, 8, 1}}));
  pairs.push_back(TileWorkgroupSizePair({{16, 16, 4}, {2, 8, 1}}));
  pairs.push_back(TileWorkgroupSizePair({{24, 8, 4}, {2, 8, 1}}));
  pairs.push_back(TileWorkgroupSizePair({{40, 8, 4}, {2, 8, 1}}));
  pairs.push_back(TileWorkgroupSizePair({{32, 8, 4}, {2, 8, 1}}));
  pairs.push_back(TileWorkgroupSizePair({{16, 8, 4}, {2, 8, 1}}));
  pairs.push_back(TileWorkgroupSizePair({{1, 32, 16}, {8, 1, 1}}));
  pairs.push_back(TileWorkgroupSizePair({{1, 32, 8}, {8, 1, 1}}));
  pairs.push_back(TileWorkgroupSizePair({{1, 32, 4}, {8, 1, 1}}));
}

/// Launch configuration for Mali GPU configuration.
static LogicalResult setOpConfig(linalg::BatchMatmulOp op) {
  ArrayRef<int64_t> lhsShape = getUntiledShape(op.inputs()[0]);
  ArrayRef<int64_t> rhsShape = getUntiledShape(op.inputs()[1]);

  if (llvm::any_of(lhsShape, ShapedType::isDynamic) ||
      llvm::any_of(rhsShape, ShapedType::isDynamic)) {
    return success();
  }

  // Get a vector of best tile size ordered from best to worst.
  Type elementType =
      op.inputs()[0].getType().cast<ShapedType>().getElementType();
  int64_t matmulScale = lhsShape[0] * lhsShape[1] * rhsShape[2];
  SmallVector<TileWorkgroupSizePair, 4> pairs;
  getMatmulTileAndWorkgroupSizes(matmulScale, elementType, pairs);

  for (TileWorkgroupSizePair pair : pairs) {
    if (lhsShape[1] % pair.tileSize[0] != 0 ||
        rhsShape[2] % pair.tileSize[1] != 0 ||
        lhsShape[2] % pair.tileSize[2] != 0) {
      continue;
    }

    auto pipeline = IREE::HAL::DispatchLoweringPassPipeline::SPIRVVectorize;

    SmallVector<int64_t, 4> numElementsPerWorkgroup;
    numElementsPerWorkgroup = {1, pair.tileSize[0], pair.tileSize[1],
                               pair.tileSize[2]};

    TileSizesListType tileSizes;
    // Workgroup level.
    tileSizes.push_back(numElementsPerWorkgroup);
    // No tiling at the subgroup level since this target doesn't use subgroup op
    // or shared memory.
    tileSizes.emplace_back();
    // Invocation level.
    tileSizes.push_back({numElementsPerWorkgroup[0],
                         numElementsPerWorkgroup[1] / pair.workgroupSize[1],
                         numElementsPerWorkgroup[2] / pair.workgroupSize[0],
                         numElementsPerWorkgroup[3]});

    return setOpConfigAndEntryPointFnTranslation(op->getParentOfType<FuncOp>(),
                                                 op, tileSizes, {}, pipeline,
                                                 pair.workgroupSize);
>>>>>>> 29fd2074
  }
  return success();
}

<<<<<<< HEAD
static LogicalResult setOpConfig(linalg::DepthwiseConv2DNhwOp op) {
  auto linalgOp = cast<linalg::LinalgOp>(op.getOperation());
  ArrayRef<int64_t> inputShape = getUntiledShape(op.inputs()[0]);
  ArrayRef<int64_t> outputShape = getUntiledResultShape(linalgOp, 0);

  if (llvm::any_of(inputShape, ShapedType::isDynamic) ||
      llvm::any_of(outputShape, ShapedType::isDynamic)) {
    return success();
  }

  // A list of preferred tile sizes and workgroup sizes.
  // TODO(antiagainst): This is for Valhall now; need to consider other Mali
  // architectures.
  static const TileWorkgroupSizePair tileWorkgroupSizePairs[] = {
      {{2, 2, 32}, {8, 2, 2}},
      {{1, 4, 16}, {4, 4, 1}},
      {{1, 1, 64}, {16, 1, 1}},
      {{4, 4, 8}, {2, 4, 2}},
  };

  for (const auto &pair : tileWorkgroupSizePairs) {
    const std::array<int64_t, 3> &tileSize = pair.tileSize;
    const std::array<int64_t, 3> &workgroupSize = pair.workgroupSize;

    bool isOutputTilable = outputShape[0] == 1 &&
                           (outputShape[1] % tileSize[0] == 0) &&
                           (outputShape[2] % tileSize[1] == 0) &&
                           (outputShape[3] % tileSize[2] == 0);
    if (!isOutputTilable) continue;

    auto pipeline = IREE::HAL::DispatchLoweringPassPipeline::SPIRVVectorize;

    TileSizesListType tileSizes;
    // Workgroup level.
    tileSizes.push_back({/*batch=*/0,
                         /*output_height=*/tileSize[0],
                         /*output_width=*/tileSize[1],
                         /*output_channel=*/tileSize[2]});

    // No tiling at the subgroup level given that we don't use subgroup
    // level syncrhonization  or shared memory.
    tileSizes.emplace_back();
    tileSizes.push_back({/*batch=*/0,
                         /*output_height=*/tileSize[0] / workgroupSize[2],
                         /*output_width=*/tileSize[1] / workgroupSize[1],
                         /*output_channel=*/tileSize[2] / workgroupSize[0]});

    auto funcOp = op->getParentOfType<FuncOp>();
    if (failed(setOpConfigAndEntryPointFnTranslation(
            funcOp, op, tileSizes, {}, pipeline, workgroupSize))) {
      return failure();
    }

    return defineConvWorkgroupCountRegion(
        op, llvm::makeArrayRef(outputShape).drop_front(), tileSize);
=======
static LogicalResult setOpConfig(linalg::MatmulOp op) {
  ArrayRef<int64_t> lhsShape = getUntiledShape(op.inputs()[0]);
  ArrayRef<int64_t> rhsShape = getUntiledShape(op.inputs()[1]);

  if (llvm::any_of(lhsShape, ShapedType::isDynamic) ||
      llvm::any_of(rhsShape, ShapedType::isDynamic)) {
    return success();
  }

  Type elementType =
      op.inputs()[0].getType().cast<ShapedType>().getElementType();
  int64_t matmulScale = lhsShape[0] * rhsShape[1];
  SmallVector<TileWorkgroupSizePair, 4> pairs;
  getMatmulTileAndWorkgroupSizes(matmulScale, elementType, pairs);

  for (TileWorkgroupSizePair pair : pairs) {
    if (lhsShape[0] % pair.tileSize[0] != 0 ||
        rhsShape[1] % pair.tileSize[1] != 0 ||
        lhsShape[1] % pair.tileSize[2] != 0) {
      continue;
    }

    auto pipeline = IREE::HAL::DispatchLoweringPassPipeline::SPIRVVectorize;

    SmallVector<int64_t, 4> numElementsPerWorkgroup(pair.tileSize.begin(),
                                                    pair.tileSize.end());

    TileSizesListType tileSizes;
    // Workgroup level.
    tileSizes.push_back(numElementsPerWorkgroup);
    // No tiling at the subgroup level since this target doesn't use subgroup op
    // or shared memory.
    tileSizes.emplace_back();
    // Invocation level.
    tileSizes.push_back({numElementsPerWorkgroup[0] / pair.workgroupSize[1],
                         numElementsPerWorkgroup[1] / pair.workgroupSize[0],
                         numElementsPerWorkgroup[2]});

    return setOpConfigAndEntryPointFnTranslation(op->getParentOfType<FuncOp>(),
                                                 op, tileSizes, {}, pipeline,
                                                 pair.workgroupSize);
>>>>>>> 29fd2074
  }
  return success();
}

//===----------------------------------------------------------------------===//
// Entry Point
//===----------------------------------------------------------------------===//

LogicalResult setMaliCodeGenConfig(const spirv::TargetEnv &targetEnv,
                                   Operation *rootOp) {
  int64_t subgroupSize = targetEnv.getResourceLimits().subgroup_size().getInt();
  return TypeSwitch<Operation *, LogicalResult>(rootOp)
<<<<<<< HEAD
      .Case<linalg::BatchMatmulOp, linalg::MatmulOp>([](auto op) {
        std::array<int64_t, 2> workgroupXY = {8, 2};
        std::array<int64_t, 3> threadMNK;
        auto inputType = op.inputs()[0].getType().template cast<ShapedType>();
        if (inputType.getElementType().isF16()) {
          threadMNK = {8, 8, 4};
        } else {
          threadMNK = {7, 4, 4};
        }
        return setMatmulOpConfig(op, workgroupXY, threadMNK);
      })
      .Case<linalg::Conv2DNhwcHwcfOp, linalg::DepthwiseConv2DNhwOp>(
=======
      .Case<linalg::BatchMatmulOp, linalg::MatmulOp>(
>>>>>>> 29fd2074
          [](auto op) { return setOpConfig(op); })
      .Case<linalg::Conv2DNhwcHwcfOp>([subgroupSize](auto op) {
        return setConvOpConfig(op, subgroupSize,
                               /*bestTilingFactor=*/16);
      })
      .Case<linalg::DepthwiseConv2DNhwOp>([subgroupSize](auto op) {
        return setConvOpConfig(op, subgroupSize,
                               /*bestTilingFactor=*/16);
      })
      .Default([](Operation *) { return success(); });
}

}  // namespace detail
}  // namespace iree_compiler
}  // namespace mlir<|MERGE_RESOLUTION|>--- conflicted
+++ resolved
@@ -13,287 +13,11 @@
 #include <array>
 
 #include "iree/compiler/Codegen/SPIRV/KernelConfig.h"
-#include "iree/compiler/Codegen/Transforms/Transforms.h"
-#include "iree/compiler/Codegen/Utils/Utils.h"
 #include "mlir/Dialect/Linalg/IR/LinalgOps.h"
 
 namespace mlir {
 namespace iree_compiler {
 namespace detail {
-
-struct TileWorkgroupSizePair {
-  // How many scalar elements each workgroup should handle along each dimension.
-  std::array<int64_t, 3> tileSize;
-  // The number of threads per workgroup along each dimension.
-  std::array<int64_t, 3> workgroupSize;
-};
-
-//===----------------------------------------------------------------------===//
-<<<<<<< HEAD
-// Convolution
-//===----------------------------------------------------------------------===//
-
-static LogicalResult setOpConfig(linalg::Conv2DNhwcHwcfOp op) {
-  auto linalgOp = cast<linalg::LinalgOp>(op.getOperation());
-  ArrayRef<int64_t> inputShape = getUntiledShape(op.inputs()[0]);
-  ArrayRef<int64_t> outputShape = getUntiledResultShape(linalgOp, 0);
-
-  if (llvm::any_of(inputShape, ShapedType::isDynamic) ||
-      llvm::any_of(outputShape, ShapedType::isDynamic)) {
-    return success();
-  }
-
-  bool isInputTilable = inputShape[3] % 4 == 0 || inputShape[3] < 4;
-  if (!isInputTilable) return success();
-
-  // A list of preferred tile sizes and workgroup sizes.
-  // TODO(antiagainst): This is for Valhall now; need to consider other Mali
-  // architectures.
-  static const TileWorkgroupSizePair tileWorkgroupSizePairs[] = {
-      {{4, 4, 16}, {4, 4, 1}},
-      {{2, 2, 64}, {16, 1, 1}},
-      {{4, 8, 8}, {2, 4, 2}},
-      {{2, 2, 32}, {8, 2, 1}},
-      {{1, 1, 32}, {8, 1, 1}}};
-
-  for (const auto &pair : tileWorkgroupSizePairs) {
-    const std::array<int64_t, 3> &tileSize = pair.tileSize;
-    const std::array<int64_t, 3> &workgroupSize = pair.workgroupSize;
-
-    bool isOutputTilable = (outputShape[0] == 1) &&
-                           (outputShape[1] % tileSize[0] == 0) &&
-                           (outputShape[2] % tileSize[1] == 0) &&
-                           (outputShape[3] % tileSize[2] == 0);
-    if (!isOutputTilable) continue;
-
-    auto pipeline = IREE::HAL::DispatchLoweringPassPipeline::SPIRVVectorize;
-
-    TileSizesListType tileSizes;
-    // Workgroup level.
-    tileSizes.push_back({/*batch=*/0, /*output_height=*/tileSize[0],
-                         /*output_width=*/tileSize[1],
-                         /*output_channel=*/tileSize[2]});
-
-    // No tiling at the subgroup level given that we don't use subgroup
-    // level syncrhonization or shared memory.
-    tileSizes.emplace_back();
-    // Invocation level.
-    tileSizes.push_back({/*batch=*/0,
-                         /*output_height=*/tileSize[0] / workgroupSize[2],
-                         /*output_width=*/tileSize[1] / workgroupSize[1],
-                         /*output_channel=*/tileSize[2] / workgroupSize[0]});
-
-    auto funcOp = op->getParentOfType<FuncOp>();
-    if (failed(setOpConfigAndEntryPointFnTranslation(
-            funcOp, op, tileSizes, {}, pipeline, workgroupSize))) {
-      return failure();
-    }
-
-    return defineConvWorkgroupCountRegion(
-        op, llvm::makeArrayRef(outputShape).drop_front(), tileSize);
-=======
-// Matmul
-//===----------------------------------------------------------------------===//
-
-/// Writes preferred matmul workgroup tile sizes and workgroup size into
-/// `pairs` for the given matmul `scale` (MxNxK) and `elementType`.
-static void getMatmulTileAndWorkgroupSizes(
-    int64_t scale, Type elementType,
-    SmallVectorImpl<TileWorkgroupSizePair> &pairs) {
-  if (elementType.isF16()) {
-    const int64_t smallMatrixSizeThreshold = 512 * 512;
-    // For smaller destination size we cannot fill out the GPU with bigger tile
-    // sizes. Instead we pick smaller tiles along M and N to increase the number
-    // of workgroups and a larger K tile size since we have lower pressure and
-    // need extra instructions to hide latency.
-    // TODO: The threshold needs to be fine tuned by doing exploration based on
-    // matrix shapes.
-    if (scale <= smallMatrixSizeThreshold) {
-      pairs.push_back(TileWorkgroupSizePair({{16, 32, 16}, {8, 2, 1}}));
-    } else {
-      pairs.push_back(TileWorkgroupSizePair({{16, 64, 4}, {8, 2, 1}}));
-      pairs.push_back(TileWorkgroupSizePair({{8, 128, 4}, {8, 2, 1}}));
-      pairs.push_back(TileWorkgroupSizePair({{16, 32, 4}, {8, 2, 1}}));
-    }
-    return;
-  }
-
-  // TODO: Heuristic picked based on MobileNet performance. We need
-  // auto-tuning to be able to make a smarter choice.
-  const int64_t smallMatrixSizeThreshold = 20000;
-
-  if (scale <= smallMatrixSizeThreshold) {
-    pairs.push_back(TileWorkgroupSizePair({{4, 32, 16}, {8, 2, 1}}));
-  }
-  pairs.push_back(TileWorkgroupSizePair({{12, 32, 4}, {8, 2, 1}}));
-  pairs.push_back(TileWorkgroupSizePair({{14, 32, 4}, {8, 2, 1}}));
-  pairs.push_back(TileWorkgroupSizePair({{10, 32, 4}, {8, 2, 1}}));
-  pairs.push_back(TileWorkgroupSizePair({{7, 64, 4}, {16, 1, 1}}));
-  pairs.push_back(TileWorkgroupSizePair({{8, 32, 4}, {8, 2, 1}}));
-  pairs.push_back(TileWorkgroupSizePair({{6, 32, 4}, {8, 2, 1}}));
-  pairs.push_back(TileWorkgroupSizePair({{24, 16, 4}, {2, 8, 1}}));
-  pairs.push_back(TileWorkgroupSizePair({{16, 16, 4}, {2, 8, 1}}));
-  pairs.push_back(TileWorkgroupSizePair({{24, 8, 4}, {2, 8, 1}}));
-  pairs.push_back(TileWorkgroupSizePair({{40, 8, 4}, {2, 8, 1}}));
-  pairs.push_back(TileWorkgroupSizePair({{32, 8, 4}, {2, 8, 1}}));
-  pairs.push_back(TileWorkgroupSizePair({{16, 8, 4}, {2, 8, 1}}));
-  pairs.push_back(TileWorkgroupSizePair({{1, 32, 16}, {8, 1, 1}}));
-  pairs.push_back(TileWorkgroupSizePair({{1, 32, 8}, {8, 1, 1}}));
-  pairs.push_back(TileWorkgroupSizePair({{1, 32, 4}, {8, 1, 1}}));
-}
-
-/// Launch configuration for Mali GPU configuration.
-static LogicalResult setOpConfig(linalg::BatchMatmulOp op) {
-  ArrayRef<int64_t> lhsShape = getUntiledShape(op.inputs()[0]);
-  ArrayRef<int64_t> rhsShape = getUntiledShape(op.inputs()[1]);
-
-  if (llvm::any_of(lhsShape, ShapedType::isDynamic) ||
-      llvm::any_of(rhsShape, ShapedType::isDynamic)) {
-    return success();
-  }
-
-  // Get a vector of best tile size ordered from best to worst.
-  Type elementType =
-      op.inputs()[0].getType().cast<ShapedType>().getElementType();
-  int64_t matmulScale = lhsShape[0] * lhsShape[1] * rhsShape[2];
-  SmallVector<TileWorkgroupSizePair, 4> pairs;
-  getMatmulTileAndWorkgroupSizes(matmulScale, elementType, pairs);
-
-  for (TileWorkgroupSizePair pair : pairs) {
-    if (lhsShape[1] % pair.tileSize[0] != 0 ||
-        rhsShape[2] % pair.tileSize[1] != 0 ||
-        lhsShape[2] % pair.tileSize[2] != 0) {
-      continue;
-    }
-
-    auto pipeline = IREE::HAL::DispatchLoweringPassPipeline::SPIRVVectorize;
-
-    SmallVector<int64_t, 4> numElementsPerWorkgroup;
-    numElementsPerWorkgroup = {1, pair.tileSize[0], pair.tileSize[1],
-                               pair.tileSize[2]};
-
-    TileSizesListType tileSizes;
-    // Workgroup level.
-    tileSizes.push_back(numElementsPerWorkgroup);
-    // No tiling at the subgroup level since this target doesn't use subgroup op
-    // or shared memory.
-    tileSizes.emplace_back();
-    // Invocation level.
-    tileSizes.push_back({numElementsPerWorkgroup[0],
-                         numElementsPerWorkgroup[1] / pair.workgroupSize[1],
-                         numElementsPerWorkgroup[2] / pair.workgroupSize[0],
-                         numElementsPerWorkgroup[3]});
-
-    return setOpConfigAndEntryPointFnTranslation(op->getParentOfType<FuncOp>(),
-                                                 op, tileSizes, {}, pipeline,
-                                                 pair.workgroupSize);
->>>>>>> 29fd2074
-  }
-  return success();
-}
-
-<<<<<<< HEAD
-static LogicalResult setOpConfig(linalg::DepthwiseConv2DNhwOp op) {
-  auto linalgOp = cast<linalg::LinalgOp>(op.getOperation());
-  ArrayRef<int64_t> inputShape = getUntiledShape(op.inputs()[0]);
-  ArrayRef<int64_t> outputShape = getUntiledResultShape(linalgOp, 0);
-
-  if (llvm::any_of(inputShape, ShapedType::isDynamic) ||
-      llvm::any_of(outputShape, ShapedType::isDynamic)) {
-    return success();
-  }
-
-  // A list of preferred tile sizes and workgroup sizes.
-  // TODO(antiagainst): This is for Valhall now; need to consider other Mali
-  // architectures.
-  static const TileWorkgroupSizePair tileWorkgroupSizePairs[] = {
-      {{2, 2, 32}, {8, 2, 2}},
-      {{1, 4, 16}, {4, 4, 1}},
-      {{1, 1, 64}, {16, 1, 1}},
-      {{4, 4, 8}, {2, 4, 2}},
-  };
-
-  for (const auto &pair : tileWorkgroupSizePairs) {
-    const std::array<int64_t, 3> &tileSize = pair.tileSize;
-    const std::array<int64_t, 3> &workgroupSize = pair.workgroupSize;
-
-    bool isOutputTilable = outputShape[0] == 1 &&
-                           (outputShape[1] % tileSize[0] == 0) &&
-                           (outputShape[2] % tileSize[1] == 0) &&
-                           (outputShape[3] % tileSize[2] == 0);
-    if (!isOutputTilable) continue;
-
-    auto pipeline = IREE::HAL::DispatchLoweringPassPipeline::SPIRVVectorize;
-
-    TileSizesListType tileSizes;
-    // Workgroup level.
-    tileSizes.push_back({/*batch=*/0,
-                         /*output_height=*/tileSize[0],
-                         /*output_width=*/tileSize[1],
-                         /*output_channel=*/tileSize[2]});
-
-    // No tiling at the subgroup level given that we don't use subgroup
-    // level syncrhonization  or shared memory.
-    tileSizes.emplace_back();
-    tileSizes.push_back({/*batch=*/0,
-                         /*output_height=*/tileSize[0] / workgroupSize[2],
-                         /*output_width=*/tileSize[1] / workgroupSize[1],
-                         /*output_channel=*/tileSize[2] / workgroupSize[0]});
-
-    auto funcOp = op->getParentOfType<FuncOp>();
-    if (failed(setOpConfigAndEntryPointFnTranslation(
-            funcOp, op, tileSizes, {}, pipeline, workgroupSize))) {
-      return failure();
-    }
-
-    return defineConvWorkgroupCountRegion(
-        op, llvm::makeArrayRef(outputShape).drop_front(), tileSize);
-=======
-static LogicalResult setOpConfig(linalg::MatmulOp op) {
-  ArrayRef<int64_t> lhsShape = getUntiledShape(op.inputs()[0]);
-  ArrayRef<int64_t> rhsShape = getUntiledShape(op.inputs()[1]);
-
-  if (llvm::any_of(lhsShape, ShapedType::isDynamic) ||
-      llvm::any_of(rhsShape, ShapedType::isDynamic)) {
-    return success();
-  }
-
-  Type elementType =
-      op.inputs()[0].getType().cast<ShapedType>().getElementType();
-  int64_t matmulScale = lhsShape[0] * rhsShape[1];
-  SmallVector<TileWorkgroupSizePair, 4> pairs;
-  getMatmulTileAndWorkgroupSizes(matmulScale, elementType, pairs);
-
-  for (TileWorkgroupSizePair pair : pairs) {
-    if (lhsShape[0] % pair.tileSize[0] != 0 ||
-        rhsShape[1] % pair.tileSize[1] != 0 ||
-        lhsShape[1] % pair.tileSize[2] != 0) {
-      continue;
-    }
-
-    auto pipeline = IREE::HAL::DispatchLoweringPassPipeline::SPIRVVectorize;
-
-    SmallVector<int64_t, 4> numElementsPerWorkgroup(pair.tileSize.begin(),
-                                                    pair.tileSize.end());
-
-    TileSizesListType tileSizes;
-    // Workgroup level.
-    tileSizes.push_back(numElementsPerWorkgroup);
-    // No tiling at the subgroup level since this target doesn't use subgroup op
-    // or shared memory.
-    tileSizes.emplace_back();
-    // Invocation level.
-    tileSizes.push_back({numElementsPerWorkgroup[0] / pair.workgroupSize[1],
-                         numElementsPerWorkgroup[1] / pair.workgroupSize[0],
-                         numElementsPerWorkgroup[2]});
-
-    return setOpConfigAndEntryPointFnTranslation(op->getParentOfType<FuncOp>(),
-                                                 op, tileSizes, {}, pipeline,
-                                                 pair.workgroupSize);
->>>>>>> 29fd2074
-  }
-  return success();
-}
 
 //===----------------------------------------------------------------------===//
 // Entry Point
@@ -303,7 +27,6 @@
                                    Operation *rootOp) {
   int64_t subgroupSize = targetEnv.getResourceLimits().subgroup_size().getInt();
   return TypeSwitch<Operation *, LogicalResult>(rootOp)
-<<<<<<< HEAD
       .Case<linalg::BatchMatmulOp, linalg::MatmulOp>([](auto op) {
         std::array<int64_t, 2> workgroupXY = {8, 2};
         std::array<int64_t, 3> threadMNK;
@@ -315,11 +38,6 @@
         }
         return setMatmulOpConfig(op, workgroupXY, threadMNK);
       })
-      .Case<linalg::Conv2DNhwcHwcfOp, linalg::DepthwiseConv2DNhwOp>(
-=======
-      .Case<linalg::BatchMatmulOp, linalg::MatmulOp>(
->>>>>>> 29fd2074
-          [](auto op) { return setOpConfig(op); })
       .Case<linalg::Conv2DNhwcHwcfOp>([subgroupSize](auto op) {
         return setConvOpConfig(op, subgroupSize,
                                /*bestTilingFactor=*/16);
