--- conflicted
+++ resolved
@@ -163,7 +163,6 @@
       "mlir::iree_compiler::createMemrefCopyToLinalgPass()";
 }
 
-<<<<<<< HEAD
 def GPUDistributeSharedMemoryCopy :
     Pass<"iree-codegen-gpu-distribute-shared-memory-copy", "func::FuncOp"> {
   let summary = "Pass to distribute shared memory copies to threads.";
@@ -173,7 +172,8 @@
 def GPUPipelining : Pass<"iree-codegen-gpu-pipelining", "func::FuncOp"> {
   let summary = "Pass to do software pipelining.";
   let constructor = "mlir::iree_compiler::createGPUPipeliningPass()";
-=======
+}
+
 def WorkGroupSwizzle :
     Pass<"iree-workgroup-swizzle", "func::FuncOp"> {
   let summary = "swizzle the workgroup ids for better cache reuse";
@@ -183,7 +183,6 @@
             /*default=*/"0",
            "pass the tile value for unit testing">,
   ];
->>>>>>> 7a3bbd39
 }
 
 //------------------------------------------------------------------------------
