--- conflicted
+++ resolved
@@ -106,124 +106,6 @@
           .setTileSizeComputationFunction(getInnerTileSizeFn)
           .setDistributionOptions(invocationDistributionOptions);
 
-<<<<<<< HEAD
-  patterns.insert<
-      linalg::LinalgTilingPattern<linalg::MatmulOp>,
-      linalg::LinalgTilingPattern<linalg::FillOp>,
-      linalg::LinalgTilingPattern<linalg::CopyOp>,
-      linalg::LinalgTilingPattern<linalg::BatchMatmulOp>,
-      linalg::LinalgTilingPattern<linalg::GenericOp>,
-      linalg::LinalgTilingPattern<linalg::ConvInputNHWCFilterHWCFOp>,
-      linalg::LinalgTilingPattern<linalg::DepthwiseConvInputNHWCFilterHWCOp>,
-      linalg::LinalgTilingPattern<linalg::ConvInputNHWCFilterHWCFOp>,
-      linalg::LinalgTilingPattern<linalg::DepthwiseConvInputNHWCFilterHWCFOp>,
-      linalg::LinalgTilingPattern<linalg::DepthwiseConvInputNHWCFilterHWCOp>>(
-      context, tilingOptions,
-      linalg::LinalgTransformationFilter(
-          {Identifier::get(getWorkgroupMarker(), context),
-           Identifier::get(getWorkgroupKTiledMarker(), context),
-           Identifier::get(getWorkgroupMemoryMarker(), context)},
-          Identifier::get(getVectorizeMarker(), context)));
-}
-
-/// Patterns for copy to shared memory mapping. Copy to shared memory are not
-/// part of the launch config but needs to be distributed on the workgroup
-/// picked by the root op.
-static void populateTilingCopyToWorkgroupMemPatterns(
-    MLIRContext *context, OwningRewritePatternList &patterns,
-    ArrayRef<int64_t> workgroupSize) {
-  // Tile and distribute copy to workgroup memory.
-  linalg::TileSizeComputationFunction wgCopyTileSizeFn =
-      [](OpBuilder &builder, Operation *operation) {
-        const int64_t copyTileSize = 4;
-        // We tile to 4 as we want each thread to load 4 element in a cyclic
-        // distribution.
-        SmallVector<Value, 4> tileSizesVal;
-        unsigned rank =
-            cast<linalg::CopyOp>(operation).getOutputBufferTypes()[0].getRank();
-        for (unsigned i = 0; i < rank - 1; i++) {
-          int64_t t = (rank - i) <= kNumGPUDims ? 1 : 0;
-          tileSizesVal.push_back(
-              builder.create<ConstantIndexOp>(operation->getLoc(), t));
-        }
-        tileSizesVal.push_back(
-            builder.create<ConstantIndexOp>(operation->getLoc(), copyTileSize));
-        return tileSizesVal;
-      };
-  auto getCopyThreadProcInfoFn = [workgroupSize](
-                                     OpBuilder &builder, Location loc,
-                                     ArrayRef<Range> parallelLoopRanges) {
-    SmallVector<std::array<int64_t, 3>, 2> staticRanges;
-    bool hasDynamicRange = false;
-    // If the ranges are not constant fall back to naive distribution.
-    for (auto range : parallelLoopRanges) {
-      auto cstOffset = range.offset.getDefiningOp<ConstantIndexOp>();
-      auto cstSize = range.size.getDefiningOp<ConstantIndexOp>();
-      auto cstStride = range.stride.getDefiningOp<ConstantIndexOp>();
-      if (!cstOffset || !cstSize || !cstStride) {
-        hasDynamicRange = true;
-        break;
-      }
-      staticRanges.push_back(
-          {cstOffset.getValue(), cstSize.getValue(), cstStride.getValue()});
-    }
-    // Only support static dimension with 1D workgroups for now. Fall back to
-    // the naive distribution for other cases.
-    if (hasDynamicRange || workgroupSize[1] != 1 || workgroupSize[2] != 1)
-      return getGPUThreadIdsAndCounts(builder, loc, parallelLoopRanges.size(),
-                                      workgroupSize);
-    Value serializedId =
-        builder.create<gpu::ThreadIdOp>(loc, builder.getIndexType(), "x");
-    int64_t numIds = workgroupSize[0];
-    int numDims = parallelLoopRanges.size();
-    SmallVector<linalg::ProcInfo, 2> procInfo(numDims);
-    assert(numDims <= kNumGPUDims);
-    // Distribute the available Ids on the loop dimensions.
-    for (int i = numDims - 1; i >= 0; i--) {
-      std::array<int64_t, 3> &range = staticRanges[i];
-      Value id = serializedId;
-      int64_t interval = ceilDiv(range[1] - range[0], range[2]);
-      Value intervalValue = builder.create<ConstantIndexOp>(loc, interval);
-      int64_t count = 0;
-      if (numIds <= 1) {
-        count = 1;
-        id = builder.create<ConstantIndexOp>(loc, 0);
-      } else if (numIds > interval) {
-        AffineExpr d0 = getAffineDimExpr(0, builder.getContext());
-        AffineExpr s0 = getAffineSymbolExpr(0, builder.getContext());
-        if (i > 0)
-          id = makeComposedAffineApply(builder, loc, d0 % s0,
-                                       {id, intervalValue});
-        count = interval;
-      } else {
-        count = numIds;
-      }
-      numIds = numIds / interval;
-      AffineExpr d0 = getAffineDimExpr(0, builder.getContext());
-      AffineExpr s0 = getAffineSymbolExpr(0, builder.getContext());
-      serializedId = makeComposedAffineApply(builder, loc, d0.floorDiv(s0),
-                                             {serializedId, intervalValue});
-      procInfo[i] = {id, builder.create<ConstantIndexOp>(loc, count)};
-    }
-    return procInfo;
-  };
-  linalg::LinalgLoopDistributionOptions copyInvocationDistributionOptions;
-  copyInvocationDistributionOptions.procInfo = getCopyThreadProcInfoFn;
-  copyInvocationDistributionOptions.distributionMethod = {
-      {linalg::DistributionMethod::Cyclic, linalg::DistributionMethod::Cyclic,
-       linalg::DistributionMethod::Cyclic}};
-
-  auto tilingOptions =
-      linalg::LinalgTilingOptions()
-          .setLoopType(linalg::LinalgTilingLoopType::Loops)
-          .setTileSizeComputationFunction(wgCopyTileSizeFn)
-          .setDistributionOptions(copyInvocationDistributionOptions);
-  patterns.insert<linalg::LinalgTilingPattern<linalg::CopyOp>>(
-      context, tilingOptions,
-      linalg::LinalgTransformationFilter(
-          {Identifier::get(getCopyToWorkgroupMemoryMarker(), context)},
-          Identifier::get(getVectorizeMarker(), context)));
-=======
   patterns
       .insert<linalg::LinalgTilingPattern<linalg::MatmulOp>,
               linalg::LinalgTilingPattern<linalg::FillOp>,
@@ -240,7 +122,6 @@
                Identifier::get(getWorkgroupKTiledMarker(), context),
                Identifier::get(getWorkgroupMemoryMarker(), context)},
               Identifier::get(getVectorizeMarker(), context)));
->>>>>>> 28c0ccc5
 }
 
 static LogicalResult copyToWorkgroupMemory(OpBuilder &b, Value src, Value dst) {
