// Copyright 2020 Google LLC
//
// Licensed under the Apache License, Version 2.0 (the "License");
// you may not use this file except in compliance with the License.
// You may obtain a copy of the License at
//
//      https://www.apache.org/licenses/LICENSE-2.0
//
// Unless required by applicable law or agreed to in writing, software
// distributed under the License is distributed on an "AS IS" BASIS,
// WITHOUT WARRANTIES OR CONDITIONS OF ANY KIND, either express or implied.
// See the License for the specific language governing permissions and
// limitations under the License.

#ifndef IREE_COMPILER_CONVERSION_INIT_CONVERSIONS_H_
#define IREE_COMPILER_CONVERSION_INIT_CONVERSIONS_H_

#include "iree/compiler/Conversion/Common/Passes.h"
#include "iree/compiler/Conversion/HLOToHLO/Passes.h"
#include "iree/compiler/Conversion/HLOToLinalg/HLOToLinalgOnTensorPasses.h"
#include "iree/compiler/Conversion/HLOToLinalg/Passes.h"
#include "iree/compiler/Conversion/LinalgToLLVM/Passes.h"
#include "iree/compiler/Conversion/LinalgToLinalg/Passes.h"
#include "iree/compiler/Conversion/LinalgToSPIRV/Passes.h"
#include "iree/compiler/Conversion/LinalgToVector/Passes.h"
#include "iree/compiler/Conversion/VectorToLLVM/Passes.h"

namespace mlir {
namespace iree_compiler {

// These functions should be called before creating any MLIRContext if one
// expects all the possible conversions to be made available to the context
// automatically.

inline void registerCommonConversionPasses() {
  static bool init_once = []() {
    // Common
    createFlattenMemRefSubspanPass();
    createForOpCanonicalizationPass();
    createLinalgBufferizePass();
    createLinalgRewriteDestructiveUpdatesPass();
    return true;
  }();
  (void)init_once;
}

inline void registerHLOToLinalgPasses() {
  static bool init_once = []() {
    createDecomposeHLOClampPass();
    createHLOToLinalgOnBuffersPass();
    createHLOToLinalgOnTensorsPass();
    createDemoteF32ToF16Pass();
    return true;
  }();
  (void)init_once;
}

inline void registerLinalgToVectorPasses() {
  static bool init_once = []() {
    createVectorizeLinalgConvPass();
    return true;
  }();
  (void)init_once;
}

inline void registerLinalgToSPIRVPasses() {
  static bool init_once = []() {
    // LinalgToSPIRV
    createConvertToGPUPass(SPIRVCodegenOptions());
    createFoldProcessorIDUsesPass();
    createTileAndDistributeAmongWorkgroupsPass(SPIRVCodegenOptions());
    createTileAndVectorizeInOneWorkgroupPass(SPIRVCodegenOptions());
    createSplitDispatchFunctionPass();
    createVectorToGPUPass();
    createMatMulTileAndVectorizeGPUPass();
<<<<<<< HEAD
    createForOpCanonicalizationPass();
    createVectorizeMemrefLoadStorePass();
=======
    createVectorizeMemref();
>>>>>>> 06564f11
    return true;
  }();
  (void)init_once;
}

inline void registerLinalgToLLVMPasses() {
  static bool init_once = []() {
    // LinalgToLLVM
    createLinalgTileAndDistributePass();
    createLinalgTileAndVectorizeWorkgroupsPass();
    createMaterializeCPULaunchConfigurationPass();
    createUnfusedFMAOpsPass();
    return true;
  }();
  (void)init_once;
}

inline void registerLinalgToLinalgPasses() {
  static bool init_once = []() {
    // LinalgToLinalg
    createConvert1x1ConvToMatmulPass();
    createConvertConv2DToImg2ColPass();
    return true;
  }();
  (void)init_once;
}

inline void registerVectorToLLVMPasses() {
  // VectorToLLVM
  static bool init_once = []() {
    createVectorToAArch64InlineAssemblyPass();
    return true;
  }();
  (void)init_once;
}

}  // namespace iree_compiler
}  // namespace mlir

#endif  // IREE_COMPILER_CONVERSION_INIT_CONVERSIONS_H_<|MERGE_RESOLUTION|>--- conflicted
+++ resolved
@@ -73,12 +73,8 @@
     createSplitDispatchFunctionPass();
     createVectorToGPUPass();
     createMatMulTileAndVectorizeGPUPass();
-<<<<<<< HEAD
     createForOpCanonicalizationPass();
     createVectorizeMemrefLoadStorePass();
-=======
-    createVectorizeMemref();
->>>>>>> 06564f11
     return true;
   }();
   (void)init_once;
