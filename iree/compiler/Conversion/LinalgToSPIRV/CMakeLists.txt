--- conflicted
+++ resolved
@@ -36,11 +36,6 @@
     "ConvertToSPIRVPass.cpp"
     "FoldGPUProcessorIDUses.cpp"
     "KernelDispatchUtils.cpp"
-<<<<<<< HEAD
-    "MatMulVectorizationTest.cpp"
-=======
-    "LinalgTileAndDistributePass.cpp"
->>>>>>> 7d0ab9ad
     "Passes.cpp"
     "TileAndVectorizeInOneWorkgroupPass.cpp"
     "Utils.cpp"
