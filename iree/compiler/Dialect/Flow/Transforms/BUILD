--- conflicted
+++ resolved
@@ -63,15 +63,10 @@
         "Passes.h.inc",
     ],
     deps = [
-<<<<<<< HEAD
-        ":Passes_inc_gen",
-        "//iree/compiler/Conversion/Common",
-        "//iree/compiler/Conversion/HLOToLinalg:HLOToLinalgOnTensors",
-=======
         ":PassesIncGen",
         "//iree/compiler/Conversion:PassHeaders",
+        "//iree/compiler/Conversion/Common",
         "//iree/compiler/Conversion/HLOToLinalg",
->>>>>>> b0c5c584
         "//iree/compiler/Conversion/LinalgToLinalg",
         "//iree/compiler/Dialect/Flow/Conversion",
         "//iree/compiler/Dialect/Flow/Conversion/HLOToFlow",
