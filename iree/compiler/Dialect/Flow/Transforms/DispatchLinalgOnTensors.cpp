--- conflicted
+++ resolved
@@ -932,12 +932,7 @@
     // the flow has three elements of workload size (x, y, z) by linearizing the
     // workloads for all higher dimensions greater than or equal to
     // kNumMaxParallelDims.
-<<<<<<< HEAD
-    SmallVector<Value, 4> count(resultShape.begin(), resultShape.end());
-=======
-    Location loc = op->getLoc();
     SmallVector<Value, 4> count(resultShapes[0].begin(), resultShapes[0].end());
->>>>>>> 948aa9b4
     if (count.size() > kNumMaxParallelDims) {
       unsigned numSymbols = 0;
       AffineExpr expr = rewriter.getAffineSymbolExpr(numSymbols++);
