# Copyright 2019 Google LLC
#
# Licensed under the Apache License, Version 2.0 (the "License");
# you may not use this file except in compliance with the License.
# You may obtain a copy of the License at
#
#      https://www.apache.org/licenses/LICENSE-2.0
#
# Unless required by applicable law or agreed to in writing, software
# distributed under the License is distributed on an "AS IS" BASIS,
# WITHOUT WARRANTIES OR CONDITIONS OF ANY KIND, either express or implied.
# See the License for the specific language governing permissions and
# limitations under the License.

iree_cc_library(
  NAME
    HALToVM
  HDRS
    "ConvertHALToVM.h"
  SRCS
    "ConvertAllocatorOps.cpp"
    "ConvertBufferOps.cpp"
    "ConvertCommandBufferOps.cpp"
    "ConvertDeviceOps.cpp"
    "ConvertExecutableOps.cpp"
    "ConvertExperimentalOps.cpp"
    "ConvertHALToVM.cpp"
    "ConvertVariableOps.cpp"
  DEPS
<<<<<<< HEAD
    iree::compiler::Dialect
    iree_compiler_Dialect_HAL_hal_imports
    iree::compiler::Dialect::HAL::IR::IR
    iree::compiler::Dialect::HAL::IR::HALEnumsGen
    iree::compiler::Dialect::HAL::IR::HALOpInterfaceGen
    iree::compiler::Dialect::HAL::IR::HALOpsGen
    iree::compiler::Dialect::HAL::Utils
    iree::compiler::Dialect::VM::Conversion
    iree::compiler::Dialect::VM::Conversion::StandardToVM
=======
    iree::compiler::Dialect::IREE::IR
    iree::compiler::Dialect::HAL::IR
>>>>>>> a4521892
    iree::compiler::Dialect::VM::IR
    LLVMSupport
    MLIRIR
    MLIRPass
    MLIRStandardOps
    MLIRTransforms
  ALWAYSLINK
  PUBLIC
)<|MERGE_RESOLUTION|>--- conflicted
+++ resolved
@@ -27,8 +27,7 @@
     "ConvertHALToVM.cpp"
     "ConvertVariableOps.cpp"
   DEPS
-<<<<<<< HEAD
-    iree::compiler::Dialect
+    iree::compiler::Dialect::IREE::IR
     iree_compiler_Dialect_HAL_hal_imports
     iree::compiler::Dialect::HAL::IR::IR
     iree::compiler::Dialect::HAL::IR::HALEnumsGen
@@ -37,10 +36,6 @@
     iree::compiler::Dialect::HAL::Utils
     iree::compiler::Dialect::VM::Conversion
     iree::compiler::Dialect::VM::Conversion::StandardToVM
-=======
-    iree::compiler::Dialect::IREE::IR
-    iree::compiler::Dialect::HAL::IR
->>>>>>> a4521892
     iree::compiler::Dialect::VM::IR
     LLVMSupport
     MLIRIR
