--- conflicted
+++ resolved
@@ -45,7 +45,16 @@
   // NOTE: we could vary this based on the options, such as by arch/etc.
   std::string name() const override { return "dylib*"; }
 
-<<<<<<< HEAD
+  void getDependentDialects(DialectRegistry& registry) const override {
+    // clang-format off
+    registry.insert<AffineDialect,
+                    linalg::LinalgDialect,
+                    LLVM::LLVMDialect,
+                    scf::SCFDialect,
+                    vector::VectorDialect>();
+    // clang-format on
+  }
+
   void declareTargetOps(IREE::Flow::ExecutableOp sourceOp,
                         IREE::HAL::ExecutableOp executableOp) override {
     OpBuilder targetBuilder(&executableOp.getBlock().back());
@@ -55,16 +64,6 @@
             /*targetBackendFilter=*/name());
     OpBuilder containerBuilder(&targetContainerOp.getBlock().back());
     containerBuilder.create<ModuleOp>(sourceOp.getLoc());
-=======
-  void getDependentDialects(DialectRegistry& registry) const override {
-    // clang-format off
-    registry.insert<AffineDialect,
-                    linalg::LinalgDialect,
-                    LLVM::LLVMDialect,
-                    scf::SCFDialect,
-                    vector::VectorDialect>();
-    // clang-format on
->>>>>>> 6ef77d9d
   }
 
   void buildTranslationPassPipeline(ExecutableTargetOp targetOp,
