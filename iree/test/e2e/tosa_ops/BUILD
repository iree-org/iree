# Copyright 2019 Google LLC
#
# Licensed under the Apache License, Version 2.0 (the "License");
# you may not use this file except in compliance with the License.
# You may obtain a copy of the License at
#
#      https://www.apache.org/licenses/LICENSE-2.0
#
# Unless required by applicable law or agreed to in writing, software
# distributed under the License is distributed on an "AS IS" BASIS,
# WITHOUT WARRANTIES OR CONDITIONS OF ANY KIND, either express or implied.
# See the License for the specific language governing permissions and
# limitations under the License.

# Tests of end-to-end IREE support for individual ops in the TOSA dialect.
# Each test file should have a name matching the corresponding TOSA op and test only the
# functionality of that op (though may make use of other ops where necessary). Tests should be
# written using the IREE Check framework.
# See https://github.com/google/iree/blob/main/docs/developers/developing_iree/testing_guide.md#iree-core-end-to-end-tests.

load("//build_tools/bazel:enforce_glob.bzl", "enforce_glob")
load("//build_tools/bazel:iree_check_test.bzl", "iree_check_single_backend_test_suite")

package(
    default_visibility = ["//visibility:public"],
    features = ["layering_check"],
    licenses = ["notice"],  # Apache 2.0
)

LLVM_SRCS = enforce_glob(
    [
        "abs.mlir",
        "add.mlir",
        "arithmetic_right_shift.mlir",
        "bitwise_and.mlir",
        "bitwise_or.mlir",
        "bitwise_xor.mlir",
        "ceil.mlir",
        "clamp.mlir",
        "const.mlir",
        "equal.mlir",
        "exp.mlir",
        "floor.mlir",
        "fully_connected.mlir",
        "gather.mlir",
        "greater.mlir",
        "greater_equal.mlir",
        "if.mlir",
        "log.mlir",
        "logical_left_shift.mlir",
        "logical_right_shift.mlir",
<<<<<<< HEAD
        "matmul.mlir",
=======
        "max_pool.mlir",
>>>>>>> 68bb0cb6
        "maximum.mlir",
        "minimum.mlir",
        "mul.mlir",
        "negate.mlir",
        "pad.mlir",
<<<<<<< HEAD
        "reciprocal.mlir",
=======
        "reduce.mlir",
>>>>>>> 68bb0cb6
        "reluN.mlir",
        "reshape.mlir",
        "rsqrt.mlir",
        "select.mlir",
        "sigmoid.mlir",
        "sub.mlir",
        "table.mlir",
        "tanh.mlir",
        "transpose.mlir",
        "while.mlir",
    ],
    include = ["*.mlir"],
    exclude = [
    ],
)

iree_check_single_backend_test_suite(
    name = "check_dylib-llvm-aot_dylib",
    srcs = LLVM_SRCS,
    driver = "dylib",
    target_backend = "dylib-llvm-aot",
)

VMVX_SRCS = enforce_glob(
    [
        "abs.mlir",
        "add.mlir",
        "arithmetic_right_shift.mlir",
        "bitwise_and.mlir",
        "bitwise_or.mlir",
        "bitwise_xor.mlir",
        "ceil.mlir",
        "clamp.mlir",
        "const.mlir",
        "equal.mlir",
        "exp.mlir",
        "floor.mlir",
        "fully_connected.mlir",
        "gather.mlir",
        "greater.mlir",
        "greater_equal.mlir",
        "if.mlir",
        "log.mlir",
        "logical_left_shift.mlir",
        "logical_right_shift.mlir",
        "matmul.mlir",
        "max_pool.mlir",
        "maximum.mlir",
        "minimum.mlir",
        "mul.mlir",
        "negate.mlir",
        "pad.mlir",
        "reciprocal.mlir",
        "reduce.mlir",
        "reluN.mlir",
        "reshape.mlir",
        "rsqrt.mlir",
        "select.mlir",
        "sigmoid.mlir",
        "sub.mlir",
        "table.mlir",
        "tanh.mlir",
        "transpose.mlir",
        "while.mlir",
    ],
    include = ["*.mlir"],
    exclude = [
    ],
)

iree_check_single_backend_test_suite(
    name = "check_vmvx_vmvx",
    srcs = VMVX_SRCS,
    compiler_flags = [
        # tosa.apply_scale currently expands to i64 math, requiring this
        # extension. Nothing else about the tests require it, though, and we
        # really should not be emulating it with 64-bit math. Having this
        # prevents any of these tests from being executed on a runtime compiled
        # without the VM's I64 extension.
        "-iree-vm-target-extension=i64",
    ],
    driver = "vmvx",
    target_backend = "vmvx",
)

VULKAN_SRCS = enforce_glob(
    [
        "abs.mlir",
        "add.mlir",
        "bitwise_and.mlir",
        "bitwise_or.mlir",
        "bitwise_xor.mlir",
        "ceil.mlir",
        "clamp.mlir",
        "const.mlir",
        "exp.mlir",
        "floor.mlir",
        "greater.mlir",
        "greater_equal.mlir",
        "if.mlir",
        "log.mlir",
        "logical_left_shift.mlir",
        "logical_right_shift.mlir",
        "maximum.mlir",
        "minimum.mlir",
        "mul.mlir",
        "negate.mlir",
        "pad.mlir",
        "reluN.mlir",
        "reshape.mlir",
        "rsqrt.mlir",
        "select.mlir",
        "sub.mlir",
        "table.mlir",
        "tanh.mlir",
        "transpose.mlir",
        "while.mlir",
    ],
    include = ["*.mlir"],
    exclude = [
        "reduce.mlir",  # Currently failing on vulkan.
        "max_pool.mlir",  # Currently failing on vulkan.
    ],
)

iree_check_single_backend_test_suite(
    name = "check_vulkan-spirv_vulkan",
    srcs = VULKAN_SRCS,
    driver = "vulkan",
    target_backend = "vulkan-spirv",
)

test_suite(
    name = "check",
    tests = [
        ":check_dylib-llvm-aot_dylib",
        ":check_vulkan-spirv_vulkan",
    ],
)<|MERGE_RESOLUTION|>--- conflicted
+++ resolved
@@ -49,21 +49,15 @@
         "log.mlir",
         "logical_left_shift.mlir",
         "logical_right_shift.mlir",
-<<<<<<< HEAD
         "matmul.mlir",
-=======
         "max_pool.mlir",
->>>>>>> 68bb0cb6
         "maximum.mlir",
         "minimum.mlir",
         "mul.mlir",
         "negate.mlir",
         "pad.mlir",
-<<<<<<< HEAD
         "reciprocal.mlir",
-=======
         "reduce.mlir",
->>>>>>> 68bb0cb6
         "reluN.mlir",
         "reshape.mlir",
         "rsqrt.mlir",
