// Copyright 2025 The IREE Authors
//
// Licensed under the Apache License v2.0 with LLVM Exceptions.
// See https://llvm.org/LICENSE.txt for license information.
// SPDX-License-Identifier: Apache-2.0 WITH LLVM-exception

#include "iree/compiler/Dialect/Encoding/IR/EncodingTypes.h"
#include "iree/compiler/Dialect/Stream/Analysis/Affinity.h"
#include "iree/compiler/Dialect/Stream/IR/StreamInterfaces.h"
#include "iree/compiler/Dialect/Stream/IR/StreamOps.h"
#include "iree/compiler/Dialect/Stream/IR/StreamTraits.h"
#include "iree/compiler/Dialect/Stream/IR/StreamTypes.h"
#include "iree/compiler/Dialect/Stream/Transforms/Passes.h"
#include "llvm/ADT/ArrayRef.h"
#include "llvm/ADT/TypeSwitch.h"
#include "llvm/Support/Casting.h"
#include "llvm/Support/Debug.h"
#include "llvm/Support/LogicalResult.h"
#include "mlir/IR/BuiltinAttributes.h"
#include "mlir/IR/BuiltinOps.h"
#include "mlir/IR/BuiltinTypes.h"
#include "mlir/IR/PatternMatch.h"
#include "mlir/IR/SymbolTable.h"
#include "mlir/IR/Types.h"
#include "mlir/Interfaces/FunctionInterfaces.h"
#include "mlir/Pass/Pass.h"
#include "mlir/Support/LLVM.h"
#include "mlir/Transforms/GreedyPatternRewriteDriver.h"

namespace mlir::iree_compiler::IREE::Stream {

#define DEBUG_TYPE "iree-stream-specialize-encodings"

#define GEN_PASS_DEF_SPECIALIZEENCODINGSPASS
#include "iree/compiler/Dialect/Stream/Transforms/Passes.h.inc"

namespace {
/// Returns a stably sorted list of dialect interfaces of T for all dialects
/// used within the given module.
template <typename T>
SmallVector<const T *> gatherUsedDialectInterfaces(mlir::ModuleOp moduleOp) {
  SmallPtrSet<const T *, 4> resultSet;
  for (auto dialect : moduleOp.getContext()->getLoadedDialects()) {
    auto *dialectInterface = dialect->getRegisteredInterface<T>();
    if (!dialectInterface)
      continue;
    resultSet.insert(dialectInterface);
  }

  // NOTE: to ensure deterministic output we sort the result so that imports are
  // always added in a consistent order.
  SmallVector<const T *> results = {resultSet.begin(), resultSet.end()};
  llvm::sort(
      results, +[](const T *a, const T *b) {
        return a->getDialect()->getNamespace().compare(
                   b->getDialect()->getNamespace()) < 0;
      });
  return results;
}

} // namespace

<<<<<<< HEAD
// TODO(hanchung): Add "cloneWithEncoding" method to RankedTensorType.
static RankedTensorType cloneWithEncoding(RankedTensorType type,
                                          Attribute encodingAttr) {
  return RankedTensorType::get(type.getShape(), type.getElementType(),
                               encodingAttr);
}

// Returns the type with updated encoding, if any. Returns the original type if
// the type is not a RankedTensorType. If it is a RankedTensorType with an
// unknown encoding, returns the type without the encoding. The method uses the
// EncodingLayoutAttrInterface from the EncodingAttr to resolve the layouts of
// the given `type`; returns the new encodings with the resolved layouts.
static Type getTypeWithResolvedEncodingLayouts(
    Type type, const SetVector<Attribute> &layoutResolvers) {
  auto rankedTensorType = dyn_cast<RankedTensorType>(type);
  if (!rankedTensorType) {
    return type;
  }
  // TODO(hanchung): Move the `cloneWithLayouts` to EncodingLayoutAttrInterface,
  // so we can accept other encoding attributes that implement the interface.
  auto encodingAttr = IREE::Encoding::getEncodingAttr(rankedTensorType);
  if (!encodingAttr) {
    return IREE::Encoding::dropEncoding(rankedTensorType);
  }
  if (!llvm::all_of(
          layoutResolvers,
          llvm::IsaPred<IREE::Encoding::EncodingLayoutAttrInterface>)) {
    // Drop the encoding if one of attributes does not implement the interface.
    // Because there is no way to query the layout.
    return IREE::Encoding::dropEncoding(rankedTensorType);
=======
// Returns an updated encoding attribute if the type is a RankedTensorType
// and an EncodingLayoutAttrInterface encoding is present. Otherwise, returns
// nullptr. The method uses `layoutResolvers` to resolve the layouts of the
// given `type`; returns the new encoding with the resolved layouts.
// Note: The new encoding has to implement
// SerializedEncodingLayoutAttrInterface. Otherwise, the specialization is
// failed. Because the stream tensor ops still can not process encodings.
static Attribute
getEncodingWithNewLayouts(Type type,
                          const SetVector<Attribute> &layoutResolvers) {
  auto rankedTensorType = dyn_cast<RankedTensorType>(type);
  if (!rankedTensorType) {
    return nullptr;
  }
  auto encodingAttr =
      IREE::Encoding::getEncodingLayoutAttrInterface(rankedTensorType);
  if (!encodingAttr) {
    return nullptr;
>>>>>>> a5586253
  }
  SmallVector<Attribute> layouts;
  for (auto attr : layoutResolvers) {
    auto encodingLayoutAttr =
        cast<IREE::Encoding::EncodingLayoutAttrInterface>(attr);
    layouts.push_back(encodingLayoutAttr.getLayout(rankedTensorType));
  }
<<<<<<< HEAD
  return cloneWithEncoding(rankedTensorType,
                           encodingAttr.cloneWithLayouts(layouts));
}
=======
  Attribute result = encodingAttr.cloneWithLayouts(layouts);
  assert(isa<IREE::Encoding::SerializedEncodingLayoutAttrInterface>(result));
  return result;
};
>>>>>>> a5586253

/// Updates the bindings of function arguments with encoding layouts. It only
/// updates the uses when the argument type is stream.binding_type. The bindings
/// are only used by binding subspan ops that return whatever types. Today they
/// are mostly flow tensor type. If the type implements
/// IREE::Encoding::EncodingTypeInterface type interface, the method uses the
/// interface methods to compute the type that has updated encodings (i.e.,
/// encodings with layouts) and updates the type.
static LogicalResult
updateBindingEncodings(FunctionOpInterface funcOp,
                       ArrayRef<Attribute> bindingLayoutTypeAttrs) {
  Region &region = funcOp.getFunctionBody();
  for (auto [arg, newTypeAttr] :
       llvm::zip_equal(region.getArguments(), bindingLayoutTypeAttrs)) {
    if (!isa<IREE::Stream::BindingType>(arg.getType())) {
      continue;
    }
    auto newType =
        dyn_cast<RankedTensorType>(cast<TypeAttr>(newTypeAttr).getValue());
    if (!newType) {
      LLVM_DEBUG(llvm::dbgs()
                 << "Skip, the new type is not RankedTensorType.\n");
      continue;
    }
    auto encodingAttr = IREE::Encoding::getEncodingLayoutAttrInterface(newType);
    if (!encodingAttr) {
      LLVM_DEBUG(llvm::dbgs()
                 << "Skip, the binding layout attribute is not "
                    "EncodingLayoutAttrInterface, which means that the type "
                    "does not have a valid encoding.\n");
      continue;
    }
    for (auto user : arg.getUsers()) {
      auto subspanOp = dyn_cast<IREE::Stream::BindingSubspanOp>(user);
      if (!subspanOp) {
        return failure();
      }

      auto encodingTypeInterface =
          dyn_cast<IREE::Encoding::EncodingTypeInterface>(subspanOp.getType());
      if (!encodingTypeInterface) {
        LLVM_DEBUG(llvm::dbgs()
                   << "Can not update the binding type because the type does "
                      "not implement EncodingTypeInterface.\n");
        return failure();
      }
      subspanOp.getResult().setType(
          encodingTypeInterface.updateEncoding(encodingAttr));
    }
  }
  return success();
}

/// Duplicates stream.executables based on the operand encodings and result
/// encodings of stream.tensor.dispatch ops. Some executables can be launched by
/// different devices. It can produce wrong codegen artifacts when bindings
/// types are encoded (i.e., the tensor type has an encoding attribute). Because
/// they can result in different layouts, especially when multi-device is
/// involved. E.g., say that device_a and device_b interpret a tensor type with
/// encodings in different layouts, and there is an executable that can be
/// launch with resources from either device_a or device_b. It is confusing what
/// the input layouts for the executable because there are two possibilities. In
/// this case, we have to duplicate the executable with updated encoding, and
/// modify the dispatch to launch proper executable based on resolved encoding
/// layouts.
static LogicalResult
duplicateExecutablesPerLayoutVariant(ModuleOp moduleOp, SymbolTable symbolTable,
                                     FunctionOpInterface funcOp) {
  MLIRContext *ctx = moduleOp.getContext();
  IRRewriter rewriter(ctx);

  SmallVector<IREE::Stream::TensorDispatchOp> candidates;
  funcOp.walk(
      [&](IREE::Stream::TensorDispatchOp op) { candidates.push_back(op); });

  //===--------------------------------------------------------------------===//
  // Gather per-export [binding layouts] map. A function in an executable can be
  // run with different affinities. The function arguments, where the types are
  // `!stream.binding`, are consumed by `stream.binding.subspan` ops, and the op
  // returns a tensor type. The binding layouts indicate the resolved layouts
  // for those tensor types. The map records the mapping between an export op
  // and the possible binding layouts.
  //===--------------------------------------------------------------------===//
  DenseMap<IREE::Stream::ExecutableExportOp, SetVector<ArrayAttr>>
      bindingLayoutSetPerExportOp;

  // Records the binding layouts for a dispatch op.
  llvm::MapVector<IREE::Stream::TensorDispatchOp, SmallVector<Attribute>>
      dispatchOpBindingLayouts;
  for (auto dispatchOp : candidates) {
    SmallVector<Attribute> bindingLayoutAttrs(
        dispatchOp.getOperandEncodings().getValue());
    llvm::append_range(bindingLayoutAttrs,
                       dispatchOp.getResultEncodings().getValue());
    dispatchOpBindingLayouts[dispatchOp] = bindingLayoutAttrs;
    dispatchOp.forEachEntryPointAttr([&](SymbolRefAttr entryPoint) {
      auto exportOp = cast<IREE::Stream::ExecutableExportOp>(
          symbolTable.lookupSymbolIn(moduleOp, entryPoint));
      bindingLayoutSetPerExportOp[exportOp].insert(
          rewriter.getArrayAttr(bindingLayoutAttrs));
    });
  }

  LLVM_DEBUG({
    llvm::dbgs() << "Dump of bindingLayoutSetPerExportOp\n";
    for (auto [exportOp, layoutSet] : bindingLayoutSetPerExportOp) {
      llvm::dbgs() << "  ExportOp: " << exportOp.getSymName() << "\n";
      for (auto [idx, attr] : llvm::enumerate(layoutSet)) {
        llvm::dbgs() << "    binding_layouts #" << idx << ": " << attr << "\n ";
      }
    }
  });

  //===--------------------------------------------------------------------===//
  // Duplicate executables for each unqiue binding layouts.
  //===--------------------------------------------------------------------===//
  // Mapping from [export op, binding layouts] to the executable op. So we can
  // use it to update dispatch sites later on.
  using ExportAndBindingLayouts =
      std::pair<IREE::Stream::ExecutableExportOp, ArrayAttr>;
  DenseMap<ExportAndBindingLayouts, IREE::Stream::ExecutableOp>
      dispatchSiteToExecutableOp;
  for (auto [exportOp, layoutSet] : bindingLayoutSetPerExportOp) {
    int64_t dupId = -1;
    auto executableOp = exportOp->getParentOfType<IREE::Stream::ExecutableOp>();
    for (ArrayAttr bindingLayoutTypeAttrs : layoutSet) {
      rewriter.setInsertionPointAfter(executableOp);
      IREE::Stream::ExecutableOp dupOp = executableOp;
      if (dupId != -1) {
        auto symName = std::string(executableOp.getSymName());
        symName += "_dup" + std::to_string(dupId);
        dupOp = rewriter.cloneWithoutRegions(executableOp);
        rewriter.modifyOpInPlace(dupOp, [&] {
          dupOp.setSymName(symName);
          IRMapping mapping;
          executableOp.getRegion().cloneInto(&dupOp.getRegion(), mapping);
        });
      }

      // Update the binding encodings within the cloned executable op.
      auto innerFuncOp =
          cast<mlir::FunctionOpInterface>(symbolTable.lookupSymbolIn(
              dupOp.getInnerModule(), exportOp.getSymName()));
      if (failed(updateBindingEncodings(innerFuncOp,
                                        bindingLayoutTypeAttrs.getValue()))) {
        return failure();
      }
      dispatchSiteToExecutableOp[ExportAndBindingLayouts(
          exportOp, bindingLayoutTypeAttrs)] = dupOp;
      dupId++;
    }
  }

  //===--------------------------------------------------------------------===//
  // Update dispatch sites, i.e., point dispatch entry points to corresponding
  // duplicated executables.
  //===--------------------------------------------------------------------===//
  for (auto dispatchOp : candidates) {
    SmallVector<Attribute> newEntryPoints;
    SmallVector<Attribute> bindingLayoutAttrs =
        dispatchOpBindingLayouts[dispatchOp];
    dispatchOp.forEachEntryPointAttr([&](SymbolRefAttr entryPoint) {
      auto exportOp = cast<IREE::Stream::ExecutableExportOp>(
          symbolTable.lookupSymbolIn(moduleOp, entryPoint));
      auto info = ExportAndBindingLayouts(
          exportOp, rewriter.getArrayAttr(bindingLayoutAttrs));
      assert(dispatchSiteToExecutableOp.count(info));

      auto executableOp = dispatchSiteToExecutableOp[info];
      auto newSym = SymbolRefAttr::get(executableOp->getAttrOfType<StringAttr>(
                                           SymbolTable::getSymbolAttrName()),
                                       entryPoint.getNestedReferences());
      newEntryPoints.push_back(newSym);
    });

    rewriter.modifyOpInPlace(dispatchOp, [&] {
      dispatchOp.setEntryPointsAttr(rewriter.getArrayAttr(newEntryPoints));
    });
  }
  return success();
}

/// Returns all the stream tensor ops that implement AffinityOpInterface, where
/// a stream affinity indicates the kind of enviroment the ops are expected run
/// in.
static SmallVector<IREE::Stream::AffinityOpInterface>
collectStreamTensorOps(FunctionOpInterface funcOp) {
  SmallVector<IREE::Stream::AffinityOpInterface> result;
  funcOp.walk([&](IREE::Stream::AffinityOpInterface affinityOp) {
    // Only need to update encoding types for ops that have TensorPhaseOp trait.
    if (!affinityOp->hasTrait<OpTrait::IREE::Stream::TensorPhaseOp>()) {
      return;
    }

    // Bail out if the operation does not have an affinity attribute.
    auto affinityAttr = affinityOp.getAffinityAttr();
    if (!affinityAttr) {
      return;
    }
    result.push_back(affinityOp);
  });
  return result;
}

namespace {

// Adds the resolved layouts to all tensor types on stream tensor ops, if
// encodings are present. Most of stream tensor ops implement
// AffinityOpInterface, where a stream affinity indicates the kind of
// enviroment the ops are expected run in. When an encoding is present in the
// tensor type, the method resolves the layouts, strips outdated information,
// and adds the resolved layouts to the encodings. The updated encodings should
// have enough information for other lowering transformations.
// TODO(hanchung): Add support for stream.tensor.load ops and
// stream.tensor.store ops. They are not affinity ops, so additional analysis
// will be needed in the work.
class StreamTensorOpUpdater {
public:
  explicit StreamTensorOpUpdater(ModuleOp moduleOp) : moduleOp(moduleOp){};
  ~StreamTensorOpUpdater() {}

  // Collects the stream tensor op candidates, and prepares all the needed
  // information for the update. This must be called once before calling `run`.
  // Note that all the ops are unmodified after the execution.
  LogicalResult init();

  // Adds the resolved layouts to all tensor types of `streamOps`, if encodings
  // are present.
  LogicalResult run();

private:
  // Appends the query from the `affinityOp` to `queries`. Note that most of
  // operations only care the execution affinity. There are outliers (e.g.,
  // tensor dispatch op, etc.) that need to resolve affinities for
  // operand resources.
  LogicalResult addQuery(IREE::Stream::AffinityAnalysis &affinityAnalysis,
                         IREE::Stream::AffinityOpInterface affinityOp);

  // The list of the queries that can be used for batch affinity queries. The
  // analysis could be very expensive because it could apply the whole program
  // data flow analysis.
  SmallVector<IREE::Stream::AffinityAndOpPair> queries;

  // The layout resolvers for each query.
  llvm::DenseMap<IREE::Stream::AffinityAndOpPair, SetVector<Attribute>>
      cachedLayoutAttrs;

  // Input moduleOp. The op is not expected to be updated during the query.
  // Because data flow analaysis can be involved. Modifying the IR invalidates
  // the state and may lead to crashes as pointer references into the IR
  // structure are retained.
  ModuleOp moduleOp;

  // The ops that need to be updated.
  SmallVector<IREE::Stream::AffinityOpInterface> streamOps;

  // The layout resolver function, which is used to resolve layouts for
  // encodings. See StreamInterfaces.h for more details.
  IREE::Stream::ResolveLayoutAttrFn resolveLayoutAttr;
};

} // namespace

LogicalResult StreamTensorOpUpdater::init() {
  auto usedDialects = gatherUsedDialectInterfaces<
      IREE::Stream::AffinityAnalysisDialectInterface>(moduleOp);
  if (usedDialects.size() != 1) {
    return moduleOp.emitError("expected only one dialect implementing "
                              "AffinityAnalysisDialectInterface");
  }
  resolveLayoutAttr = usedDialects[0]->makeLayoutAttrResolver(moduleOp);

  for (auto funcOp : moduleOp.getOps<FunctionOpInterface>()) {
    streamOps.append(collectStreamTensorOps(funcOp));
  }

  return success();
}

LogicalResult StreamTensorOpUpdater::addQuery(
    IREE::Stream::AffinityAnalysis &affinityAnalysis,
    IREE::Stream::AffinityOpInterface affinityOp) {
  queries.emplace_back(affinityOp.getAffinityAttr(), affinityOp);

  if (auto dispatchOp =
          dyn_cast<IREE::Stream::TensorDispatchOp>(affinityOp.getOperation())) {
    for (auto [operand, typeAttr] :
         llvm::zip_equal(dispatchOp.getMixedOperands(),
                         dispatchOp.getOperandEncodings().getValue())) {
      auto type = cast<TypeAttr>(typeAttr).getValue();
      // Skip if the operand type is not AffinityType.
      if (!isa<IREE::Stream::AffinityTypeInterface>(type)) {
        continue;
      }
      SmallVector<IREE::Stream::AffinityAttr> affinityAttrs;
      if (!affinityAnalysis.tryLookupResourceAffinity(operand, affinityAttrs)) {
        return failure();
      }
      for (auto affinity : affinityAttrs) {
        queries.emplace_back(affinity, affinityOp);
      }
    }
  }

  return success();
}

/// Updates the operand encondings and result encodings for the `dispatchOp`
/// with resolved layouts.
static LogicalResult updateTensorDispatchOp(
    RewriterBase &rewriter, ModuleOp moduleOp,
    IREE::Stream::AffinityAnalysis &affinityAnalysis,
    IREE::Stream::TensorDispatchOp dispatchOp,
    const SetVector<Attribute> &resLayoutResolvers,
    llvm::DenseMap<IREE::Stream::AffinityAndOpPair, SetVector<Attribute>>
        &cachedLayoutAttrs) {
  SmallVector<Type> newOperandEncodings;
  for (auto [operand, typeAttr] :
       llvm::zip_equal(dispatchOp.getMixedOperands(),
                       dispatchOp.getOperandEncodings().getValue())) {
    auto type = cast<TypeAttr>(typeAttr).getValue();
    // Skip if the operand type is not AffinityType.
    if (!isa<IREE::Stream::AffinityTypeInterface>(type)) {
      newOperandEncodings.push_back(type);
      continue;
    }
    SmallVector<IREE::Stream::AffinityAttr> affinityAttrs;
    if (!affinityAnalysis.tryLookupResourceAffinity(operand, affinityAttrs)) {
      return failure();
    }
    if (affinityAttrs.size() != 1) {
      return failure();
    }

    IREE::Stream::AffinityAndOpPair key(affinityAttrs[0], dispatchOp);
    assert(cachedLayoutAttrs.contains(key) &&
           "the (affinity, dispatchOp) query is invalid");
    const SetVector<Attribute> &layoutResolvers = cachedLayoutAttrs[key];

<<<<<<< HEAD
    Type newEncodingType =
        getTypeWithResolvedEncodingLayouts(type, layoutResolvers);
    newOperandEncodings.push_back(newEncodingType);
=======
    Attribute encodingAttr = getEncodingWithNewLayouts(type, layoutResolvers);
    if (!encodingAttr) {
      newOperandEncodings.push_back(type);
      continue;
    }
    newOperandEncodings.push_back(
        cloneWithEncoding(cast<RankedTensorType>(type), encodingAttr));
>>>>>>> a5586253
  }
  dispatchOp.setOperandEncodingsAttr(
      rewriter.getTypeArrayAttr(newOperandEncodings));

  SmallVector<Type> newResultEncodings;
  for (auto typeAttr : dispatchOp.getResultEncodings().getValue()) {
    auto type = cast<TypeAttr>(typeAttr).getValue();
    // Skip if the result type is not AffinityType.
    if (!isa<IREE::Stream::AffinityTypeInterface>(type)) {
      newResultEncodings.push_back(type);
      continue;
    }
<<<<<<< HEAD

    Type newEncodingType =
        getTypeWithResolvedEncodingLayouts(type, resLayoutResolvers);
    newResultEncodings.push_back(newEncodingType);
=======
    Attribute encodingAttr =
        getEncodingWithNewLayouts(type, resLayoutResolvers);
    if (!encodingAttr) {
      newResultEncodings.push_back(type);
      continue;
    }
    newResultEncodings.push_back(
        cloneWithEncoding(cast<RankedTensorType>(type), encodingAttr));
>>>>>>> a5586253
  }
  dispatchOp.setResultEncodingsAttr(
      rewriter.getTypeArrayAttr(newResultEncodings));

  return success();
}

/// Updates the encoding of `sizeOfOp` with resolved layouts.
static LogicalResult
updateTensorSizeOfOp(RewriterBase &rewriter,
                     IREE::Stream::TensorSizeOfOp sizeOfOp,
                     const SetVector<Attribute> &layoutResolvers) {
  auto encodingType = dyn_cast<RankedTensorType>(sizeOfOp.getEncoding());
<<<<<<< HEAD
  Type newEncodingType =
      getTypeWithResolvedEncodingLayouts(encodingType, layoutResolvers);
  rewriter.modifyOpInPlace(sizeOfOp,
                           [&] { sizeOfOp.setEncoding(newEncodingType); });
=======
  Attribute encodingAttr =
      getEncodingWithNewLayouts(encodingType, layoutResolvers);
  if (!encodingAttr) {
    return success();
  }
  rewriter.modifyOpInPlace(sizeOfOp, [&] {
    sizeOfOp.setEncoding(cloneWithEncoding(encodingType, encodingAttr));
  });
>>>>>>> a5586253
  return success();
}

/// Updates the target encoding of `op` with resolved layouts.
static LogicalResult
updateTensorFillOp(RewriterBase &rewriter, IREE::Stream::TensorFillOp op,
                   const SetVector<Attribute> &layoutResolvers) {
  auto encodingType = dyn_cast<RankedTensorType>(op.getTargetEncoding());
<<<<<<< HEAD
  Type newEncodingType =
      getTypeWithResolvedEncodingLayouts(encodingType, layoutResolvers);
  rewriter.modifyOpInPlace(op, [&] { op.setTargetEncoding(newEncodingType); });
=======
  Attribute encodingAttr =
      getEncodingWithNewLayouts(encodingType, layoutResolvers);
  if (!encodingAttr) {
    return success();
  }
  rewriter.modifyOpInPlace(op, [&] {
    op.setTargetEncoding(cloneWithEncoding(encodingType, encodingAttr));
  });
>>>>>>> a5586253
  return success();
}

/// Returns failure if `op` has encoding. The EncodingAttr has padding
/// semantic, a constant op with such  encoding can not be resolved at this
/// moment.
static LogicalResult
updateTensorConstantOp(RewriterBase &rewriter,
                       IREE::Stream::TensorConstantOp op,
                       const SetVector<Attribute> &layoutResolvers) {
  auto encodingType = dyn_cast<RankedTensorType>(op.getResultEncoding());
  if (!encodingType) {
    return success();
  }
  if (encodingType.getEncoding()) {
    return failure();
  }
  return success();
}

/// Returns a failure if there are encodings in target encoding type or update
/// encoding type.
static LogicalResult updateTensorUpdateOp(RewriterBase &rewriter,
                                          IREE::Stream::TensorUpdateOp op) {
  auto targetEncodingType = dyn_cast<RankedTensorType>(op.getTargetEncoding());
  if (targetEncodingType && targetEncodingType.getEncoding()) {
    return failure();
  }
  auto updateEncodingType = dyn_cast<RankedTensorType>(op.getUpdateEncoding());
  if (updateEncodingType && updateEncodingType.getEncoding()) {
    return failure();
  }
  return success();
}

/// Returns a failure if there are encodings in source encoding type or result
/// encoding type.
static LogicalResult updateTensorCloneOp(RewriterBase &rewriter,
                                         IREE::Stream::TensorCloneOp op) {
  auto sourceEncodingType = dyn_cast<RankedTensorType>(op.getSourceEncoding());
  if (sourceEncodingType && sourceEncodingType.getEncoding()) {
    return failure();
  }
  auto resultEncodingType = dyn_cast<RankedTensorType>(op.getResultEncoding());
  if (resultEncodingType && resultEncodingType.getEncoding()) {
    return failure();
  }
  return success();
}

/// Returns a failure if there are encodings in source encoding type or result
/// encoding type.
static LogicalResult updateTensorSliceOp(RewriterBase &rewriter,
                                         IREE::Stream::TensorSliceOp op) {
  auto sourceEncodingType = dyn_cast<RankedTensorType>(op.getSourceEncoding());
  if (sourceEncodingType && sourceEncodingType.getEncoding()) {
    return failure();
  }
  auto resultEncodingType = dyn_cast<RankedTensorType>(op.getResultEncoding());
  if (resultEncodingType && resultEncodingType.getEncoding()) {
    return failure();
  }
  return success();
}

/// Updates the source_encoding for `op`. The op has to define a
/// `source_encoding` parameter.
template <typename OpTy>
static LogicalResult
updateSourceEncoding(RewriterBase &rewriter, OpTy op,
                     const SetVector<Attribute> &layoutResolvers) {
  auto encodingType = dyn_cast<RankedTensorType>(op.getSourceEncoding());
<<<<<<< HEAD
  Type newEncodingType =
      getTypeWithResolvedEncodingLayouts(encodingType, layoutResolvers);
  rewriter.modifyOpInPlace(op, [&] { op.setSourceEncoding(newEncodingType); });
=======
  Attribute encodingAttr =
      getEncodingWithNewLayouts(encodingType, layoutResolvers);
  if (!encodingAttr) {
    return success();
  }
  rewriter.modifyOpInPlace(op, [&] {
    op.setSourceEncoding(cloneWithEncoding(encodingType, encodingAttr));
  });
>>>>>>> a5586253
  return success();
}

/// Updates the result_encoding for `op`. The op has to define a
/// `result_encoding` parameter.
template <typename OpTy>
static LogicalResult
updateResultEncoding(RewriterBase &rewriter, OpTy op,
                     const SetVector<Attribute> &layoutResolvers) {
  auto encodingType = dyn_cast<RankedTensorType>(op.getResultEncoding());
<<<<<<< HEAD
  Type newEncodingType =
      getTypeWithResolvedEncodingLayouts(encodingType, layoutResolvers);
  rewriter.modifyOpInPlace(op, [&] { op.setResultEncoding(newEncodingType); });
=======
  Attribute encodingAttr =
      getEncodingWithNewLayouts(encodingType, layoutResolvers);
  if (!encodingAttr) {
    return success();
  }
  rewriter.modifyOpInPlace(op, [&] {
    op.setResultEncoding(cloneWithEncoding(encodingType, encodingAttr));
  });
>>>>>>> a5586253
  return success();
}

LogicalResult StreamTensorOpUpdater::run() {
  IREE::Stream::AffinityAnalysis affinityAnalysis(moduleOp);
  if (failed(affinityAnalysis.run())) {
    return moduleOp.emitError("failed on running affinity analysis");
  }

  for (auto op : streamOps) {
    if (failed(addQuery(affinityAnalysis, op))) {
      return failure();
    }
  }

  if (failed(resolveLayoutAttr(queries, cachedLayoutAttrs))) {
    return failure();
  }

  IRRewriter rewriter(moduleOp.getContext());
  for (auto affinityOp : streamOps) {
    const SetVector<Attribute> &layoutResolvers =
        cachedLayoutAttrs[IREE::Stream::AffinityAndOpPair(
            affinityOp.getAffinityAttr(), affinityOp)];

    LogicalResult result =
        TypeSwitch<Operation *, LogicalResult>(affinityOp)
            .Case<IREE::Stream::TensorDispatchOp>([&](auto op) {
              return updateTensorDispatchOp(rewriter, moduleOp,
                                            affinityAnalysis, op,
                                            layoutResolvers, cachedLayoutAttrs);
            })
            .Case<IREE::Stream::TensorSizeOfOp>([&](auto op) {
              return updateTensorSizeOfOp(rewriter, op, layoutResolvers);
            })
            .Case<IREE::Stream::TensorEmptyOp, IREE::Stream::TensorSplatOp>(
                [&](auto op) {
                  return updateResultEncoding(rewriter, op, layoutResolvers);
                })
            .Case<IREE::Stream::TensorConstantOp>([&](auto op) {
              return updateTensorConstantOp(rewriter, op, layoutResolvers);
            })
            .Case<IREE::Stream::TensorFillOp>([&](auto op) {
              return updateTensorFillOp(rewriter, op, layoutResolvers);
            })
            .Case<IREE::Stream::TensorCloneOp>(
                [&](auto op) { return updateTensorCloneOp(rewriter, op); })
            .Case<IREE::Stream::TensorSliceOp>(
                [&](auto op) { return updateTensorSliceOp(rewriter, op); })
            .Case<IREE::Stream::TensorUpdateOp>(
                [&](auto op) { return updateTensorUpdateOp(rewriter, op); })
            .Default([](Operation *op) {
              return op->emitOpError("Unhandled stream op");
            });

    if (failed(result)) {
      return failure();
    }
  }
  return success();
}

namespace {
struct SpecializeEncodingsPass
    : public impl::SpecializeEncodingsPassBase<SpecializeEncodingsPass> {
  void runOnOperation() override {
    ModuleOp moduleOp = getOperation();

    StreamTensorOpUpdater streamTensorOpUpdater(moduleOp);
    if (failed(streamTensorOpUpdater.init())) {
      moduleOp.emitError("failed to initialize StreamTensorOpUpdater");
      return signalPassFailure();
    }
    if (failed(streamTensorOpUpdater.run())) {
      moduleOp.emitError(
          "failed to add layouts to Stream::TensorPhaseOp with encodings");
      return signalPassFailure();
    }

    SymbolTable symbolTable(moduleOp);
    for (auto funcOp : moduleOp.getOps<FunctionOpInterface>()) {
      if (failed(duplicateExecutablesPerLayoutVariant(moduleOp, symbolTable,
                                                      funcOp))) {
        funcOp.emitError("failed on executable duplication");
        return signalPassFailure();
      }
    }
  }
};
} // namespace

} // namespace mlir::iree_compiler::IREE::Stream<|MERGE_RESOLUTION|>--- conflicted
+++ resolved
@@ -60,7 +60,6 @@
 
 } // namespace
 
-<<<<<<< HEAD
 // TODO(hanchung): Add "cloneWithEncoding" method to RankedTensorType.
 static RankedTensorType cloneWithEncoding(RankedTensorType type,
                                           Attribute encodingAttr) {
@@ -70,18 +69,20 @@
 
 // Returns the type with updated encoding, if any. Returns the original type if
 // the type is not a RankedTensorType. If it is a RankedTensorType with an
-// unknown encoding, returns the type without the encoding. The method uses the
-// EncodingLayoutAttrInterface from the EncodingAttr to resolve the layouts of
-// the given `type`; returns the new encodings with the resolved layouts.
+// unknown encoding, returns the type without the encoding. The method uses
+// `layoutResolvers` to resolve the layouts of the given `type`; returns the new
+// encoding with the resolved layouts.
+// Note: The new encoding has to implement
+// SerializedEncodingLayoutAttrInterface. Otherwise, the specialization is
+// failed. Because the stream tensor ops still can not process encodings.
 static Type getTypeWithResolvedEncodingLayouts(
     Type type, const SetVector<Attribute> &layoutResolvers) {
   auto rankedTensorType = dyn_cast<RankedTensorType>(type);
   if (!rankedTensorType) {
     return type;
   }
-  // TODO(hanchung): Move the `cloneWithLayouts` to EncodingLayoutAttrInterface,
-  // so we can accept other encoding attributes that implement the interface.
-  auto encodingAttr = IREE::Encoding::getEncodingAttr(rankedTensorType);
+  auto encodingAttr =
+      IREE::Encoding::getEncodingLayoutAttrInterface(rankedTensorType);
   if (!encodingAttr) {
     return IREE::Encoding::dropEncoding(rankedTensorType);
   }
@@ -91,26 +92,6 @@
     // Drop the encoding if one of attributes does not implement the interface.
     // Because there is no way to query the layout.
     return IREE::Encoding::dropEncoding(rankedTensorType);
-=======
-// Returns an updated encoding attribute if the type is a RankedTensorType
-// and an EncodingLayoutAttrInterface encoding is present. Otherwise, returns
-// nullptr. The method uses `layoutResolvers` to resolve the layouts of the
-// given `type`; returns the new encoding with the resolved layouts.
-// Note: The new encoding has to implement
-// SerializedEncodingLayoutAttrInterface. Otherwise, the specialization is
-// failed. Because the stream tensor ops still can not process encodings.
-static Attribute
-getEncodingWithNewLayouts(Type type,
-                          const SetVector<Attribute> &layoutResolvers) {
-  auto rankedTensorType = dyn_cast<RankedTensorType>(type);
-  if (!rankedTensorType) {
-    return nullptr;
-  }
-  auto encodingAttr =
-      IREE::Encoding::getEncodingLayoutAttrInterface(rankedTensorType);
-  if (!encodingAttr) {
-    return nullptr;
->>>>>>> a5586253
   }
   SmallVector<Attribute> layouts;
   for (auto attr : layoutResolvers) {
@@ -118,16 +99,11 @@
         cast<IREE::Encoding::EncodingLayoutAttrInterface>(attr);
     layouts.push_back(encodingLayoutAttr.getLayout(rankedTensorType));
   }
-<<<<<<< HEAD
+  Attribute newEncoding = encodingAttr.cloneWithLayouts(layouts);
+  assert(isa<IREE::Encoding::SerializedEncodingLayoutAttrInterface>(newEncoding));
   return cloneWithEncoding(rankedTensorType,
-                           encodingAttr.cloneWithLayouts(layouts));
-}
-=======
-  Attribute result = encodingAttr.cloneWithLayouts(layouts);
-  assert(isa<IREE::Encoding::SerializedEncodingLayoutAttrInterface>(result));
-  return result;
+                           newEncoding);
 };
->>>>>>> a5586253
 
 /// Updates the bindings of function arguments with encoding layouts. It only
 /// updates the uses when the argument type is stream.binding_type. The bindings
@@ -467,19 +443,9 @@
            "the (affinity, dispatchOp) query is invalid");
     const SetVector<Attribute> &layoutResolvers = cachedLayoutAttrs[key];
 
-<<<<<<< HEAD
     Type newEncodingType =
         getTypeWithResolvedEncodingLayouts(type, layoutResolvers);
     newOperandEncodings.push_back(newEncodingType);
-=======
-    Attribute encodingAttr = getEncodingWithNewLayouts(type, layoutResolvers);
-    if (!encodingAttr) {
-      newOperandEncodings.push_back(type);
-      continue;
-    }
-    newOperandEncodings.push_back(
-        cloneWithEncoding(cast<RankedTensorType>(type), encodingAttr));
->>>>>>> a5586253
   }
   dispatchOp.setOperandEncodingsAttr(
       rewriter.getTypeArrayAttr(newOperandEncodings));
@@ -492,21 +458,9 @@
       newResultEncodings.push_back(type);
       continue;
     }
-<<<<<<< HEAD
-
     Type newEncodingType =
         getTypeWithResolvedEncodingLayouts(type, resLayoutResolvers);
     newResultEncodings.push_back(newEncodingType);
-=======
-    Attribute encodingAttr =
-        getEncodingWithNewLayouts(type, resLayoutResolvers);
-    if (!encodingAttr) {
-      newResultEncodings.push_back(type);
-      continue;
-    }
-    newResultEncodings.push_back(
-        cloneWithEncoding(cast<RankedTensorType>(type), encodingAttr));
->>>>>>> a5586253
   }
   dispatchOp.setResultEncodingsAttr(
       rewriter.getTypeArrayAttr(newResultEncodings));
@@ -520,21 +474,10 @@
                      IREE::Stream::TensorSizeOfOp sizeOfOp,
                      const SetVector<Attribute> &layoutResolvers) {
   auto encodingType = dyn_cast<RankedTensorType>(sizeOfOp.getEncoding());
-<<<<<<< HEAD
   Type newEncodingType =
       getTypeWithResolvedEncodingLayouts(encodingType, layoutResolvers);
   rewriter.modifyOpInPlace(sizeOfOp,
                            [&] { sizeOfOp.setEncoding(newEncodingType); });
-=======
-  Attribute encodingAttr =
-      getEncodingWithNewLayouts(encodingType, layoutResolvers);
-  if (!encodingAttr) {
-    return success();
-  }
-  rewriter.modifyOpInPlace(sizeOfOp, [&] {
-    sizeOfOp.setEncoding(cloneWithEncoding(encodingType, encodingAttr));
-  });
->>>>>>> a5586253
   return success();
 }
 
@@ -543,20 +486,9 @@
 updateTensorFillOp(RewriterBase &rewriter, IREE::Stream::TensorFillOp op,
                    const SetVector<Attribute> &layoutResolvers) {
   auto encodingType = dyn_cast<RankedTensorType>(op.getTargetEncoding());
-<<<<<<< HEAD
   Type newEncodingType =
       getTypeWithResolvedEncodingLayouts(encodingType, layoutResolvers);
   rewriter.modifyOpInPlace(op, [&] { op.setTargetEncoding(newEncodingType); });
-=======
-  Attribute encodingAttr =
-      getEncodingWithNewLayouts(encodingType, layoutResolvers);
-  if (!encodingAttr) {
-    return success();
-  }
-  rewriter.modifyOpInPlace(op, [&] {
-    op.setTargetEncoding(cloneWithEncoding(encodingType, encodingAttr));
-  });
->>>>>>> a5586253
   return success();
 }
 
@@ -629,20 +561,9 @@
 updateSourceEncoding(RewriterBase &rewriter, OpTy op,
                      const SetVector<Attribute> &layoutResolvers) {
   auto encodingType = dyn_cast<RankedTensorType>(op.getSourceEncoding());
-<<<<<<< HEAD
   Type newEncodingType =
       getTypeWithResolvedEncodingLayouts(encodingType, layoutResolvers);
   rewriter.modifyOpInPlace(op, [&] { op.setSourceEncoding(newEncodingType); });
-=======
-  Attribute encodingAttr =
-      getEncodingWithNewLayouts(encodingType, layoutResolvers);
-  if (!encodingAttr) {
-    return success();
-  }
-  rewriter.modifyOpInPlace(op, [&] {
-    op.setSourceEncoding(cloneWithEncoding(encodingType, encodingAttr));
-  });
->>>>>>> a5586253
   return success();
 }
 
@@ -653,20 +574,9 @@
 updateResultEncoding(RewriterBase &rewriter, OpTy op,
                      const SetVector<Attribute> &layoutResolvers) {
   auto encodingType = dyn_cast<RankedTensorType>(op.getResultEncoding());
-<<<<<<< HEAD
   Type newEncodingType =
       getTypeWithResolvedEncodingLayouts(encodingType, layoutResolvers);
   rewriter.modifyOpInPlace(op, [&] { op.setResultEncoding(newEncodingType); });
-=======
-  Attribute encodingAttr =
-      getEncodingWithNewLayouts(encodingType, layoutResolvers);
-  if (!encodingAttr) {
-    return success();
-  }
-  rewriter.modifyOpInPlace(op, [&] {
-    op.setResultEncoding(cloneWithEncoding(encodingType, encodingAttr));
-  });
->>>>>>> a5586253
   return success();
 }
 
