// RUN: iree-opt --allow-unregistered-dialect --split-input-file --mlir-print-local-scope -verify-diagnostics %s | FileCheck %s
// RUN: iree-opt --inline --allow-unregistered-dialect --split-input-file --mlir-print-local-scope -verify-diagnostics %s | FileCheck %s --check-prefix=CHECK-INLINE

// CHECK-LABEL: descriptor_set_layout_binding.basic
"descriptor_set_layout_binding.basic"() {
  // CHECK: dslb0 = #hal.pipeline.binding<uniform_buffer>
  dslb0 = #hal.pipeline.binding<uniform_buffer>,
  // CHECK: dslb1 = #hal.pipeline.binding<storage_buffer, "ReadOnly|Indirect">
  dslb1 = #hal.pipeline.binding<storage_buffer, "ReadOnly|Indirect">
} : () -> ()

// -----

// CHECK-LABEL: pipeline_layout.basic
"pipeline_layout.basic"() {
  // CHECK: layout0 = #hal.pipeline.layout<
  // CHECK-SAME: constants = 4
  // CHECK-SAME: bindings = [
  // CHECK-SAME:   #hal.pipeline.binding<storage_buffer>,
  // CHECK-SAME:   #hal.pipeline.binding<storage_buffer>,
  // CHECK-SAME:   #hal.pipeline.binding<uniform_buffer>
  layout0 = #hal.pipeline.layout<constants = 4, bindings = [
    #hal.pipeline.binding<storage_buffer>,
    #hal.pipeline.binding<storage_buffer>,
    #hal.pipeline.binding<uniform_buffer>
  ]>
} : () -> ()

// -----

"executable.objects"() {
  // CHECK: data = #hal.executable.object<{path = "bar", data = dense<[4, 5, 6, 7]> : vector<4xi8>}>
  data = #hal.executable.object<{path = "bar", data = dense<[4, 5, 6, 7]> : vector<4xi8>}>,
  // CHECK: path = #hal.executable.object<{path = "foo"}>
  path = #hal.executable.object<{path = "foo"}>
} : () -> ()

// -----

#target_a = #hal.executable.target<"llvm-cpu", "a">
#target_b = #hal.executable.target<"llvm-cpu", "b">
#target_c = #hal.executable.target<"llvm-cpu", "c">
// CHECK-LABEL: "executable.target_objects"
"executable.target_objects"() {
  // CHECK-SAME: empty = #hal.executable.objects<{}>
  empty = #hal.executable.objects<{}>,
  // CHECK-SAME: targets_a = #hal.executable.objects<{#hal.executable.target<"llvm-cpu", "a"> = [#hal.executable.object<{path = "a.o"}>]}>
  targets_a = #hal.executable.objects<{
    #target_a = [#hal.executable.object<{path = "a.o"}>]
  }>,
  // CHECK-SAME: targets_bc = #hal.executable.objects<{#hal.executable.target<"llvm-cpu", "b"> = [#hal.executable.object<{path = "b.o"}>], #hal.executable.target<"llvm-cpu", "c"> = [#hal.executable.object<{path = "c.o"}>]}>
  targets_bc = #hal.executable.objects<{
    #target_b = [#hal.executable.object<{path = "b.o"}>],
    #target_c = [#hal.executable.object<{path = "c.o"}>]
  }>
} : () -> ()

// -----

// CHECK-LABEL: "device.aliases"
"device.aliases"() {
  // CHECK-SAME: alias_0 = #hal.device.alias<"a"> : !hal.device
  alias_0 = #hal.device.alias<"a"> : !hal.device,
  // CHECK-SAME: alias_1 = #hal.device.alias<"b", {}> : !hal.device
  alias_1 = #hal.device.alias<"b", {}> : !hal.device,
  // CHECK-SAME: alias_2 = #hal.device.alias<"c"[4]> : !hal.device
  alias_2 = #hal.device.alias<"c"[4]> : !hal.device,
  // CHECK-SAME: alias_3 = #hal.device.alias<"d", {config = 123 : index}>
  alias_3 = #hal.device.alias<"d", {config = 123 : index}> : !hal.device
} : () -> ()

// -----

// CHECK-LABEL: "device.targets"
"device.targets"() {
  // CHECK-SAME: target_0 = #hal.device.target<"a"> : !hal.device
  target_0 = #hal.device.target<"a"> : !hal.device,
  // CHECK-SAME: target_1 = #hal.device.target<"b", {config}> : !hal.device,
  target_1 = #hal.device.target<"b", {config}> : !hal.device,
  // CHECK-SAME: target_2 = #hal.device.target<"c", {config}, [#hal.executable.target<"llvm-cpu", "f">]> : !hal.device,
  target_2 = #hal.device.target<"c", {config}, [#hal.executable.target<"llvm-cpu", "f">]> : !hal.device,
  // CHECK-SAME: target_3 = #hal.device.target<"d", [#hal.executable.target<"llvm-cpu", "f">]> : !hal.device
  target_3 = #hal.device.target<"d", [#hal.executable.target<"llvm-cpu", "f">]> : !hal.device
} : () -> ()

// -----

// CHECK: util.global private @device_a = #hal.device.target<"a"> : !hal.device
util.global private @device_a = #hal.device.target<"a"> : !hal.device
// CHECK: util.global private @device_0 = #hal.device.ordinal<0> : !hal.device
util.global private @device_0 = #hal.device.ordinal<0> : !hal.device

// -----

//      CHECK: util.global private @main = #hal.device.select<[
// CHECK-SAME:   #hal.device.target<"a"> : !hal.device
// CHECK-SAME: ]> : !hal.device
util.global private @main = #hal.device.select<[
  #hal.device.target<"a"> : !hal.device
]> : !hal.device
//      CHECK: util.global private @optional = #hal.device.select<[
// CHECK-SAME:   #hal.device.target<"b"> : !hal.device,
// CHECK-SAME:   #hal.device.ordinal<1> : !hal.device,
// CHECK-SAME:   #hal.device.fallback<@main> : !hal.device
// CHECK-SAME: ]> : !hal.device
util.global private @optional = #hal.device.select<[
  #hal.device.target<"b"> : !hal.device,
  #hal.device.ordinal<1> : !hal.device,
  #hal.device.fallback<@main> : !hal.device
]> : !hal.device

// -----

util.global private @device : !hal.device
"device.affinity"() {
  // CHECK: device_any = #hal.device.affinity<@device>
  device_any = #hal.device.affinity<@device>,
  // CHECK: device_queue_0 = #hal.device.affinity<@device, [0]>
  device_queue_0 = #hal.device.affinity<@device, [0]>,
  // CHECK: device_queue_123 = #hal.device.affinity<@device, [1, 2, 3]>
  device_queue_123 = #hal.device.affinity<@device, [1, 2, 3]>
} : () -> ()

// -----

"device.promise"() {
  // CHECK: device_any = #hal.device.promise<@device>
  device_any = #hal.device.promise<@device>,
  // CHECK: device_queue_0 = #hal.device.promise<@device, [0]>
  device_queue_0 = #hal.device.promise<@device, [0]>,
  // CHECK: device_queue_123 = #hal.device.promise<@device, [1, 2, 3]>
  device_queue_123 = #hal.device.promise<@device, [1, 2, 3]>
} : () -> ()

// -----

"device.optimal"() {
  // CHECK: device_1 = #hal.device.optimal<[#hal.device.affinity<@device>]>
  device_1 = #hal.device.optimal<[#hal.device.affinity<@device>]>,
  // CHECK: device_2 = #hal.device.optimal<[#hal.device.affinity<@device_a>, #hal.device.affinity<@device_b>]>
  device_2 = #hal.device.optimal<[#hal.device.affinity<@device_a>, #hal.device.affinity<@device_b>]>
} : () -> ()

// -----

// Tests that differing device affinities blocks inlining.
// Here the @inline_target is using the default affinity specified on the
// module and only functions also using the default affinity or a matching
// specified affinity will be inlined. The #hal.device.affinity controls this
// behavior and in the future we could allow inlining of compatible devices,
// the same device on differing queues, etc.

builtin.module attributes {
  stream.affinity = #hal.device.affinity<@device_a>
} {
  util.global private @device_a : !hal.device
  util.global private @device_b : !hal.device
  // CHECK-INLINE: util.func public @inline_target
  util.func public @inline_target() -> (i32, i32) {
    // CHECK-INLINE-NOT: util.call @compat_inlinable
    // CHECK-INLINE: %[[A:.+]] = arith.constant 0
    %a = util.call @compat_inlinable() : () -> i32
    // CHECK-INLINE: %[[B:.+]] = util.call @noncompat_inlinable
    %b = util.call @noncompat_inlinable() : () -> i32
    // CHECK-INLINE: util.return %[[A]], %[[B]]
    util.return %a, %b : i32, i32
  }
  // CHECK-INLINE-NOT: util.func private @compat_inlinable
  util.func private @compat_inlinable() -> i32 attributes {
    stream.affinity = #hal.device.affinity<@device_a>
  } {
    %c0 = arith.constant 0 : i32
    util.return %c0 : i32
  }
  // CHECK-INLINE: util.func private @noncompat_inlinable
  util.func private @noncompat_inlinable() -> i32 attributes {
    stream.affinity = #hal.device.affinity<@device_b>
  } {
    %c1 = arith.constant 1 : i32
    util.return %c1 : i32
  }
}

// -----

// CHECK-LABEL: "device.topology"
"device.topology"() {
  // CHECK: topology = #hal.device.topology<links = [
  // CHECK-SAME:   (@device_a -> @device_b = {}),
<<<<<<< HEAD
  // CHECK-SAME:   (@device_c -> @device_d = {transparent_access}),
  // CHECK-SAME:   (@device_g -> @device_h = {transparent_access, unified_memory})
  // CHECK-SAME: ]>
  topology = #hal.device.topology<links = [
    (@device_a -> @device_b = {}),
    (@device_c -> @device_d = {transparent_access}),
    (@device_g -> @device_h = {transparent_access, unified_memory})
  ]>
} : () -> ()

// -----

"device.link.error"() {
  // expected-error @+1 {{unsupported property: discrete_memory}}
  link = #hal.device.link(@device_a -> @device_b = {discrete_memory})
=======
  // CHECK-SAME:   (@device_c -> @device_d = {transparent_access = true}),
  // CHECK-SAME:   (@device_g -> @device_h = {unified_memory = true, transparent_access = true})
  // CHECK-SAME:   (@device_i -> @device_j = {}, {optional_flag = true})
  // CHECK-SAME: ]>
  topology = #hal.device.topology<links = [
    (@device_a -> @device_b = {}),
    (@device_c -> @device_d = {transparent_access = true}),
    (@device_g -> @device_h = {transparent_access = true, unified_memory = true}),
    (@device_i -> @device_j = {}, {optional_flag = true})
  ]>
>>>>>>> da2f5be1
} : () -> ()<|MERGE_RESOLUTION|>--- conflicted
+++ resolved
@@ -187,23 +187,6 @@
 "device.topology"() {
   // CHECK: topology = #hal.device.topology<links = [
   // CHECK-SAME:   (@device_a -> @device_b = {}),
-<<<<<<< HEAD
-  // CHECK-SAME:   (@device_c -> @device_d = {transparent_access}),
-  // CHECK-SAME:   (@device_g -> @device_h = {transparent_access, unified_memory})
-  // CHECK-SAME: ]>
-  topology = #hal.device.topology<links = [
-    (@device_a -> @device_b = {}),
-    (@device_c -> @device_d = {transparent_access}),
-    (@device_g -> @device_h = {transparent_access, unified_memory})
-  ]>
-} : () -> ()
-
-// -----
-
-"device.link.error"() {
-  // expected-error @+1 {{unsupported property: discrete_memory}}
-  link = #hal.device.link(@device_a -> @device_b = {discrete_memory})
-=======
   // CHECK-SAME:   (@device_c -> @device_d = {transparent_access = true}),
   // CHECK-SAME:   (@device_g -> @device_h = {unified_memory = true, transparent_access = true})
   // CHECK-SAME:   (@device_i -> @device_j = {}, {optional_flag = true})
@@ -214,5 +197,4 @@
     (@device_g -> @device_h = {transparent_access = true, unified_memory = true}),
     (@device_i -> @device_j = {}, {optional_flag = true})
   ]>
->>>>>>> da2f5be1
 } : () -> ()