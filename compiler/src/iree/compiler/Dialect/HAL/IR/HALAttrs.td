--- conflicted
+++ resolved
@@ -1012,7 +1012,50 @@
 }
 
 //===----------------------------------------------------------------------===//
-<<<<<<< HEAD
+// #hal.device.optimal<*>
+//===----------------------------------------------------------------------===//
+
+def HAL_DeviceOptimalAttr : AttrDef<HAL_Dialect, "DeviceOptimal", [
+  DeclareAttrInterfaceMethods<Stream_AffinityAttr, [
+    "isExecutableWith",
+    "joinOR",
+    "joinAND",
+  ]>,
+  Util_HoistableAttrInterface,
+  DeclareAttrInterfaceMethods<Util_InliningPolicyAttrInterface, [
+    "isLegalToInline",
+  ]>,
+]> {
+  let mnemonic = "device.optimal";
+  let summary = [{Selects an optimal device for the assigned operation.}];
+  let description = [{
+    Specifies that an annotated operation or scope may execute on one device
+    in the provided affinity set based on whichever is "optimal" for the
+    operation. Resolution of the specific device may happen during compilation
+    if required information is available or be deferred to runtime.
+
+    Example:
+    ```mlir
+    // Run on either @device_a (any queue) or @device_b (queues 4 and 5).
+    #hal.device.optimal<[
+      #hal.device.affinity<@device_a>,
+      #hal.device.affinity<@device_b, [4, 5]>
+    ]>
+    ```
+  }];
+
+  let parameters = (ins
+    ArrayRefParameter<"IREE::Stream::AffinityAttr", "">:$affinities
+  );
+
+  let assemblyFormat = [{
+    `<` `[` $affinities `]` `>`
+  }];
+
+  let genVerifyDecl = 1;
+}
+
+//===----------------------------------------------------------------------===//
 // #hal.device.topology<...>
 //===----------------------------------------------------------------------===//
 
@@ -1043,42 +1086,10 @@
         ]
       >
     }
-=======
-// #hal.device.optimal<*>
-//===----------------------------------------------------------------------===//
-
-def HAL_DeviceOptimalAttr : AttrDef<HAL_Dialect, "DeviceOptimal", [
-  DeclareAttrInterfaceMethods<Stream_AffinityAttr, [
-    "isExecutableWith",
-    "joinOR",
-    "joinAND",
-  ]>,
-  Util_HoistableAttrInterface,
-  DeclareAttrInterfaceMethods<Util_InliningPolicyAttrInterface, [
-    "isLegalToInline",
-  ]>,
-]> {
-  let mnemonic = "device.optimal";
-  let summary = [{Selects an optimal device for the assigned operation.}];
-  let description = [{
-    Specifies that an annotated operation or scope may execute on one device
-    in the provided affinity set based on whichever is "optimal" for the
-    operation. Resolution of the specific device may happen during compilation
-    if required information is available or be deferred to runtime.
-
-    Example:
-    ```mlir
-    // Run on either @device_a (any queue) or @device_b (queues 4 and 5).
-    #hal.device.optimal<[
-      #hal.device.affinity<@device_a>,
-      #hal.device.affinity<@device_b, [4, 5]>
-    ]>
->>>>>>> c33d2602
     ```
   }];
 
   let parameters = (ins
-<<<<<<< HEAD
     ArrayRefParameter<"DeviceLinkAttr", "links">:$links
   );
 
@@ -1137,13 +1148,6 @@
 
     // Returns whether the link is bidirectional
     bool isBidirectional();
-=======
-    ArrayRefParameter<"IREE::Stream::AffinityAttr", "">:$affinities
-  );
-
-  let assemblyFormat = [{
-    `<` `[` $affinities `]` `>`
->>>>>>> c33d2602
   }];
 
   let genVerifyDecl = 1;
