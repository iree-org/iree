--- conflicted
+++ resolved
@@ -85,7 +85,6 @@
   }
 
   void buildTranslationPassPipeline(OpPassManager &passManager) override {
-<<<<<<< HEAD
     // WebGPU does not support push constants (yet?), so replace loads from
     // push constants with loads from uniform buffers.
     // The corresponding runtime code must perform similar emulation, based
@@ -93,8 +92,6 @@
     passManager.nest<ModuleOp>().nest<func::FuncOp>().addPass(
         createReplacePushConstantsPass());
 
-    buildSPIRVCodegenPassPipeline(passManager);
-=======
     // From WGSL spec, "Floating Point Evaluation"
     // (https://www.w3.org/TR/WGSL/#floating-point-evaluation):
     // - Implementations may assume that NaNs and infinities are not present at
@@ -107,9 +104,6 @@
     // Therefore, just let the SPIR-V CodeGen to avoid generating guards w.r.t.
     // NaN and infinity.
     buildSPIRVCodegenPassPipeline(passManager, /*enableFastMath=*/true);
-    // TODO(scotttodd): additional passes for WebGPU/WGSL
-    //                  (here or during serialization?)
->>>>>>> e995fd34
   }
 
   LogicalResult serializeExecutable(const SerializationOptions &options,
