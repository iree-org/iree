# Copyright 2019 The IREE Authors
#
# Licensed under the Apache License v2.0 with LLVM Exceptions.
# See https://llvm.org/LICENSE.txt for license information.
# SPDX-License-Identifier: Apache-2.0 WITH LLVM-exception

load("//build_tools/bazel:enforce_glob.bzl", "enforce_glob")
load("//build_tools/bazel:iree_lit_test.bzl", "iree_lit_test_suite")

package(
    features = ["layering_check"],
    licenses = ["notice"],  # Apache 2.0
)

iree_lit_test_suite(
    name = "lit",
    srcs = enforce_glob(
        [
            "annotate_dispatches.mlir",
<<<<<<< HEAD
            "attention_fuse_by_expansion.mlir",
            "bubble_up_extract_slice.mlir",
=======
>>>>>>> 2693647a
            "capture_dispatch_dynamic_dims.mlir",
            "capture_scf_for_dynamic_dims.mlir",
            "cleanup_tensor_shapes.mlir",
            "deduplicate_executables.mlir",
            "export_benchmark_funcs.mlir",
            "flow_canonicalize.mlir",
            "initialize_empty_tensors.mlir",
            "inject_dispatch_tracing.mlir",
            "inject_tensor_tracing.mlir",
            "insert_dispatch_debug_targets.mlir",
            "outline_constants.mlir",
            "outline_dispatch_externs.mlir",
            "outline_dispatch_regions.mlir",
            "pipeline_tests.mlir",
            "top_level_scf_to_cfg.mlir",
            "verify_input_ir.mlir",
        ],
        include = ["*.mlir"],
    ),
    cfg = "//compiler:lit.cfg.py",
    tools = [
        "//tools:iree-opt",
        "@llvm-project//llvm:FileCheck",
    ],
)<|MERGE_RESOLUTION|>--- conflicted
+++ resolved
@@ -17,11 +17,7 @@
     srcs = enforce_glob(
         [
             "annotate_dispatches.mlir",
-<<<<<<< HEAD
             "attention_fuse_by_expansion.mlir",
-            "bubble_up_extract_slice.mlir",
-=======
->>>>>>> 2693647a
             "capture_dispatch_dynamic_dims.mlir",
             "capture_scf_for_dynamic_dims.mlir",
             "cleanup_tensor_shapes.mlir",
