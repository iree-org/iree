--- conflicted
+++ resolved
@@ -15,11 +15,7 @@
     lit
   SRCS
     "annotate_dispatches.mlir"
-<<<<<<< HEAD
     "attention_fuse_by_expansion.mlir"
-    "bubble_up_extract_slice.mlir"
-=======
->>>>>>> 2693647a
     "capture_dispatch_dynamic_dims.mlir"
     "capture_scf_for_dynamic_dims.mlir"
     "cleanup_tensor_shapes.mlir"
