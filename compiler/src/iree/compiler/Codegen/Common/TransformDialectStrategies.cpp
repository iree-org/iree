// Copyright 2022 The IREE Authors
//
// Licensed under the Apache License v2.0 with LLVM Exceptions.
// See https://llvm.org/LICENSE.txt for license information.
// SPDX-License-Identifier: Apache-2.0 WITH LLVM-exception

#include "iree/compiler/Codegen/Common/TransformDialectStrategies.h"

#include <numeric>
#include <type_traits>

#include "iree-dialects/Dialect/LinalgTransform/StructuredTransformOpsExt.h"
#include "iree/compiler/Codegen/Common/TransformExtensions/CommonExtensions.h"
#include "iree/compiler/Codegen/LLVMGPU/TransformExtensions/LLVMGPUExtensions.h"
#include "iree/compiler/Codegen/PassDetail.h"
#include "iree/compiler/Codegen/Passes.h"
#include "iree/compiler/Dialect/Flow/IR/FlowDialect.h"
#include "iree/compiler/Dialect/Flow/IR/FlowOps.h"
#include "llvm/Support/CommandLine.h"
#include "llvm/Support/Debug.h"
#include "mlir/Analysis/SliceAnalysis.h"
#include "mlir/Dialect/Affine/IR/AffineOps.h"
#include "mlir/Dialect/Arith/IR/Arith.h"
#include "mlir/Dialect/Bufferization/IR/Bufferization.h"
#include "mlir/Dialect/Func/IR/FuncOps.h"
#include "mlir/Dialect/GPU/IR/GPUDialect.h"
#include "mlir/Dialect/Linalg/IR/Linalg.h"
#include "mlir/Dialect/Linalg/Transforms/Transforms.h"
#include "mlir/Dialect/SCF/IR/SCF.h"
#include "mlir/Dialect/Tensor/IR/Tensor.h"
#include "mlir/Dialect/Transform/IR/TransformDialect.h"
#include "mlir/Dialect/Transform/IR/TransformInterfaces.h"
#include "mlir/Dialect/Transform/IR/TransformOps.h"
#include "mlir/Dialect/Vector/IR/VectorOps.h"
#include "mlir/IR/Builders.h"
#include "mlir/IR/ImplicitLocOpBuilder.h"
#include "mlir/IR/Location.h"
#include "mlir/IR/Matchers.h"
#include "mlir/IR/Types.h"
#include "mlir/IR/Value.h"
#include "mlir/Pass/Pass.h"
#include "mlir/Pass/PassRegistry.h"
namespace mlir {
namespace iree_compiler {

#define DEBUG_TYPE "iree-transform-builder"
#define DBGS() (llvm::dbgs() << "[" DEBUG_TYPE "]: ")

using namespace mlir;

// TODO: significantly better namespacing.
using ::mlir::iree_compiler::IREE::transform_dialect::ApplyPatternsOp;
using ::mlir::iree_compiler::IREE::transform_dialect::ConfigExtractPart;
using ::mlir::iree_compiler::IREE::transform_dialect::
    ForeachThreadToWorkgroupOp;
using ::mlir::iree_compiler::IREE::transform_dialect::IREEBufferizeOp;
using ::mlir::iree_compiler::IREE::transform_dialect::
    MapNestedForeachThreadToGpuThreadsOp;
using ::mlir::iree_compiler::IREE::transform_dialect::
    TileToForeachThreadAndWorkgroupCountRegionOp;
using ::mlir::iree_compiler::IREE::transform_dialect::
    VectorToWarpExecuteOnLane0Op;
using ::mlir::iree_compiler::IREE::transform_dialect::VectorWarpDistributionOp;
using ::mlir::transform::FuseIntoContainingOp;
using ::mlir::transform::MatchOp;
using ::mlir::transform::MergeHandlesOp;
using ::mlir::transform::PrintOp;
using ::mlir::transform::SplitHandlesOp;
using ::mlir::transform::SplitReductionOp;
using ::mlir::transform::TileToForeachThreadOp;
using ::mlir::transform::VectorizeOp;

/// Matches `args` within `targetH` and unpacks a number of handles `N`.
/// Assumes there are exactly `N` matched ops (but could be relaxed).
/// Returns the tuple of handles.
template <int N, typename... MatchingArgs>
auto matchAndUnpack(ImplicitLocOpBuilder &b, Value targetH,
                    MatchingArgs... args) {
  Value matchedH = b.create<MatchOp>(targetH, args...);
  auto matchOp = b.create<SplitHandlesOp>(matchedH,
                                          /*numHandles=*/N);
  assert(matchOp->getNumResults() == N && "Unexpected number of results");
  std::array<Value, N> a;
  for (int64_t i = 0; i < N; ++i) a[i] = matchOp->getResult(i);
  return std::tuple_cat(a);
}

/// Prints `handles` in order. Prints the whole IR if `handles` is empty.
static void print(ImplicitLocOpBuilder &b, ValueRange handles = {}) {
  if (handles.empty()) b.create<PrintOp>();
  for (auto h : handles) b.create<PrintOp>(h);
}

namespace {
struct BatchFusionSpec {};
struct IterativeFusionSpec {};

struct TileOrNumThreadHandle {};
struct TileOrNumThreadList {};
}  // namespace

/// Performs the following transformations:
///   1. Tiles `rootH` to scf.foreach_thread to with `tileSizesOrNumThreads`
///      according to whether spec is a TileSizesSpec or a NumThreadsSpec.
///   2. Maps the resulting scf.foreach_thread to threads according to
///      `threadDimMapping`.
///   3. Iterates over `opsHToFuse` in order and fuses into the containing op.
/// Returns a handle to the resulting scf.foreach_thread.
///
/// Fusion is controlled by the BatchOrIterativeFusion templatetype:
///   1. In batch mode, a single fusion command is issued and a topological sort
///      is automatically computed by the fusion. Since this applies a single
///      fusion, no interleaved canonicalization/cse/enabling occur and the
///      resulting fusion may not be as good.
///   2. In iterative mode, the user is responsible for providing the fusion
///      order but interleaved canonicalization/cse/enabling occur which may
///      result in better fusion results.
///      TODO: Transform dialect op to apply topological sort and avoid the
///      manual intervention.
/// If `resultingFusedOpsHandles` is a non-null pointer, the fused operation are
/// appended in order.
// TODO: apply forwarding pattern.
template <typename TilingTransformOp, typename TileOrNumThreadSpec,
          typename BatchOrIterativeFusion, typename TileOrNumThreadKind>
static Value tileAndFuseAndDistributeImpl(
    ImplicitLocOpBuilder &b, Value rootH, ValueRange opsHToFuse,
    std::conditional_t<std::is_same_v<TileOrNumThreadKind, TileOrNumThreadList>,
                       ArrayRef<int64_t>, ArrayRef<OpFoldResult>>
        tileSizesOrNumThreads,
    ArrayAttr threadDimMapping, SmallVector<Value> *resultingFusedOpsHandles) {
  auto tileToForeachOp = b.create<TilingTransformOp>(
      rootH, tileSizesOrNumThreads, TileOrNumThreadSpec(), threadDimMapping);
  Value foreachThreadH = tileToForeachOp.getForeachThreadOp();
  if (std::is_same<BatchOrIterativeFusion, BatchFusionSpec>::value) {
    Value mergedOpsH =
        b.create<MergeHandlesOp>(opsHToFuse, /*deduplicate=*/true);
    Value fusedH = b.create<FuseIntoContainingOp>(mergedOpsH, foreachThreadH);
    (void)fusedH;
    assert(!resultingFusedOpsHandles && "Handle needs unpacking");
  } else {
    for (Value h : opsHToFuse) {
      Value fusedH = b.create<FuseIntoContainingOp>(h, foreachThreadH);
      if (resultingFusedOpsHandles) resultingFusedOpsHandles->push_back(fusedH);
    }
  }
  return foreachThreadH;
}

/// Call tileAndFuseAndDistributeImpl with ArrayRef<int64_t> tilesSizes.
template <typename TilingTransformOp = TileToForeachThreadOp,
          typename BatchOrIterativeFusion = BatchFusionSpec>
static Value buildTFDWithTileSizes(
    ImplicitLocOpBuilder &b, Value rootH, ValueRange opsHToFuse,
    ArrayRef<int64_t> tileSizes, ArrayAttr threadDimMapping = {},
    SmallVector<Value> *resultingFusedOpsHandles = nullptr) {
  return tileAndFuseAndDistributeImpl<
      TilingTransformOp, transform::TileSizesSpec, BatchOrIterativeFusion,
      TileOrNumThreadList>(b, rootH, opsHToFuse, tileSizes, threadDimMapping,
                           resultingFusedOpsHandles);
}

/// Call tileAndFuseAndDistributeImpl with a handle to multiple tilesSizes.
template <typename TilingTransformOp = TileToForeachThreadOp,
          typename BatchOrIterativeFusion = BatchFusionSpec>
static Value buildTFDWithTileSizes(
    ImplicitLocOpBuilder &b, Value rootH, ValueRange opsHToFuse,
    Value tileSizeHandle, ArrayAttr threadDimMapping = {},
    SmallVector<Value> *resultingFusedOpsHandles = nullptr) {
  return tileAndFuseAndDistributeImpl<
      TilingTransformOp, transform::TileSizesSpec, BatchOrIterativeFusion,
      TileOrNumThreadHandle>(b, rootH, opsHToFuse,
                             ArrayRef<OpFoldResult>{tileSizeHandle},
                             threadDimMapping, resultingFusedOpsHandles);
}

/// Call tileAndFuseAndDistributeImpl with ArrayRef<int64_t> numThreads.
template <typename TilingTransformOp = TileToForeachThreadOp,
          typename BatchOrIterativeFusion = BatchFusionSpec>
static Value buildTFDWithNumThreads(
    ImplicitLocOpBuilder &b, Value rootH, ValueRange opsHToFuse,
    ArrayRef<int64_t> numThreads, ArrayAttr threadDimMapping = {},
    SmallVector<Value> *resultingFusedOpsHandles = nullptr) {
  return tileAndFuseAndDistributeImpl<
      TilingTransformOp, transform::NumThreadsSpec, BatchOrIterativeFusion>(
      b, rootH, opsHToFuse, numThreads, threadDimMapping,
      resultingFusedOpsHandles);
}

/// Call tileAndFuseAndDistributeImpl with a handle to multiple numThreads.
template <typename TilingTransformOp = TileToForeachThreadOp,
          typename BatchOrIterativeFusion = BatchFusionSpec>
static Value buildTFDWithNumThreads(
    ImplicitLocOpBuilder &b, Value rootH, ValueRange opsHToFuse,
    Value numThreads, ArrayAttr threadDimMapping = {},
    SmallVector<Value> *resultingFusedOpsHandles = nullptr) {
  return tileAndFuseAndDistributeImpl<
      TilingTransformOp, transform::NumThreadsSpec, BatchOrIterativeFusion>(
      b, rootH, opsHToFuse, ArrayRef<OpFoldResult>{numThreads},
      threadDimMapping, resultingFusedOpsHandles);
}

/// Apply patterns and vectorize (for now always applies rank-reduction).
/// Takes a handle to a func.func and returns an updated handle to a
/// func.func.
// TODO: configure patterns.
static Value buildVectorizeStrategy(ImplicitLocOpBuilder &b, Value funcH) {
  funcH = b.create<ApplyPatternsOp>(funcH, /*rankReducing=*/true);
  return b.create<VectorizeOp>(funcH);
}

/// Post-bufferization mapping to blocks and threads.
/// Takes a handle to a func.func and returns an updated handle to a
/// func.func.
static Value mapToBlockAndThreads(ImplicitLocOpBuilder &b, Value funcH,
                                  ArrayRef<int64_t> blockSize) {
  funcH = b.create<ForeachThreadToWorkgroupOp>(funcH);
  return b.create<MapNestedForeachThreadToGpuThreadsOp>(funcH, blockSize);
}

/// Post-bufferization vector distribution with rank-reduction.
/// Takes a handle to a func.func and returns an updated handle to a
/// func.func.
static Value distributeVectors(ImplicitLocOpBuilder &b, Value funcH,
                               int64_t warpSize = 32) {
  funcH = b.create<ApplyPatternsOp>(funcH, /*rankReducing=*/true);
  Value ifH = b.create<MatchOp>(funcH, scf::IfOp::getOperationName());
  ifH = b.create<VectorToWarpExecuteOnLane0Op>(ifH, warpSize);
  b.create<VectorWarpDistributionOp>(funcH);
  return funcH;
}

/// Distribute to blocks using the current IREE lowering config.
///
/// The tiling and distributing to blocks is done within a transform SequenceOp.
/// It runs without interleaved canonicalize, CSE or enabling transforms which
/// allows the transform dialect to build payload IR and not risk seeing it
/// being DCE'd away immediately.
template <typename TileSizesType>
static Value buildReductionStrategyBlockDistributionPart(
    ImplicitLocOpBuilder &b, Value variantH, Value originalFillH,
    Value reductionH, Value optionalFusionRootH,
    TileSizesType tileSizes0Generic) {
  // Step 1. Split the reduction to get meatier parallelism.
  // TODO: use a scf.foreach_thread for this.
  auto splitReductionTransformOp =
      b.create<SplitReductionOp>(reductionH,
                                 /*splitFactor=*/2,
                                 /*insertSplitDimension=*/1);
  Value splitFillH = splitReductionTransformOp.getFillOp();
  Value splitLinalgH = splitReductionTransformOp.getSplitLinalgOp();
  Value combinerH = splitReductionTransformOp.getCombiningLinalgOp();
  // TODO: IREE needs own workgroup mapping attribute.
  // TODO: num of GPU block mapping attr is statically known here which is
  // brittle. In the future, the builder of scf.foreach_thread can trim the
  // number of mapping dims to the number of sizes.
  auto x = mlir::gpu::GPUBlockMappingAttr::get(b.getContext(),
                                               ::mlir::gpu::Blocks::DimX);
  // Step 2. First level of tiling + fusion parallelizes to blocks using
  // `tileSizes`. If the fusion root was the reduction op, update it to be the
  // combiner op. Otherwise, fuse the combiner op into root.
  SmallVector<Value> opsHToFuse({originalFillH, splitFillH, splitLinalgH});
  if (!optionalFusionRootH) {
    optionalFusionRootH = combinerH;
  } else {
    opsHToFuse.push_back(combinerH);
  }
  buildTFDWithTileSizes<TileToForeachThreadAndWorkgroupCountRegionOp>(
      b, optionalFusionRootH, opsHToFuse, tileSizes0Generic,
      b.getArrayAttr({x}));

  return variantH;
}

static Value buildReductionStrategyThreadDistributionPart(
    ImplicitLocOpBuilder &b, Value variantH, ArrayRef<int64_t> tileSizes1Fill,
    ArrayRef<int64_t> tileSizes1Generic, bool hasTrailingEltwise) {
  // TODO: Relying on ordering is brittle, harden this.
  Value matchedH = b.create<MatchOp>(
      variantH, ArrayRef<StringRef>{linalg::GenericOp::getOperationName(),
                                    linalg::FillOp::getOperationName()});
  auto split = b.create<SplitHandlesOp>(
      matchedH, /*numResultHandles=*/hasTrailingEltwise ? 5 : 4);
  Value firstFusionRootH = split.getResults()[1];
  SmallVector<Value> firstFusionGroupHs{split.getResults()[0]};
  Value secondFusionRootH = split.getResults().back();
  SmallVector<Value> secondFusionGroupHs =
      split.getResults().drop_front(2).drop_back();

  auto z = mlir::gpu::GPUThreadMappingAttr::get(b.getContext(),
                                                ::mlir::gpu::Threads::DimZ);
  auto y = mlir::gpu::GPUThreadMappingAttr::get(b.getContext(),
                                                ::mlir::gpu::Threads::DimY);

  // clang-format off
  buildTFDWithTileSizes<TileToForeachThreadOp>(b,
                   /*rootH=*/secondFusionRootH,
                   /*opsHToFuse=*/secondFusionGroupHs,
                  // TODO: activate this, we have the information but it does
                  // not generate the IR we want atm.
                  //  /*tileSizes=*/tileSizes1Fill,
                  //  /*threadDimMapping=*/b.getArrayAttr({y}));
                   /*tileSizes=*/tileSizes1Fill,
                   /*threadDimMapping=*/b.getArrayAttr({z}));
  buildTFDWithTileSizes<TileToForeachThreadOp>(b,
                   /*rootH=*/firstFusionRootH,
                   /*opsHToFuse=*/firstFusionGroupHs,
                  // TODO: activate this, we have the information but it does
                  // not generate the IR we want atm.
                  //  /*tileSizes=*/tileSizes1Generic,
                  //  /*threadDimMapping=*/b.getArrayAttr({y}));
                   /*tileSizes=*/tileSizes1Generic,
                   /*threadDimMapping=*/b.getArrayAttr({z,y}));
  // clang-format on
  return variantH;
}

<<<<<<< HEAD
/// Structure to hold the parameters related to GPU reduction strategy.
struct GPUReductionStrategyInfos {
  std::array<int64_t, 3> workgroupSize;
  SmallVector<int64_t> workgroupTileSizes;
  SmallVector<int64_t> fillSecondTileSizes;
  SmallVector<int64_t> genericSecondTileSizes;
};
=======
/// Returns a pair of handles to the main reduction operation and the fusion
/// root. If the fusion root is null, the reduction operation should be used as
/// fusion root instead.
static std::tuple<Value, Value> reductionBlockDistributionHandles(
    ImplicitLocOpBuilder &b, Value variantH, bool hasTrailingEltwise) {
  Value originalGenericH =
      b.create<MatchOp>(variantH, linalg::GenericOp::getOperationName());
  if (hasTrailingEltwise) {
    auto op =
        b.create<SplitHandlesOp>(originalGenericH, /*numResultHandles=*/2);
    return std::make_tuple(op.getResults()[0], op.getResults()[1]);
  }
  return std::make_tuple(originalGenericH, Value());
}
>>>>>>> e6f38dd9

// TODO: generalize and automate over and over.
// TODO: significantly shrink this down.
static void buildReductionCudaStrategy(ImplicitLocOpBuilder &b, Value variantH,
<<<<<<< HEAD
                                       const GPUReductionStrategyInfos &infos) {
=======
                                       TileSizesListType &tileSizes,
                                       std::array<int64_t, 3> &workgroupSize,
                                       bool hasTrailingEltwise) {
>>>>>>> e6f38dd9
  // Step 0. Match the ops.
  Value originalFillH =
      b.create<MatchOp>(variantH, linalg::FillOp::getOperationName());
  auto [reductionH, fusionRootH] =
      reductionBlockDistributionHandles(b, variantH, hasTrailingEltwise);

  // Step 1: Distribute to blocks using the current IREE lowering config.
  variantH = buildReductionStrategyBlockDistributionPart(
<<<<<<< HEAD
      b, variantH, originalFillH, originalGenericH, infos.workgroupTileSizes);

  // Step 2. Second level of tiling + fusion parallelizes to threads.
  variantH = buildReductionStrategyThreadDistributionPart(
      b, variantH, infos.fillSecondTileSizes, infos.genericSecondTileSizes);
=======
      b, variantH, originalFillH, reductionH, fusionRootH, tileSizes[0]);

  // Step 2. Second level of tiling + fusion parallelizes to threads.
  variantH = buildReductionStrategyThreadDistributionPart(
      b, variantH, tileSizes[1], tileSizes[2], hasTrailingEltwise);
>>>>>>> e6f38dd9

  // Step 3. Rank-reduce and vectorize.
  // TODO: assumes a single func::FuncOp to transform, may need hardening.
  Value funcH = b.create<MatchOp>(variantH, func::FuncOp::getOperationName());
  funcH = buildVectorizeStrategy(b, funcH);

  // Step 4. Bufferize.
  variantH = b.create<IREEBufferizeOp>(variantH, /*targetGpu=*/true);

  // Step 5. Post-bufferization mapping to blocks and threads.
  // Need to match again since bufferize invalidated all handles.
  // TODO: assumes a single func::FuncOp to transform, may ned hardening.
  funcH = b.create<MatchOp>(variantH, func::FuncOp::getOperationName());
  funcH = mapToBlockAndThreads(b, funcH, infos.workgroupSize);

  // Step 6. Post-bufferization vector distribution with rank-reduction.
  distributeVectors(b, funcH);
}

namespace {

/// A tag indicating the shape being static or dynamic, for use with the
/// structured op matcher.
enum class ShapeKind { Static, Dynamic };

/// A placeholder indicating the structured op matcher to check the predicate
/// for all dimensions.
struct AllDims {};

/// A placeholder indicating the structured op matcher to check the predicate
/// for all operands of the relevant kind.
struct AllOperands {};

/// A tag indicating to look for any user of the operation's result that would
/// satisfy the predicate.
struct HasAnyUse {};

/// Base class for predicate parameters that can be described with the single
/// value. Concrete predicate parameters should inherit this and forward the
/// constructor via `using Base::Base`.
template <typename T>
struct SingleValuePredicateParam {
  using Base = SingleValuePredicateParam<T>;
  explicit SingleValuePredicateParam(T value) : value(value) {}
  const T value;
};

/// Indicates that the dimension must be divisible by the given value.
struct DivisibleBy : public SingleValuePredicateParam<int64_t> {
  using Base::Base;
};

/// Indicates that the number of entities must be equal to the given value.
struct NumEqualsTo : public SingleValuePredicateParam<size_t> {
  using Base::Base;
};

/// Indicates that the bit width of the elemental type must be equal to the give
/// value.
struct ElementTypeBitWidth : public SingleValuePredicateParam<size_t> {
  using Base::Base;
};

/// Predicate tag indicating that the affine map is a permutation.
struct IsPermutation {};

/// Predicate tag indicating that the reduction is produced by a single combiner
/// operation.
struct SingleCombinerReduction {};

class StructuredOpMatcher;
StructuredOpMatcher m_StructuredOp();

/// Structured op matcher with additional predicates attachable through the
/// fluent, a.k.a. chainable, API. Note that public API must *not* accept
/// additional callbacks even; new predicates should be added instead when
/// necessary. Not only this decreases the depth of the callback stack and
/// increases readability, it also allows us to port the matcher to a
/// declarative format using PDL and/or Transform dialect in the future. The
/// latter will become impossible with arbitrary C++ callbacks.
class StructuredOpMatcher {
  friend StructuredOpMatcher m_StructuredOp();
  using PredicateFn = std::function<bool(linalg::LinalgOp)>;

  /// Matches a structured operation if the given predicate is satisfied.
  StructuredOpMatcher(PredicateFn &&firstPredicate) {
    predicates.push_back(std::move(firstPredicate));
  }

 public:
  /// Matches any structured operation, i.e., operation with LinalgOp interface.
  StructuredOpMatcher() {}

  /// Creates a matcher for a structured operation with one of the given types.
  template <typename... OpType>
  static StructuredOpMatcher create() {
    return StructuredOpMatcher(
        [](linalg::LinalgOp op) { return isa<OpType...>(op.getOperation()); });
  }

  /// Returns the matched operation if the match was successful.
  linalg::LinalgOp getCaptured() const { return captured; }

  /// Matches the given operation, hook for `matchPattern`.
  bool match(Operation *op) {
    auto linalgOp = dyn_cast<linalg::LinalgOp>(op);
    if (!linalgOp) return false;

    if (!llvm::all_of(predicates, [linalgOp](const PredicateFn &fn) {
          return fn(linalgOp);
        })) {
      return false;
    }

    captured = linalgOp;
    return true;
  }

  /// Adds a predicate checking that the given iteration space dimension is
  /// static/dynamic. The dimension index may be negative, in which case
  /// dimensions are counted from the last one Python-style, or be an AllDims
  /// tag, in which case all dimensions are checked. This may be eventually
  /// extended to slices and/or lists of dimensions.
  StructuredOpMatcher &dim(int64_t dimension, ShapeKind kind) {
    predicates.push_back([=](linalg::LinalgOp linalgOp) -> bool {
      SmallVector<int64_t> shape = linalgOp.getStaticLoopRanges();
      int64_t transformedDimension =
          dimension >= 0 ? dimension : shape.size() + dimension;
      if (transformedDimension >= shape.size()) return false;
      return ShapedType::isDynamic(shape[transformedDimension]) ^
             (kind == ShapeKind::Static);
    });
    return *this;
  }
  StructuredOpMatcher &dim(AllDims tag, ShapeKind kind) {
    predicates.push_back([=](linalg::LinalgOp linalgOp) -> bool {
      SmallVector<int64_t> shape = linalgOp.getStaticLoopRanges();
      return llvm::all_of(shape, [=](int64_t dimension) {
        return ShapedType::isDynamic(dimension) ^ (kind == ShapeKind::Static);
      });
    });
    return *this;
  }

  /// Adds a predicate checking that the given iteration space dimension has the
  /// given iterator type, e.g., parallel or reduction. The dimension index may
  /// be negative, in which case dimensions are counted from the last one
  /// Python-style, or be an AllDims tag, in which case all dimensions are
  /// checked. This may be eventually extended to slices and/or lists of
  /// dimensions.
  StructuredOpMatcher &dim(int64_t dimension, utils::IteratorType kind) {
    predicates.push_back([=](linalg::LinalgOp linalgOp) -> bool {
      unsigned rank = linalgOp.getNumLoops();
      int64_t transformedDimension =
          dimension >= 0 ? dimension : rank + dimension;
      if (transformedDimension >= rank) return false;

      utils::IteratorType iteratorKind =
          linalgOp.getIteratorTypesArray()[transformedDimension];
      return iteratorKind == kind;
    });
    return *this;
  }
  StructuredOpMatcher &dim(AllDims tag, utils::IteratorType kind) {
    predicates.push_back([=](linalg::LinalgOp linalgOp) -> bool {
      return llvm::all_of(linalgOp.getIteratorTypesArray(),
                          [=](utils::IteratorType iteratorType) {
                            return iteratorType == kind;
                          });
    });
    return *this;
  }

  /// Adds a predicate checking that the given iteration space dimension is
  /// statically known to be divisible by the given value. The dimension index
  /// may be negative, in which case dimensions are counted from the last one
  /// Python-style.
  StructuredOpMatcher &dim(int64_t dimension, DivisibleBy divisibleBy) {
    predicates.push_back([=](linalg::LinalgOp linalgOp) -> bool {
      unsigned rank = linalgOp.getNumLoops();
      int64_t transformedDimension =
          dimension >= 0 ? dimension : rank + dimension;
      if (transformedDimension >= rank) return false;

      int64_t size = linalgOp.getStaticLoopRanges()[transformedDimension];
      return !ShapedType::isDynamic(size) && (size % divisibleBy.value == 0);
    });
    return *this;
  }

  /// Adds a predicate checking that the structured op has the given number of
  /// inputs.
  StructuredOpMatcher &input(NumEqualsTo num) {
    predicates.push_back([=](linalg::LinalgOp linalgOp) -> bool {
      return linalgOp.getNumDpsInputs() == num.value;
    });
    return *this;
  }

  /// Adds a predicate that recursively applies other predicates to the
  /// operation defining the `position`-th operand. The position may be
  /// negative, in which case positions are counted from the last one
  /// Python-style.
  template <typename T>
  std::enable_if_t<
      llvm::is_detected<::mlir::detail::has_operation_or_value_matcher_t, T,
                        Operation *>::value,
      StructuredOpMatcher &>
  input(int64_t position, T &operandMatcher) {
    predicates.push_back([position,
                          &operandMatcher](linalg::LinalgOp linalgOp) -> bool {
      int64_t transformedPosition =
          position >= 0 ? position : linalgOp.getNumDpsInputs() + position;
      if (transformedPosition >= linalgOp.getNumDpsInputs()) return false;

      Operation *definingOp = linalgOp.getDpsInputOperand(transformedPosition)
                                  ->get()
                                  .getDefiningOp();
      if (!definingOp) return false;
      return operandMatcher.match(definingOp);
    });
    return *this;
  }

  /// Adds a predicate checking that all input operands of the structured op
  /// have a permutation indexing map.
  StructuredOpMatcher &input(AllOperands tag, IsPermutation) {
    predicates.push_back([=](linalg::LinalgOp linalgOp) -> bool {
      // all_of with a lambda requires const-casting dance, so using a loop.
      for (OpOperand *operand : linalgOp.getDpsInputOperands()) {
        if (!linalgOp.getMatchingIndexingMap(operand).isPermutation())
          return false;
      }
      return true;
    });
    return *this;
  }

  /// Adds a predicate checking that the structured op has the given number of
  /// outputs.
  StructuredOpMatcher &output(NumEqualsTo num) {
    predicates.push_back([=](linalg::LinalgOp linalgOp) -> bool {
      return linalgOp.getNumDpsInits() == num.value;
    });
    return *this;
  }

  /// Adds a predicate checking that all output operands of the structured op
  /// have a permutation indexing map.
  StructuredOpMatcher &output(AllOperands tag, IsPermutation) {
    predicates.push_back([=](linalg::LinalgOp linalgOp) -> bool {
      for (OpOperand *operand : linalgOp.getDpsInitOperands()) {
        if (!linalgOp.getMatchingIndexingMap(operand).isPermutation())
          return false;
      }
      return true;
    });
    return *this;
  }

  /// Adds a predicate checking that the bit width of the elemental type of the
  /// structured op output at the given position is equal to the given value.
  StructuredOpMatcher &output(int64_t position, ElementTypeBitWidth width) {
    predicates.push_back([=](linalg::LinalgOp linalgOp) -> bool {
      int64_t updatedPosition =
          position >= 0 ? position : linalgOp.getNumDpsInits() + position;
      if (updatedPosition >= linalgOp.getNumDpsInits()) return false;
      auto shapedType = linalgOp.getDpsInitOperand(updatedPosition)
                            ->get()
                            .getType()
                            .dyn_cast<ShapedType>();
      return shapedType && shapedType.getElementType().isIntOrFloat() &&
             shapedType.getElementType().getIntOrFloatBitWidth() == width.value;
    });
    return *this;
  }

  /// Adds a predicate checking that the output of the structured op is produced
  /// by a reduction with a single-operation combinator (such as addf or mulf,
  /// but not a compare+select pair).
  StructuredOpMatcher &output(int64_t position, SingleCombinerReduction tag) {
    predicates.push_back([=](linalg::LinalgOp linalgOp) -> bool {
      int64_t updatedPosition =
          position >= 0 ? position : linalgOp.getNumDpsInits() + position;
      if (updatedPosition >= linalgOp.getNumDpsInits()) return false;
      SmallVector<Operation *> combinerOps;
      return matchReduction(linalgOp.getRegionOutputArgs(), updatedPosition,
                            combinerOps) &&
             llvm::hasSingleElement(combinerOps);
    });
    return *this;
  }

  /// Adds a predicate that recursively applies other predicates to the
  /// operation defining the init/out operand corresponding to `position`-th
  /// output. The position may be negative, in which case positions are counted
  /// from the last one Python-style.
  template <typename T>
  std::enable_if_t<
      llvm::is_detected<::mlir::detail::has_operation_or_value_matcher_t, T,
                        Operation *>::value,
      StructuredOpMatcher &>
  output(int64_t position, T &operandMatcher) {
    predicates.push_back([position,
                          &operandMatcher](linalg::LinalgOp linalgOp) -> bool {
      int64_t transformedPosition =
          position >= 0 ? position : linalgOp.getNumDpsInits() + position;
      if (transformedPosition >= linalgOp.getNumDpsInits()) return false;

      Operation *definingOp = linalgOp.getDpsInitOperand(transformedPosition)
                                  ->get()
                                  .getDefiningOp();
      if (!definingOp) return false;
      return operandMatcher.match(definingOp);
    });
    return *this;
  }

  /// Adds a predicate that recursively applies to users of the `position`-th
  /// result of the structured op. Succeeds if any user matches the predicate.
  template <typename T>
  std::enable_if_t<
      llvm::is_detected<::mlir::detail::has_operation_or_value_matcher_t, T,
                        Operation *>::value,
      StructuredOpMatcher &>
  result(int64_t position, HasAnyUse tag, T &resultUserMatcher) {
    predicates.push_back([&resultUserMatcher,
                          position](linalg::LinalgOp linalgOp) -> bool {
      int64_t transformedPosition =
          position >= 0 ? position : linalgOp->getNumResults() + position;
      if (transformedPosition >= linalgOp->getNumResults()) return false;

      return llvm::any_of(linalgOp->getResult(transformedPosition).getUsers(),
                          [&resultUserMatcher](Operation *op) {
                            return resultUserMatcher.match(op);
                          });
    });
    return *this;
  }

 private:
  /// Additional predicates to be checked on the structured op.
  SmallVector<PredicateFn> predicates;

  /// Matched value.
  linalg::LinalgOp captured = nullptr;
};

/// Creates a matcher of an arbitrary structured op.
StructuredOpMatcher m_StructuredOp() { return StructuredOpMatcher(); }

/// Creates a matcher of a structured op with kinds provided as template
/// arguments.
template <typename... OpType>
StructuredOpMatcher m_StructuredOp() {
  return StructuredOpMatcher::create<OpType...>();
}

class OptionalStructuredOpMatcher;
OptionalStructuredOpMatcher m_OptionalStructuredOp(
    StructuredOpMatcher &&nested);

/// A wrapper around a structured op matcher that injects optionality. The
/// wrapped predicates will get applied for capturing purposes, but the `match`
/// of this class will always succeed to allow the matching to continue. One can
/// check if the wrapped match actually succeeded by checking if the operation
/// was captured.
class OptionalStructuredOpMatcher {
  friend OptionalStructuredOpMatcher m_OptionalStructuredOp(
      StructuredOpMatcher &&nested);
  explicit OptionalStructuredOpMatcher(StructuredOpMatcher &&nested)
      : nested(nested) {}

 public:
  /// Returns true if the wrapped matcher succeeded as indicated by the capture.
  bool succeeded() const { return nested.getCaptured(); }

  /// Runs the wrapped matcher and returns true regardless of its result.
  bool match(Operation *op) {
    (void)nested.match(op);
    return true;
  }

 private:
  /// Actual structured matcher.
  StructuredOpMatcher nested;
};

/// Makes the given structured op matcher optional.
OptionalStructuredOpMatcher m_OptionalStructuredOp(
    StructuredOpMatcher &&nested) {
  return OptionalStructuredOpMatcher(std::move(nested));
}

/// Creates an optional matcher for ops with the kinds provided as template
/// arguments.
template <typename... OpType>
OptionalStructuredOpMatcher m_OptionalStructuredOp() {
  return m_OptionalStructuredOp(m_StructuredOp<OpType...>());
}

}  // namespace

static constexpr unsigned cudaWarpSize = 32;

/// Matcher.
<<<<<<< HEAD
static bool matchGPUReduction(linalg::LinalgOp op,
                              GPUReductionStrategyInfos &info) {
=======
static bool matchGPUReduction(linalg::LinalgOp op, TileSizesListType &tileSizes,
                              std::array<int64_t, 3> &workgroupSize,
                              bool &hasTrailingEltwise) {
>>>>>>> e6f38dd9
  // TODO: match the sequence the strategy supports.
  auto fill = m_StructuredOp<linalg::FillOp>();
  auto trailingEltwise = m_StructuredOp<linalg::GenericOp>()
                             .input(AllOperands(), IsPermutation())
                             .output(AllOperands(), IsPermutation())
                             .input(NumEqualsTo(1))
                             .output(NumEqualsTo(1));
  auto maybeTrailingEltwise =
      m_OptionalStructuredOp(std::move(trailingEltwise));
  auto pattern = m_StructuredOp()
                     .dim(AllDims(), ShapeKind::Static)
                     .dim(-1, utils::IteratorType::reduction)
                     .dim(-1, DivisibleBy(cudaWarpSize))
                     // Can be extended to projected permutation with broadcast.
                     .input(AllOperands(), IsPermutation())
                     .output(NumEqualsTo(1))
                     .output(0, fill)
                     // Only single combiner over 32 bits for now due to
                     // reduction distribution.
                     .output(0, ElementTypeBitWidth(32))
                     .output(0, SingleCombinerReduction())
                     .result(0, HasAnyUse(), maybeTrailingEltwise);
  if (!matchPattern(op, pattern)) return false;

  hasTrailingEltwise = maybeTrailingEltwise.succeeded();

  // Hardcoded workagroup size, this could be deduced from the reduction dim.
  info.workgroupSize = {32, 2, 1};
  SmallVector<unsigned> partitionedLoops =
      cast<PartitionableLoopsInterface>(op.getOperation())
          .getPartitionableLoops(kNumMaxParallelDims);
  size_t numLoops = partitionedLoops.empty() ? 0 : partitionedLoops.back() + 1;
  // Tile all the parallel dimension to 1.
  info.workgroupTileSizes.append(numLoops, 1);
  info.fillSecondTileSizes = {1, 0, 0};
  info.genericSecondTileSizes = {1, 1, 0};
  return true;
}

/// Structure to hold the parameters related to GPU reduction strategy.
struct CPUReductionStrategyInfos {
  std::array<int64_t, 1> workgroupSize;
  SmallVector<int64_t> tileSizes;
};

static bool matchCPUReduction(linalg::LinalgOp op,
                              CPUReductionStrategyInfos &infos) {
  // TODO: match the sequence the strategy supports.
  auto fill = m_StructuredOp<linalg::FillOp>();
  auto pattern = m_StructuredOp()
                     .dim(AllDims(), ShapeKind::Static)
                     .dim(-1, utils::IteratorType::reduction)
                     .output(NumEqualsTo(1))
                     .output(0, fill);

  // TODO: set the right config as expected by the strategy.
  infos.workgroupSize = {1};
  SmallVector<unsigned> partitionedLoops =
      cast<PartitionableLoopsInterface>(op.getOperation())
          .getPartitionableLoops(kNumMaxParallelDims);
  size_t numLoops = partitionedLoops.empty() ? 0 : partitionedLoops.back() + 1;
  // Tile all the parallel dimension to 1.
  infos.tileSizes.append(numLoops, 1);
  return true;
}

using StrategyBuilderFn = std::function<void(ImplicitLocOpBuilder &, Value)>;

static void createTransformRegion(func::FuncOp entryPoint,
                                  StrategyBuilderFn buildStrategy) {
  MLIRContext *ctx = entryPoint.getContext();
  Location loc = entryPoint.getLoc();
  OpBuilder b(ctx);
  auto mod = entryPoint->getParentOfType<ModuleOp>();
  b.setInsertionPointAfter(mod);
  auto topLevelTransformModule = b.create<ModuleOp>(loc);
  Region &topLevelTransformRegion = topLevelTransformModule.getBodyRegion();
  b.setInsertionPointToStart(&topLevelTransformRegion.front());
  b.create<::transform_ext::CanonicalizedSequenceOp>(
      loc, transform::FailurePropagationMode::Suppress,
      [&](OpBuilder &b, Location loc, Value variantH) {
        ImplicitLocOpBuilder ib(loc, b);
        buildStrategy(ib, variantH);
        b.create<transform::YieldOp>(loc);
      });
}

// TODO: generalize and automate over and over.
// TODO: significantly shrink this down.
static LogicalResult buildReductionCpuStrategy(
    ImplicitLocOpBuilder &b, Value variantH,
    const CPUReductionStrategyInfos &info) {
  // Step 0. Fetch transform information from the config and materialize it in
  // the payload IR.
  // TODO: this still requires specific knowledge of ops present in the IR
  // and is very brittle.
  Value originalFillH =
      b.create<MatchOp>(variantH, linalg::FillOp::getOperationName());
  Value originalGenericH =
      b.create<MatchOp>(variantH, linalg::GenericOp::getOperationName());

  // Step 1: Distribute to blocks using the current IREE lowering config.
  variantH = buildReductionStrategyBlockDistributionPart(
<<<<<<< HEAD
      b, variantH, originalFillH, originalGenericH, info.tileSizes);
=======
      b, variantH, originalFillH, originalGenericH, Value(), tileSizes0Generic);
>>>>>>> e6f38dd9

  // Step 2. Rank-reduce and buildVectorizeStrategy.
  // TODO: assumes a single func::FuncOp to transform, may need hardening.
  Value funcH = b.create<MatchOp>(variantH, func::FuncOp::getOperationName());
  funcH = buildVectorizeStrategy(b, funcH);

  // Step 3. Bufferize.
  variantH = b.create<IREEBufferizeOp>(variantH, /*targetGpu=*/true);

  // Step 4. Post-bufferization mapping to blocks only.
  // Need to match again since bufferize invalidated all handles.
  // TODO: assumes a single func::FuncOp to transform, may need hardening.
  funcH = b.create<MatchOp>(variantH, func::FuncOp::getOperationName());
  funcH = b.create<ForeachThreadToWorkgroupOp>(funcH);

  return success();
}

LogicalResult matchAndSetGPUReductionTransformStrategy(func::FuncOp entryPoint,
                                                       linalg::LinalgOp op) {
  // 1. Match
<<<<<<< HEAD
  GPUReductionStrategyInfos infos;
  if (!matchGPUReduction(op, infos)) return failure();
  auto startegyBuilder = [&](ImplicitLocOpBuilder &b, Value variant) {
    return buildReductionCudaStrategy(b, variant, infos);
=======
  TileSizesListType tileSizes;
  std::array<int64_t, 3> workgroupSize;
  bool hasTrailingEltwise;
  if (!matchGPUReduction(op, tileSizes, workgroupSize, hasTrailingEltwise))
    return failure();
  auto strategyBuilder = [&](ImplicitLocOpBuilder &b, Value variant) {
    return buildReductionCudaStrategy(b, variant, tileSizes, workgroupSize,
                                      hasTrailingEltwise);
>>>>>>> e6f38dd9
  };
  // 2. Add the strategy.
  createTransformRegion(entryPoint, strategyBuilder);
  return success();
}

LogicalResult matchAndSetCPUReductionTransformStrategy(func::FuncOp entryPoint,
                                                       linalg::LinalgOp op) {
  // 1. Match
  CPUReductionStrategyInfos infos;
  if (!matchCPUReduction(op, infos)) return failure();
  auto startegyBuilder = [&](ImplicitLocOpBuilder &b, Value variant) {
    return buildReductionCpuStrategy(b, variant, infos);
  };
  // 2. Add the strategy.
  createTransformRegion(entryPoint, startegyBuilder);
  return success();
}

}  // namespace iree_compiler
}  // namespace mlir<|MERGE_RESOLUTION|>--- conflicted
+++ resolved
@@ -314,15 +314,15 @@
   return variantH;
 }
 
-<<<<<<< HEAD
 /// Structure to hold the parameters related to GPU reduction strategy.
 struct GPUReductionStrategyInfos {
   std::array<int64_t, 3> workgroupSize;
   SmallVector<int64_t> workgroupTileSizes;
   SmallVector<int64_t> fillSecondTileSizes;
   SmallVector<int64_t> genericSecondTileSizes;
+  bool hasTrailingEltwise;
 };
-=======
+
 /// Returns a pair of handles to the main reduction operation and the fusion
 /// root. If the fusion root is null, the reduction operation should be used as
 /// fusion root instead.
@@ -337,39 +337,26 @@
   }
   return std::make_tuple(originalGenericH, Value());
 }
->>>>>>> e6f38dd9
 
 // TODO: generalize and automate over and over.
 // TODO: significantly shrink this down.
 static void buildReductionCudaStrategy(ImplicitLocOpBuilder &b, Value variantH,
-<<<<<<< HEAD
                                        const GPUReductionStrategyInfos &infos) {
-=======
-                                       TileSizesListType &tileSizes,
-                                       std::array<int64_t, 3> &workgroupSize,
-                                       bool hasTrailingEltwise) {
->>>>>>> e6f38dd9
   // Step 0. Match the ops.
   Value originalFillH =
       b.create<MatchOp>(variantH, linalg::FillOp::getOperationName());
   auto [reductionH, fusionRootH] =
-      reductionBlockDistributionHandles(b, variantH, hasTrailingEltwise);
+      reductionBlockDistributionHandles(b, variantH, infos.hasTrailingEltwise);
 
   // Step 1: Distribute to blocks using the current IREE lowering config.
   variantH = buildReductionStrategyBlockDistributionPart(
-<<<<<<< HEAD
-      b, variantH, originalFillH, originalGenericH, infos.workgroupTileSizes);
+      b, variantH, originalFillH, reductionH, fusionRootH,
+      infos.workgroupTileSizes);
 
   // Step 2. Second level of tiling + fusion parallelizes to threads.
   variantH = buildReductionStrategyThreadDistributionPart(
-      b, variantH, infos.fillSecondTileSizes, infos.genericSecondTileSizes);
-=======
-      b, variantH, originalFillH, reductionH, fusionRootH, tileSizes[0]);
-
-  // Step 2. Second level of tiling + fusion parallelizes to threads.
-  variantH = buildReductionStrategyThreadDistributionPart(
-      b, variantH, tileSizes[1], tileSizes[2], hasTrailingEltwise);
->>>>>>> e6f38dd9
+      b, variantH, infos.fillSecondTileSizes, infos.genericSecondTileSizes,
+      infos.hasTrailingEltwise);
 
   // Step 3. Rank-reduce and vectorize.
   // TODO: assumes a single func::FuncOp to transform, may need hardening.
@@ -776,14 +763,8 @@
 static constexpr unsigned cudaWarpSize = 32;
 
 /// Matcher.
-<<<<<<< HEAD
 static bool matchGPUReduction(linalg::LinalgOp op,
                               GPUReductionStrategyInfos &info) {
-=======
-static bool matchGPUReduction(linalg::LinalgOp op, TileSizesListType &tileSizes,
-                              std::array<int64_t, 3> &workgroupSize,
-                              bool &hasTrailingEltwise) {
->>>>>>> e6f38dd9
   // TODO: match the sequence the strategy supports.
   auto fill = m_StructuredOp<linalg::FillOp>();
   auto trailingEltwise = m_StructuredOp<linalg::GenericOp>()
@@ -808,7 +789,7 @@
                      .result(0, HasAnyUse(), maybeTrailingEltwise);
   if (!matchPattern(op, pattern)) return false;
 
-  hasTrailingEltwise = maybeTrailingEltwise.succeeded();
+  info.hasTrailingEltwise = maybeTrailingEltwise.succeeded();
 
   // Hardcoded workagroup size, this could be deduced from the reduction dim.
   info.workgroupSize = {32, 2, 1};
@@ -887,11 +868,7 @@
 
   // Step 1: Distribute to blocks using the current IREE lowering config.
   variantH = buildReductionStrategyBlockDistributionPart(
-<<<<<<< HEAD
-      b, variantH, originalFillH, originalGenericH, info.tileSizes);
-=======
-      b, variantH, originalFillH, originalGenericH, Value(), tileSizes0Generic);
->>>>>>> e6f38dd9
+      b, variantH, originalFillH, originalGenericH, Value(), info.tileSizes);
 
   // Step 2. Rank-reduce and buildVectorizeStrategy.
   // TODO: assumes a single func::FuncOp to transform, may need hardening.
@@ -913,21 +890,10 @@
 LogicalResult matchAndSetGPUReductionTransformStrategy(func::FuncOp entryPoint,
                                                        linalg::LinalgOp op) {
   // 1. Match
-<<<<<<< HEAD
   GPUReductionStrategyInfos infos;
   if (!matchGPUReduction(op, infos)) return failure();
-  auto startegyBuilder = [&](ImplicitLocOpBuilder &b, Value variant) {
+  auto strategyBuilder = [&](ImplicitLocOpBuilder &b, Value variant) {
     return buildReductionCudaStrategy(b, variant, infos);
-=======
-  TileSizesListType tileSizes;
-  std::array<int64_t, 3> workgroupSize;
-  bool hasTrailingEltwise;
-  if (!matchGPUReduction(op, tileSizes, workgroupSize, hasTrailingEltwise))
-    return failure();
-  auto strategyBuilder = [&](ImplicitLocOpBuilder &b, Value variant) {
-    return buildReductionCudaStrategy(b, variant, tileSizes, workgroupSize,
-                                      hasTrailingEltwise);
->>>>>>> e6f38dd9
   };
   // 2. Add the strategy.
   createTransformRegion(entryPoint, strategyBuilder);
