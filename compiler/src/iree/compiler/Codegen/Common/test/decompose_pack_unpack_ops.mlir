--- conflicted
+++ resolved
@@ -225,22 +225,6 @@
 // CHECK-SAME:   %[[IN:[A-Za-z0-9]+]]:
 // CHECK-SAME:   %[[OUT:[A-Za-z0-9]+]]:
 // CHECK-DAG:    %[[C0:.+]] = arith.constant 0 : index
-<<<<<<< HEAD
-// CHECK-DAG:    %[[C1:.+]] = arith.constant 1 : index
-// CHECK-DAG:    %[[D0:.+]] = tensor.dim %[[OUT]], %c0 : tensor<?x?x16x1xf32>
-// CHECK-DAG:    %[[D1:.+]] = tensor.dim %[[OUT]], %c1 : tensor<?x?x16x1xf32>
-// CHECK:        %[[RES0:.+]] = scf.for %[[I:.+]] = %[[C0]] to %[[D0]] step %[[C1]]
-// CHECK-SAME:     iter_args(%[[ITER0:.+]] = %[[OUT]])
-// CHECK:          %[[RES1:.+]] = scf.for %[[J:.+]] = %[[C0]] to %[[D1]] step %[[C1]]
-// CHECK:            %[[IN_I:.+]] = affine.apply #[[MAP]](%[[I]])
-// CHECK:            %[[IN_TILE:.+]] = tensor.extract_slice %[[IN]][%[[IN_I]], %[[J]]] [16, 1] [1, 1]
-// CHECK:            %[[IN_TILE_2:.+]] = tensor.extract_slice %[[IN_TILE]][0, 0] [16, 1] [1, 1] : tensor<16x1xf32> to tensor<16xf32>
-// CHECK:            %[[EMPTY:.+]] = tensor.empty() : tensor<16xf32>
-// CHECK:            %[[TRANSP:.+]] = linalg.transpose
-// CHECK-SAME:         ins(%[[IN_TILE_2]] : tensor<16xf32>)
-// CHECK-SAME:         outs(%[[EMPTY]] : tensor<16xf32>)
-// CHECK-SAME:         permutation = [0]
-=======
 // CHECK-DAG:    %[[D0:.+]] = tensor.dim %[[IN]], %c0 : tensor<?x?xf32>
 // CHECK-DAG:    %[[H0:.+]] = affine.apply #[[MAP]]()[%[[D0]]]
 // CHECK:        %[[PAD:.+]] = tensor.pad %[[IN]] low[0, 0] high[%0, 0]
@@ -250,7 +234,6 @@
 // CHECK-SAME:     ins(%[[EXPANDED]] : tensor<?x16x?x1xf32>)
 // CHECK-SAME:     outs(%[[OUT]] : tensor<?x?x16x1xf32>)
 // CHECK-SAME:   permutation = [0, 2, 1, 3]
->>>>>>> 747b309f
 
 // -----
 
