--- conflicted
+++ resolved
@@ -335,15 +335,8 @@
 
 func.func @masked_read_write_unaligned(%arg0 : memref<17x128xf16>, %arg1 : memref<17x128xf16>) {
   %c0 = arith.constant 0 : index
-<<<<<<< HEAD
-  %c17 = arith.constant 17 : index
-  %c128 = arith.constant 128 : index
-  %cst_6 = arith.constant 0.000000e+00 : f16
-  %41 = vector.create_mask %c17, %c128 : vector<256x128xi1>
-=======
   %cst_6 = arith.constant 0.000000e+00 : f16
   %41 = vector.constant_mask [17, 128] : vector<256x128xi1>
->>>>>>> 5a8d4ea4
   %42 = vector.transfer_read %arg0[%c0, %c0], %cst_6, %41 {in_bounds = [true, true]} : memref<17x128xf16>, vector<256x128xf16>
   %43 = iree_vector_ext.to_layout %42 to layout(#nested) : vector<256x128xf16>
   vector.transfer_write %43, %arg1[%c0, %c0], %41 {in_bounds = [true, true]} : vector<256x128xf16>, memref<17x128xf16>
