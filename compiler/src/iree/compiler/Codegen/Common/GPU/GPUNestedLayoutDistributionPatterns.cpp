--- conflicted
+++ resolved
@@ -1607,15 +1607,9 @@
   for (auto [unDistributedDim, upperBound] : llvm::enumerate(upperBounds)) {
     SmallVector<int64_t> undistributedShape =
         layout.getPackedShapeForUndistributedDim(unDistributedDim);
-<<<<<<< HEAD
-    SmallVector<int64_t> distrShape{undistributedShape[batchIdx],
-                                    undistributedShape[outerIdx],
-                                    undistributedShape[elementIdx]};
-=======
     std::array<int64_t, 3> distrShape{undistributedShape[batchIdx],
                                       undistributedShape[outerIdx],
                                       undistributedShape[elementIdx]};
->>>>>>> 5a8d4ea4
     int64_t elementPerThread = ShapedType::getNumElements(distrShape);
     auto allValid =
         rewriter.create<arith::ConstantIndexOp>(loc, elementPerThread);
@@ -1626,20 +1620,13 @@
     // A special condition if the pre-distribution bounds match
     // the mask dimension length, then the distributed bounds
     // should exhibit the same property.
-<<<<<<< HEAD
-    if (auto constUpperBound = dyn_cast_or_null<arith::ConstantIndexOp>(
-            upperBound.getDefiningOp())) {
-      int64_t undistributedDimLen =
-          ShapedType::getNumElements(undistributedShape);
-      if (constUpperBound.value() == undistributedDimLen) {
-=======
+
     APInt constUpperBound;
     if (matchPattern(upperBound.getDefiningOp(),
                      m_ConstantInt(&constUpperBound))) {
       int64_t undistributedDimLen =
           ShapedType::getNumElements(undistributedShape);
       if (constUpperBound.getZExtValue() == undistributedDimLen) {
->>>>>>> 5a8d4ea4
         bounds.push_back(allValid);
         continue;
       }
@@ -1768,7 +1755,6 @@
   Value threadId;
   int64_t subgroupSize;
 };
-<<<<<<< HEAD
 
 struct DistributeConstantMask final
     : OpDistributionPattern<vector::ConstantMaskOp> {
@@ -1778,17 +1764,6 @@
       : OpDistributionPattern(context), threadId(threadId),
         subgroupSize(subgroupSize) {}
 
-=======
-
-struct DistributeConstantMask final
-    : OpDistributionPattern<vector::ConstantMaskOp> {
-  using OpDistributionPattern::OpDistributionPattern;
-  DistributeConstantMask(MLIRContext *context, Value threadId,
-                         int64_t subgroupSize)
-      : OpDistributionPattern(context), threadId(threadId),
-        subgroupSize(subgroupSize) {}
-
->>>>>>> 5a8d4ea4
   LogicalResult matchAndRewrite(vector::ConstantMaskOp maskOp,
                                 DistributionSignature &signature,
                                 PatternRewriter &rewriter) const override {
