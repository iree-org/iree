--- conflicted
+++ resolved
@@ -423,16 +423,12 @@
       RewritePatternSet patterns(context);
       linalg::populateLinalgTilingCanonicalizationPatterns(patterns);
       tensor::populateFoldTensorEmptyPatterns(patterns);
-<<<<<<< HEAD
-      populateFoldAffineMinInDistributedLoopsPatterns(patterns);
-=======
       populateFoldAffineMinInDistributedLoopsPatterns(patterns,
                                                       staticNumWorkgroup);
       context->getOrLoadDialect<tensor::TensorDialect>()
           ->getCanonicalizationPatterns(patterns);
       context->getOrLoadDialect<IREE::LinalgExt::IREELinalgExtDialect>()
           ->getCanonicalizationPatterns(patterns);
->>>>>>> 708cf77c
       if (failed(applyPatternsAndFoldGreedily(funcOp, std::move(patterns)))) {
         funcOp.emitOpError("tiling canonicalizations failed");
         return signalPassFailure();
