--- conflicted
+++ resolved
@@ -127,6 +127,14 @@
 
   if (hasUkernel(target) && lhs.isSignlessInteger(8) &&
       rhs.isSignlessInteger(4) && out.isSignlessInteger(32)) {
+    if (hasFeature(target, "+i8mm")) {
+      return {
+          TileMxNxK{8, 8, 16}, // Aim to use SMMLA.
+          TileMxNxK{4, 8, 16}, // Truncation of the above.
+          TileMxNxK{2, 8, 16}, // Truncation of the above.
+          TileMxNxK{1, 8, 16}, // Truncation of the above.
+      };
+    }
     if (hasFeature(target, "+dotprod")) {
       return {
         TileMxNxK{8, 4, 8}, // Aim to use SDOT.
@@ -136,6 +144,7 @@
       };
     }
     return {
+        TileMxNxK{8, 16, 2}, // Aim to use SMLAL.
         TileMxNxK{4, 16, 2}, // Aim to use SMLAL.
         TileMxNxK{2, 16, 2}, // Truncation of the above.
         TileMxNxK{1, 16, 2}, // Truncation of the above.
@@ -143,34 +152,6 @@
   }
 
   if (hasUkernel(target) && lhs.isSignlessInteger(8) &&
-<<<<<<< HEAD
-=======
-      rhs.isSignlessInteger(4) && out.isSignlessInteger(32)) {
-    if (hasFeature(target, "+i8mm")) {
-      return {
-          TileMxNxK{8, 8, 16}, // Aim to use SMMLA.
-          TileMxNxK{4, 8, 16}, // Truncation of the above.
-          TileMxNxK{2, 8, 16}, // Truncation of the above.
-          TileMxNxK{1, 8, 16}, // Truncation of the above.
-      };
-    }
-    if (hasFeature(target, "+dotprod")) {
-      return {
-        TileMxNxK{8, 4, 8}, // Aim to use SDOT.
-        TileMxNxK{4, 4, 8}, // Truncation of the above.
-        TileMxNxK{2, 4, 8}, // Truncation of the above.
-        TileMxNxK{1, 4, 8}, // Truncation of the above.
-      };
-    }
-    return {
-      TileMxNxK{4, 16, 2}, // Aim to use SMLAL.
-      TileMxNxK{2, 16, 2}, // Truncation of the above.
-      TileMxNxK{1, 16, 2}, // Truncation of the above.
-    };
-  }
-
-  if (hasUkernel(target) && lhs.isSignlessInteger(8) &&
->>>>>>> 0f51c7a3
       rhs.isSignlessInteger(8) && out.isSignlessInteger(32)) {
     if (hasFeature(target, "+i8mm")) {
       return {
@@ -194,11 +175,7 @@
       (rhs.isSignlessInteger(8) || rhs.isSignlessInteger(4)) &&
       (out.isSignlessInteger(32) || out.isF32())) {
     return {
-<<<<<<< HEAD
         TileMxNxK{4, 16, 1}, // Aim to use SMLAL.
-=======
-        TileMxNxK{6, 16, 1}, // Aim to use SMLAL.
->>>>>>> 0f51c7a3
         TileMxNxK{4, 16, 1}, // Truncation of the above.
         TileMxNxK{2, 32, 1}, // Truncation of the above.
         TileMxNxK{1, 64, 1}, // Truncation of the above.
