--- conflicted
+++ resolved
@@ -126,8 +126,6 @@
   }
 
   if (hasUkernel(target) && lhs.isSignlessInteger(8) &&
-<<<<<<< HEAD
-=======
       rhs.isSignlessInteger(4) && out.isSignlessInteger(32)) {
     return {
         TileMxNxK{4, 16, 2}, // Aim to use SMLAL.
@@ -137,7 +135,6 @@
   }
 
   if (hasUkernel(target) && lhs.isSignlessInteger(8) &&
->>>>>>> 2cef368e
       (rhs.isSignlessInteger(8) || rhs.isSignlessInteger(4)) &&
       out.isSignlessInteger(32)) {
     if (hasFeature(target, "+i8mm")) {
@@ -158,14 +155,8 @@
     }
   }
 
-<<<<<<< HEAD
   if (!hasUkernel(target) && lhs.isSignlessInteger(8) &&
       (rhs.isSignlessInteger(8) || rhs.isSignlessInteger(4)) &&
-=======
-#if 0
-  if (!hasUkernel(target) && lhs.isSignlessInteger(8) &&
-      rhs.isSignlessInteger(8) &&
->>>>>>> 2cef368e
       (out.isSignlessInteger(32) || out.isF32())) {
     return {
         TileMxNxK{4, 16, 1}, // Aim to use SMLAL.
@@ -184,19 +175,6 @@
         TileMxNxK{1, 16, 2}, // Truncation of the above.
     };
   }
-#else
-  if (!hasUkernel(target) && lhs.isSignlessInteger(8) &&
-      (rhs.isSignlessInteger(8) || rhs.isSignlessInteger(4)) &&
-      (out.isSignlessInteger(32) || out.isF32())) {
-    return {
-        TileMxNxK{6, 16, 1}, // Aim to use SMLAL.
-        TileMxNxK{4, 16, 1}, // Truncation of the above.
-        TileMxNxK{2, 32, 1}, // Truncation of the above.
-        TileMxNxK{1, 64, 1}, // Truncation of the above.
-    };
-  }
-#endif
-
 
   // Fallback - no architecture-optimized tile size for this case.
   return {};
