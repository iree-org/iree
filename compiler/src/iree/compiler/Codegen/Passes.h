// Copyright 2023 The IREE Authors
//
// Licensed under the Apache License v2.0 with LLVM Exceptions.
// See https://llvm.org/LICENSE.txt for license information.
// SPDX-License-Identifier: Apache-2.0 WITH LLVM-exception

#ifndef IREE_COMPILER_CODEGEN_PASSES_H_
#define IREE_COMPILER_CODEGEN_PASSES_H_

namespace mlir {
namespace iree_compiler {

/// Registers all conversion passes in this directory.
void registerCodegenPasses();

<<<<<<< HEAD
/// Verify that the configuration used for compilation is valid.
LogicalResult verifyLoweringConfiguration(
    Operation *op, IREE::Codegen::LoweringConfigAttr loweringConfig,
    IREE::Codegen::TranslationInfoAttr translationInfo,
    ArrayRef<int64_t> workgroupSize = {});

//------------------------------------------------------------------------------
// Misc/common conversions
//------------------------------------------------------------------------------

/// Passes that are done on all backends before target-specific code-generation
/// kicks in.
void addCommonTargetExecutablePreprocessingPasses(OpPassManager &passManager);

/// Post-bufferization passes run to cleanup the IR
/// (ResolveShapedTypeResultDims, Canonicalization/CSE and
/// CleanupBufferAllocView).
void addIREEPostBufferizationPasses(OpPassManager &passManager);

using bufferization::BufferizationOptions;
void addIREEComprehensiveBufferizePasses(
    OpPassManager &passManager,
    std::optional<BufferizationOptions::AllocationFn> allocationFn =
        std::nullopt,
    std::optional<BufferizationOptions::DeallocationFn> deallocationFn =
        std::nullopt,
    std::optional<BufferizationOptions::MemCpyFn> memCpyFn = std::nullopt);

/// Pass to bubble up ordinal operations to allow workgroup count computation
/// based on slices to correlate back to workload computation.
std::unique_ptr<Pass> createBubbleUpOrdinalOpsPass();

/// Pass to perform canonicalizations/cleanups related to HAL interface/buffer
/// allocations and view operations.
std::unique_ptr<OperationPass<func::FuncOp>> createCleanupBufferAllocViewPass();

/// Pass to bufferize dispatches that are copying from one interface to
/// another. This will create a `linalg.generic` op which is a copy that can
/// then be used by backends to handle appropriately.
std::unique_ptr<OperationPass<ModuleOp>>
createBufferizeCopyOnlyDispatchesPass();

// Decomposes linalg generics on tensors into generics containing no more than
// one op in the body.
std::unique_ptr<Pass> createDecomposeLinalgGenericPass();

// Decomposes high-D convolution ops into low-D ones.
std::unique_ptr<Pass> createDecomposeConvolutionToLowerDimOpsPass();

// Decompose affine.apply operations into sub affine.apply that can be
// hoisted in different loops.
std::unique_ptr<Pass> createDecomposeAffineOpsPass();

// Extract address computations into their own separate instructions.
std::unique_ptr<Pass> createExtractAddressComputationPass();

// Extract address computations (including the ones with GPU instructions) into
// their own separate instructions.
std::unique_ptr<Pass> createExtractAddressComputationGPUPass();

/// Flattens n-D MemRef subspan ops to 1-D MemRef and folds the byte offsets
/// on subspan ops to the consumer load/store ops, in preparation for lowering
/// to backends that require linearized access.
std::unique_ptr<OperationPass<ModuleOp>> createFlattenMemRefSubspanPass();

/// Creates a pass to fold `affine.min` ops in tiled and distributed loops.
std::unique_ptr<OperationPass<func::FuncOp>>
createFoldAffineMinInDistributedLoopsPass();

/// After running the upstream TensorConstantBufferize pass, remove
/// tensor_loads introduced for use only in tensor_extract. These can be
/// folded to use a load of the created memref object that holds the constant
/// values.
std::unique_ptr<OperationPass<>> createFoldTensorExtractOpPass();

/// An ad-hoc pass to canonicalize selected loop carried dependencies on
/// scf.for.
std::unique_ptr<OperationPass<func::FuncOp>> createForOpCanonicalizationPass();

/// A pass to eliminate tensor.empty ops that could turn into allocations
/// during bufferization.
std::unique_ptr<OperationPass<ModuleOp>> createEliminateEmptyTensorsPass();

/// Pass to resolve `memref.expand_strided_metadata` operations.
std::unique_ptr<Pass> createIREEExpandStridedMetadataPass();

/// Pass to perform linalg on tensor bufferization. The function passed into
/// the pass through the `allocationFn` argument is invoked whenever a new
/// buffer is to be created. The callback will be passed the Values for the
/// dynamic dimensions in the memref type that is to be allocated.  The
/// callback is expected to return a MemRefType Value.  When no `allocationFn`
/// is specified, the default allocator generates an `std.alloc` instruction
/// with the allocated MemRefType having no stride map (i.e. default row-major
/// striding) and default memory space.
std::unique_ptr<OperationPass<ModuleOp>> createIREEComprehensiveBufferizePass(
    std::optional<BufferizationOptions::AllocationFn> allocationFn =
        std::nullopt,
    std::optional<BufferizationOptions::DeallocationFn> deallocationFn =
        std::nullopt,
    std::optional<BufferizationOptions::MemCpyFn> memCpyFn = std::nullopt);

std::unique_ptr<OperationPass<func::FuncOp>>
createHoistStaticallyBoundAllocationsPass();

/// Creates a pass to remove single iteration distributed loops.
std::unique_ptr<OperationPass<func::FuncOp>>
createRemoveSingleIterationLoopPass();

/// Converts entry point function within dispatch regions to use
/// destination-passing style, which is better suited for the upstream
/// comprehensive bufferization pass.
std::unique_ptr<OperationPass<func::FuncOp>>
createConvertToDestinationPassingStylePass(
    bool useWARForCooperativeMatrixCodegen = false);

/// Creates a pass to vectorize a very specific form of tensor.pad ops with
/// control flows.
std::unique_ptr<OperationPass<func::FuncOp>> createVectorizePadPass();

/// Creates a pass to decompose tensor.pack and tensor.unpack ops. The pass does
/// tiling and generalization. See implementation for more details.
std::unique_ptr<OperationPass<func::FuncOp>> createDecomposePackUnPackOpsPass(
    bool tileOuterToOne = false);

/// Pass to optimize vector transfer_read and transfer_write.
std::unique_ptr<OperationPass<func::FuncOp>> createOptimizeVectorTransferPass(
    bool flatten = false);

/// Pass to lower ukernel operations into their defined function calls.
std::unique_ptr<OperationPass<ModuleOp>> createLowerUKernelOpsToCallsPass();

/// Pass to optimize vector transfer_read and transfer_write. See Passes.td for
/// `option` details.
std::unique_ptr<OperationPass<func::FuncOp>>
createSplitFullPartialTransferPass();
std::unique_ptr<OperationPass<func::FuncOp>> createSplitFullPartialTransferPass(
    StringRef option);

/// Tests iree-hal-preprocess-executables-with behavior.
std::unique_ptr<OperationPass<void>> createTestExecutablePreprocessingPass();

/// Pass to test Partitionable loop interface
std::unique_ptr<OperationPass<void>>
createTestPartitionableLoopsInterfacePass();

/// Pass to tile and distribute to workgroups.
std::unique_ptr<OperationPass<IREE::HAL::ExecutableVariantOp>>
createTileAndDistributeToWorkgroupsPass(
    int32_t maxWorkgroupParallelDims = kNumMaxParallelDims,
    linalg::DistributionMethod distributionMethod =
        linalg::DistributionMethod::Cyclic);

/// Pass to specialize workgroup distribution loops
std::unique_ptr<OperationPass<func::FuncOp>>
createWorkgroupSpecializationPass();

/// Pass to propagate type to avoid generating load/stores of illegal types.
std::unique_ptr<OperationPass<func::FuncOp>> createTypePropagationPass();

/// Pass to convert math operations to their polynomial approximation.
std::unique_ptr<OperationPass<>> createPolynomialApproximationPass();

/// Creates a pass to convert memref.copy to linalg op.
std::unique_ptr<OperationPass<func::FuncOp>> createMemrefCopyToLinalgPass();

/// Convert GPU shared memory copies to distributed
/// transfer_read/transfer_write.
std::unique_ptr<OperationPass<func::FuncOp>>
createGPUDistributeSharedMemoryCopy();

/// Apply multi-buffering transformation.
std::unique_ptr<OperationPass<func::FuncOp>> createGPUMultiBuffering(
    unsigned numBuffers = 5);

/// Pipeline shared memory copy by apply software pipelining scheduling where
/// copy to shared memory is in stage 0 and the rest of the operations are in
/// stage `depth - 1`.
enum class PipeliningSchedulingStrategy {
  // Schedule the load from global memory into stage 0 and the associated store
  // will be in stage depth - 1.
  loadGlobalStage0 = 0,
  // Schedule both the load from global and the store to shared memory in stage
  // 0. The compute operations will be in stage depth-1. This means there won't
  // be vector registers carried between stages.
  loadStoreStage0 = 1,
  // Schedule optimized when using nvidia tensorcore with async copies. It will
  // set all the copies in stage 0 then it will prefecth part of loads in `depth
  // - 2` stage and keep the rest of the load and compute into `depth - 1`.
  nvidiaTensorCore = 2,
};

/// Apply software pipelining.
std::unique_ptr<OperationPass<func::FuncOp>> createGPUPipeliningPass(
    bool epiloguePeeling = true, unsigned depth = 1,
    PipeliningSchedulingStrategy schedule =
        PipeliningSchedulingStrategy::loadGlobalStage0);

/// Converts vector ops to gpu dialect.
std::unique_ptr<OperationPass<func::FuncOp>> createWorkGroupSwizzle(
    unsigned swizzleLogTile = 0);

/// Pad dynamic alloc op to convert them into static one.
std::unique_ptr<OperationPass<func::FuncOp>> createPadDynamicAlloc();

/// Create an IREE-specific Transform dialect interpreter pass with all
/// registrations necessary for IREE.
std::unique_ptr<Pass> createTransformDialectInterpreterPass(
    llvm::StringRef transformFileName = llvm::StringRef(),
    llvm::StringRef debugPayloadRootTag = llvm::StringRef(),
    llvm::StringRef debugTransformRootTag = llvm::StringRef());

/// Convert Linalg ops to Vector.
std::unique_ptr<OperationPass<func::FuncOp>> createGPUVectorizationPass(
    bool generateContract = true, int64_t maxVectorSize = 4096);

enum class GPUPromoteSharedMemPattern {
  ContractionOpPattern = 0,
  TransposeOpPattern = 1,
};

// Creates a pass to tile reduction dimensions and create allocations for some
// tensor values to use GPU shared memory.
std::unique_ptr<OperationPass<func::FuncOp>> createGPUTensorAlloc(
    GPUPromoteSharedMemPattern promoteSharedMemPattern =
        GPUPromoteSharedMemPattern::ContractionOpPattern);

/// Tiles Linalg ops in the given `funcOp` to serial loops without distribution.
LogicalResult tileToSerialLoops(func::FuncOp funcOp, bool onlyReduction = true);

// Creates a pass to tile tensor (linalg) ops within a GPU workgroup.
std::unique_ptr<OperationPass<func::FuncOp>> createGPUTensorTile(
    bool distributeToWarp = false);

/// Tile reductions and generate serial loops around reductions.
std::unique_ptr<OperationPass<func::FuncOp>> createGPUTileReductionPass();

// Distributes vector ops to all threads/warps in a GPU workgroup.
// `getWarpSize` is for deciding the warp size to use; it takes the
// current function containing those vector ops as the argument.
// If nullptr, warp size 32 will be used.
std::unique_ptr<OperationPass<func::FuncOp>>
createConvertVectorReductionToGPUPass(
    std::function<int(func::FuncOp)> getWarpSize = nullptr);

/// Fuses tensor.pad ops into their consumer ops' tiled loop nests.
std::unique_ptr<OperationPass<func::FuncOp>>
createFuseTensorPadWithConsumerPass();

/// Concretizes tensor.pad op's result shape if its source op implements
/// OffsetSizeAndStrideOpInterface. For example, pad(extract_slice).
std::unique_ptr<OperationPass<func::FuncOp>>
createConcretizePadResultShapePass();

/// Erases #hal.descriptor_type as MemRef memory space.
LogicalResult eraseHALDescriptorTypeFromMemRef(func::FuncOp funcOp);
std::unique_ptr<OperationPass<func::FuncOp>>
createEraseHALDescriptorTypeFromMemRefPass();

/// Pass to merge parallel linalg operations.
std::unique_ptr<OperationPass<func::FuncOp>>
createRematerializeParallelOpsPass();

/// Instruments memory reads and writes for address tracking.
std::unique_ptr<OperationPass<func::FuncOp>>
createInstrumentMemoryAccessesPass();

//----------------------------------------------------------------------------//
// Common codegen patterns.
//----------------------------------------------------------------------------//

/// Populates `patterns` with patterns to fold `affine.min` ops in tiled and
/// distributed loops.
void populateFoldAffineMinInDistributedLoopsPatterns(
    RewritePatternSet &patterns, ArrayRef<int64_t> staticNumWorkgroup = {});

/// Populates `patterns` with a very specific pattern that vectorizes a
/// linalg.conv op for a single thread. The linalg.conv should compute on
/// static-sized subviews. To match, output shape must be 1x1xWoxCo, where Co
/// Co is a multiple of 4, and filter shape must be 1x1x4xCo.
void populateLinalgToVectorVectorizeConvPatterns(MLIRContext *context,
                                                 RewritePatternSet &patterns);

/// Populates `patterns` with patterns that vectorize tensor.pad with static
/// result shape by generating control flows to guard against vector transfer
/// read ops to make sure they are in bounds.
///
/// Such conversions are needed for correctness when the tensor.pad op has
/// dynamic low padding values and also beneficial for eventually lowering to
/// hardware targets without native support for vector transfer read ops with
/// out of bound semantics.
void populateVectorizePadPatterns(RewritePatternSet &patterns,
                                  PatternBenefit baseBenefit = 1);

/// Populates patterns with patterns to concretize tensor.pad op's result
/// shape. `numWorkgroups`, if not empty, will be used as bounds for simplifying
/// workgroup ID ops.
void populateConcretizePadResultShapePatterns(
    RewritePatternSet &patterns, ArrayRef<int64_t> numWorkgroups = {});

//------------------------------------------------------------------------------
// LLVMCPU
//------------------------------------------------------------------------------

// Verifies that only supported IR constructs are passed to the compiler (like
// no Linalg transform markers are set).
std::unique_ptr<OperationPass<ModuleOp>>
createVerifyLinalgTransformLegalityPass();

/// Pass to tile TilingInterface ops with given tilingLevel.
std::unique_ptr<OperationPass<func::FuncOp>> createLLVMCPUTilePass(
    int64_t tilingLevel = -1);

/// Pass to tile and fuse TilingInterface ops with given tilingLevel.
std::unique_ptr<OperationPass<func::FuncOp>> createLLVMCPUTileAndFusePass(
    int64_t tilingLevel = -1);

/// Pass to pad operations on tensors in top-down order.
enum class LLVMCPUTensorPadOption { ParallelDims, ReductionDims };
std::unique_ptr<OperationPass<func::FuncOp>> createLLVMCPUTensorPadPass(
    LLVMCPUTensorPadOption option = LLVMCPUTensorPadOption::ParallelDims);

/// Pass to perform peeling on non-distributed loops.
std::unique_ptr<OperationPass<func::FuncOp>> createLLVMCPUPeelPass();

/// Pass to perform SplitReduction transformations of `LinalgOp`s.
std::unique_ptr<OperationPass<func::FuncOp>> createLLVMCPUSplitReductionPass(
    bool enableReassociateFpReductions = false);

struct LLVMCPUVectorizationPassOptions {
  bool enableVectorMasking = false;
  bool vectorizePadding = false;
  bool vectorizeGatherAccesses = false;
};
std::unique_ptr<OperationPass<func::FuncOp>> createLLVMCPUVectorizationPass();
std::unique_ptr<OperationPass<func::FuncOp>> createLLVMCPUVectorizationPass(
    const LLVMCPUVectorizationPassOptions &options);

// Pass to lower Vector ops before conversion to LLVM.
struct LLVMCPUVectorLoweringPassOptions {
  std::string splitVectorTransfersTo = "";
  bool lowerVectorTransposeToAVX2 = false;
};
std::unique_ptr<OperationPass<func::FuncOp>> createLLVMCPUVectorLoweringPass();
std::unique_ptr<OperationPass<func::FuncOp>> createLLVMCPUVectorLoweringPass(
    const LLVMCPUVectorLoweringPassOptions &options);

/// Performs the final conversion to LLVM dialect.
std::unique_ptr<OperationPass<ModuleOp>> createConvertToLLVMPass(
    bool reassociateFpReordering = false);

std::unique_ptr<OperationPass<func::FuncOp>>
createLLVMCPUEmitVectorizationRemarksPass();

/// Checks CPU backend specific IR constraints (like no stack allocations)
std::unique_ptr<OperationPass<ModuleOp>>
createLLVMCPUCheckIRBeforeLLVMConversionPass();

/// Pass to lower the module an hal.executable.variant operation to external
/// dialect. Currently this pass lowers to LLVM dialect, but could be
/// generalized to lower to any "final" dialect like SPIR-V/NVVM, etc.
std::unique_ptr<OperationPass<IREE::HAL::ExecutableVariantOp>>
createLLVMCPULowerExecutableTargetPass();

/// Pass to lower a sequence of operations to a iree_codegen.ukernel.*
/// operation.
std::unique_ptr<OperationPass<>> createLLVMCPULowerToUKernelsPass();

/// Materialize the encoding of operations. The layout to use for the encoded
/// operations are LLVMCPU specific.
std::unique_ptr<OperationPass<func::FuncOp>>
createLLVMCPUMaterializeEncodingPass();

/// Synchronizes LLVM linkage with MLIR symbol visibility.
std::unique_ptr<OperationPass<ModuleOp>>
createLLVMCPUSynchronizeSymbolVisibilityPass();

std::unique_ptr<OperationPass<func::FuncOp>>
createLLVMCPUMmt4dVectorLoweringPass();

/// Replaces llvm.intr.fma with its unfused mul and add ops.
std::unique_ptr<OperationPass<func::FuncOp>> createLLVMCPUUnfuseFMAOpsPass();

/// A pass that converts certain vector.contract ops to custom kernels.
std::unique_ptr<OperationPass<func::FuncOp>>
createVectorContractCustomKernelsPass();

//------------------------------------------------------------------------------
// LLVMCPU Codegen specific patterns.
//------------------------------------------------------------------------------

/// Populates `patterns` to convert certain vector.contract ops to special
/// "kernels" written either in SIMD intrinsics or inline assembly.
void populateVectorContractCustomKernelsPatterns(
    IREE::HAL::ExecutableTargetAttr target, RewritePatternSet &patterns);

void populateUnfusedFMAOpsPassPatterns(MLIRContext *context,
                                       RewritePatternSet &patterns);

//----------------------------------------------------------------------------//
// LLVMCPU backend Pass Pipelines.
//----------------------------------------------------------------------------//

/// Populates the passes to lower to scalars operations for linalg based
/// code-generation. This pipeline does not vectorize, but instead just
/// converts to memrefs
void addCPUDefaultPassPipeline(OpPassManager &passManager);

/// Populates the passes to lower ops through data tiling transformations.
void addCPUDataTilingPipeline(OpPassManager &passManager);

/// Populates the passes to lower to tiled/distributed/bufferized ops,
/// suitable for library call dispatch and lowering to loops.
void addVMVXDefaultPassPipeline(OpPassManager &passManager,
                                bool enableMicrokernels);

/// Populates the passes to lower linalg ops on buffers. Currenly this
/// pipeline is only used for dispatches that just copy data from input
/// interfaces to output interface.
void addCPUBufferOpsTileAndVectorizePipeline(OpPassManager &passManager,
                                             bool enableVectorMasking);

/// Populates the passes needed to multi level tile and lowering of linalg ops
/// on tensors to vectors operations.
LogicalResult verifyTensorToVectorsPassPipelineConfig(
    Operation *op, IREE::Codegen::LoweringConfigAttr loweringConfig,
    IREE::Codegen::TranslationInfoAttr translationInfo,
    ArrayRef<int64_t> workgroupSize = {});
void addTensorToVectorsPassPipeline(OpPassManager &passManager,
                                    bool lowerToVectors = true);

/// Populates the passes needed to do two-level tile + vectorize of linalg ops.
LogicalResult verifyDoubleTilingExpertPassPipelineConfig(
    Operation *op, IREE::Codegen::LoweringConfigAttr loweringConfig,
    IREE::Codegen::TranslationInfoAttr translationInfo,
    ArrayRef<int64_t> workgroupSize = {});
void addMultiTilingExpertPassPipeline(OpPassManager &passManager,
                                      int64_t numLevels, bool enablePeeling,
                                      bool enableVectorMasking,
                                      bool lowerToAVX2);
void addDoubleTilingPadExpertPassPipeline(OpPassManager &passManager,
                                          bool enableVectorMasking);

// Populates the passes needed to do tiling, decomposing, and vectorizing the
// convolution ops.
LogicalResult verifyConvTileAndDecomposeExpertConfig(
    Operation *op, IREE::Codegen::LoweringConfigAttr loweringConfig,
    IREE::Codegen::TranslationInfoAttr translationInfo,
    ArrayRef<int64_t> workgroupSize = {});
void addConvTileAndDecomposeExpertPassPipeline(OpPassManager &passManager,
                                               bool enableVectorMasking);

/// Transform dialect-based common.
void addTransformDialectPasses(OpPassManager &passManager);

/// Populates the passes needed to multi level tile, fuse and vectorize
/// lowering of linalg ops on tensors to vectors operations.
void addMmt4dTilingExpertPassPipeline(OpPassManager &passManager,
                                      bool enableMicrokernels);

//----------------------------------------------------------------------------//
// LLVMCPU Pass Pipelines for lowering to LLVM dialect.
//----------------------------------------------------------------------------//

/// Populates passes needed to lower a XLA HLO op to LLVM dialect via the
/// structured ops path. The pass manager `pm` in here should operate on the
/// module within the IREE::HAL::ExecutableOp.
void buildLLVMCPUCodegenPassPipeline(OpPassManager &passManager);

//----------------------------------------------------------------------------//
// LLVMCPU Linking Passes and Pipelines
//----------------------------------------------------------------------------//

/// Links LLVMCPU HAL executables within the top-level program module.
std::unique_ptr<OperationPass<mlir::ModuleOp>>
createLLVMCPULinkExecutablesPass();

/// Assigns executable constant ordinals across all LLVMCPU variants.
std::unique_ptr<OperationPass<IREE::HAL::ExecutableVariantOp>>
createLLVMCPUAssignConstantOrdinalsPass();

/// Assigns executable import ordinals across all LLVMCPU variants.
std::unique_ptr<OperationPass<IREE::HAL::ExecutableVariantOp>>
createLLVMCPUAssignImportOrdinalsPass();

/// Populates passes needed to link HAL executables across LLVMCPU targets.
void buildLLVMCPULinkingPassPipeline(OpPassManager &passManager);

//------------------------------------------------------------------------------
// LLVMGPU
//------------------------------------------------------------------------------

/// Lowering calling vectorization patterns. Expects pass manager to be a
/// module-level pass manager.
void addGPUVectorizationPassPipeline(OpPassManager &pm);

/// Lowering calling vectorization patterns.
LogicalResult verifyGPUMatmulPipeline(
    Operation *op, IREE::Codegen::LoweringConfigAttr loweringConfig,
    IREE::Codegen::TranslationInfoAttr translationInfo,
    ArrayRef<int64_t> workgroupSize);

/// Lowering using SIMT CUDA core operations.
void addGPUMatmulSimtPassPipeline(OpPassManager &pm);

/// Lowering using wmma Tensor Core operations.
void addGPUMatmulTensorCorePassPipeline(OpPassManager &pm,
                                        unsigned pipelineDepth);

/// Lowering using mma.sync Tensor Core operations.
void addGPUMatmulTensorCoreMmaSyncPassPipeline(OpPassManager &pm,
                                               unsigned pipelineDepth);

/// Lowering transpose using shared memory.
void addGPUTransposePassPipeline(OpPassManager &pm);

/// Lowering reductions to warp reductions.
void addGPUWarpReductionPassPipeline(OpPassManager &pm);

/// Transform dialect-based path.
void addGPUTransformDialectPasses(OpPassManager &pm);

/// Simple lowering only distributute linalg ops on blocks and threads. This
/// will result in scalar operations. Expects pass manager to be a
/// module-level pass manager.
void addGPUSimpleDistributePassPipeline(OpPassManager &pm);

void addGPUPackUnPackPasses(OpPassManager &pm);

/// Populates passes needed to lower a XLA HLO op to NVVM/ROCDL dialect via
/// the structured ops path. The pass manager `pm` in here should operate on
/// the module within the IREE::HAL::ExecutableOp.
void buildLLVMGPUTransformPassPipeline(OpPassManager &pm, bool useROCM);

/// Performs the final conversion to NNVM+LLVM dialect.
std::unique_ptr<OperationPass<ModuleOp>> createConvertToNVVMPass();

/// Performs the final conversion to ROCDL+LLVM dialect.
std::unique_ptr<OperationPass<ModuleOp>> createConvertToROCDLPass();

/// Perform tiling and distribution to threads.
std::unique_ptr<OperationPass<func::FuncOp>> createLLVMGPUTileAndDistribute(
    bool distributeToWarp = false);

std::unique_ptr<OperationPass<func::FuncOp>> createLLVMGPUDistribute();

/// Create pass calling the dynamic pipeline for LLVMGPU.
std::unique_ptr<OperationPass<IREE::HAL::ExecutableVariantOp>>
createLLVMGPULowerExecutableTargetPass();

enum class GPUTensorCoreType {
  WMMA = 0,
  MMA_SYNC = 1,
};

/// Convert Linalg ops to Vector and prepare converstion to GPU MMA ops.
std::unique_ptr<OperationPass<func::FuncOp>>
createLLVMGPUTensorCoreVectorizationPass(
    GPUTensorCoreType tensorCoreType = GPUTensorCoreType::WMMA);

/// Lower vector ops before convertion to LLVM.
std::unique_ptr<OperationPass<func::FuncOp>> createLLVMGPUVectorLoweringPass();

/// Apply transformation to reduce the number of bank conflicts when accessing
/// shared memory by padding fastest moving dimension with the specified size.
std::unique_ptr<OperationPass<func::FuncOp>>
createGPUReduceSharedMemoryBankConflicts(int64_t paddingSizeBits = 128);

/// Converts vector ops to gpu dialect.
std::unique_ptr<OperationPass<func::FuncOp>> createLLVMGPUVectorToGPU(
    GPUTensorCoreType tensorCoreType = GPUTensorCoreType::WMMA);

//. Pass to pad out tensors up to static dimensions.
std::unique_ptr<OperationPass<func::FuncOp>> createLLVMGPUTensorPadPass();

// Pass to pack shared memory allocations in order to reduce shared memory
// usage.
std::unique_ptr<OperationPass<func::FuncOp>>
createLLVMGPUPackSharedMemoryAlloc();

/// Checks GPU backend specific IR constraints such as shared memory limits.
std::unique_ptr<OperationPass<ModuleOp>>
createLLVMGPUCheckIRBeforeLLVMConversionPass();

//------------------------------------------------------------------------------
// SPIR-V Passes
//------------------------------------------------------------------------------

/// Pass pipeline to lower IREE HAL executables by tiling and distributing to
/// workgroups and invocations. Each invocation handles a scalar.
void addSPIRVBaseDistributePassPipeline(OpPassManager &pm);

/// Pass pipeline to lower IREE HAL executables by tiling and distributing to
/// workgroups and invocations and vectorizing. Each invocation handles a
/// vector.
LogicalResult verifySPIRVBaseVectorizePassPipeline(
    Operation *op, IREE::Codegen::LoweringConfigAttr loweringConfig,
    IREE::Codegen::TranslationInfoAttr translationInfo,
    ArrayRef<int64_t> workgroupSize);
void addSPIRVBaseVectorizePassPipeline(OpPassManager &pm);

/// Pass pipeline to lower IREE HAL executables by tiling and distributing
/// to workgroups and subgroups and then vectorizing to SPIR-V cooperative
/// matrix code.
LogicalResult verifySPIRVCooperativeMatrixVectorizePassPipeline(
    Operation *op, IREE::Codegen::LoweringConfigAttr loweringConfig,
    IREE::Codegen::TranslationInfoAttr translationInfo,
    ArrayRef<int64_t> workgroupSize);
void addSPIRVCooperativeMatrixVectorizePassPipeline(OpPassManager &pm,
                                                    unsigned pipelineDepth,
                                                    unsigned storeStage);

/// Pass pipeline to lower IREE HAL executables by tiling and distributing to
/// workgroups, promoting to use workgroup memory, and then tiling and
/// distributing to invocations and vectorizing. Each invocation handles a
/// vector.
LogicalResult verifySPIRVMatmulPromoteVectorizePassPipeline(
    Operation *op, IREE::Codegen::LoweringConfigAttr loweringConfig,
    IREE::Codegen::TranslationInfoAttr translationInfo,
    ArrayRef<int64_t> workgroupSize);
void addSPIRVMatmulPromoteVectorizePassPipeline(OpPassManager &pm,
                                                unsigned pipelineDepth,
                                                unsigned storeStage);

/// Pass pipeline to lower IREE HAL executables by tiling and distributing
/// reduction to workgroups and then subgroups.
void addSPIRVSubgroupReducePassPipeline(OpPassManager &pm);

/// Pass to perform the final conversion to SPIR-V dialect.
///
/// This pass converts remaining interface ops into SPIR-V global variables,
/// GPU processor ID ops into SPIR-V global variables, loop/standard ops into
/// corresponding SPIR-V ops.
std::unique_ptr<OperationPass<ModuleOp>> createConvertToSPIRVPass(
    bool enableFastMath = false, unsigned indexWidth = 32);

/// Creates a pass to fold processor ID uses where possible.
std::unique_ptr<OperationPass<func::FuncOp>>
createSPIRVFoldProcessorIDUsesPass();

/// Main pass to lower executables to scalar + vector code on SPIR-V path.
/// Invokes one of the pass pipelines that translate the executable to
/// scalar + vector code.
std::unique_ptr<OperationPass<IREE::HAL::ExecutableVariantOp>>
createSPIRVLowerExecutableTargetPass();

/// Pass to tile and distribute Linalg ops with buffer semantics to
/// invocations.
std::unique_ptr<OperationPass<func::FuncOp>> createSPIRVTileAndDistributePass();

/// Pass to promote Linalg ops with buffer semantics to use workgroup memory
/// and then tile to invocations.
std::unique_ptr<OperationPass<func::FuncOp>> createSPIRVTileAndPromotePass(
    bool promoteCMatrix = false, bool skipThreadLevel = false);

/// Pass to tile Linalg ops with buffer semantics suitable for lowering to
/// SPIR-V cooperative ops.
std::unique_ptr<OperationPass<func::FuncOp>>
createSPIRVTileToCooperativeOpsPass();

/// Pass to do vectorization suitable for lowering to SPIR-V cooperative ops.
std::unique_ptr<OperationPass<func::FuncOp>>
createSPIRVVectorizeToCooperativeOpsPass();

/// Converts vector ops to gpu subgroup MMA ops.
std::unique_ptr<OperationPass<func::FuncOp>>
createSPIRVVectorToGPUSubgroupMMAOpsPass();

/// Pass to tile Linalg ops with tensor semantics to invocations.
std::unique_ptr<OperationPass<func::FuncOp>> createSPIRVTilePass();

/// Pass to distribute tiled loop nests to invocations.
std::unique_ptr<OperationPass<func::FuncOp>> createSPIRVDistributePass();

/// Pass to vectorize Linalg ops with buffer semantics.
std::unique_ptr<OperationPass<func::FuncOp>> createSPIRVVectorizePass();

/// Converts memref of scalar to memref of vector of efficent size. This will
/// allow to convert memory accesses to vector load/store in SPIR-V without
/// having pointer bitcast.
std::unique_ptr<OperationPass<ModuleOp>> createSPIRVVectorizeLoadStore();

/// Breaks down large vectors not natively supported by SPIR-V.
std::unique_ptr<OperationPass<func::FuncOp>>
createSPIRVBreakDownLargeVectorPass();

// Uses `tensor.pad` ops as anchors to create separate fast and slow paths
// inside the kernel. The fast path is for inner tiles where we don't need
// padding, while the slow path is for boundary tiles where we do need
// padding.
std::unique_ptr<OperationPass<func::FuncOp>>
createSPIRVCreateFastSlowPathPass();

/// Emulates 64-bit integer ops with 32-bit integer ops.
std::unique_ptr<OperationPass<ModuleOp>> createSPIRVEmulateI64Pass();

/// Emulates bfloat 16 ops with 32-bit float ops.
std::unique_ptr<OperationPass<ModuleOp>> createSPIRVEmulateBf16Pass();

/// Turns static shaped storage buffer subspan ops into dynamic shaped ones.
std::unique_ptr<OperationPass<func::FuncOp>>
createSPIRVEraseStorageBufferStaticShapePass();

/// Pass to map MemRef memory spaces to SPIR-V storage classes.
std::unique_ptr<OperationPass<func::FuncOp>>
createSPIRVMapMemRefStorageClassPass();

/// Pass pipeline to lower winograd ops. This pipeline follows the
/// SPIRVBaseVectorize pipeline with the following exception:
/// Since the ops are already tiled, we skip tiling and instead
/// just annotate the loops with the spirv distribute attribute.
///
void addSPIRVWinogradVectorizePassPipeline(OpPassManager &pm);

/// Annotates the innermost Winograd loops with the spirv distribute attribute.
std::unique_ptr<OperationPass<func::FuncOp>>
createSPIRVAnnotateWinogradLoopsPass();

/// Pass pipeline to lower IREE HAL executables via transform dialect schedules.
void addSPIRVTransformDialectPassPipeline(OpPassManager &pm);

//----------------------------------------------------------------------------//
// SPIRV Codegen Pass Pipelines.
//----------------------------------------------------------------------------//

/// Populates passes needed to lower linalg/arith/math ops to SPIR-V ops via
/// the structured ops path. The pass manager `pm` here operate on the module
/// within the IREE::HAL::ExecutableOp.
void buildSPIRVCodegenPassPipeline(OpPassManager &pm, bool enableFastMath);

//------------------------------------------------------------------------------
// VMVX passes
//------------------------------------------------------------------------------

/// Materialize the encoding of operations. The layout to use for the encoded
/// operations are VMVX specific.
std::unique_ptr<OperationPass<func::FuncOp>>
createVMVXMaterializeEncodingPass();

// Lowers high level library calls from named ops and generics. This operates
// at the bufferized linalg level.
std::unique_ptr<Pass> createVMVXLowerLinalgMicrokernelsPass();

//----------------------------------------------------------------------------//
// VMVX Linking Passes and Pipelines
//----------------------------------------------------------------------------//

/// Links VMVX HAL executables within the top-level program module.
std::unique_ptr<OperationPass<mlir::ModuleOp>> createVMVXLinkExecutablesPass();

/// Assigns executable constant ordinals across all VMVX variants.
std::unique_ptr<OperationPass<IREE::HAL::ExecutableVariantOp>>
createVMVXAssignConstantOrdinalsPass();

/// Populates passes needed to link HAL executables across VMVX targets.
void buildVMVXLinkingPassPipeline(OpPassManager &passManager);

//------------------------------------------------------------------------------
// WGSL passes
//------------------------------------------------------------------------------

// Removes push constants by replacing hal.interface.constant.loads with
// hal.interface.binding.subspan + flow.dispatch.tensor.load.
std::unique_ptr<OperationPass<func::FuncOp>>
createWGSLReplacePushConstantsPass();

//------------------------------------------------------------------------------
// Test passes
//------------------------------------------------------------------------------

std::unique_ptr<OperationPass<ModuleOp>> createTestLLVMGPULegalizePass();

=======
>>>>>>> bb7e7763
}  // namespace iree_compiler
}  // namespace mlir

#endif  // IREE_COMPILER_CODEGEN_PASSES_H_<|MERGE_RESOLUTION|>--- conflicted
+++ resolved
@@ -13,780 +13,6 @@
 /// Registers all conversion passes in this directory.
 void registerCodegenPasses();
 
-<<<<<<< HEAD
-/// Verify that the configuration used for compilation is valid.
-LogicalResult verifyLoweringConfiguration(
-    Operation *op, IREE::Codegen::LoweringConfigAttr loweringConfig,
-    IREE::Codegen::TranslationInfoAttr translationInfo,
-    ArrayRef<int64_t> workgroupSize = {});
-
-//------------------------------------------------------------------------------
-// Misc/common conversions
-//------------------------------------------------------------------------------
-
-/// Passes that are done on all backends before target-specific code-generation
-/// kicks in.
-void addCommonTargetExecutablePreprocessingPasses(OpPassManager &passManager);
-
-/// Post-bufferization passes run to cleanup the IR
-/// (ResolveShapedTypeResultDims, Canonicalization/CSE and
-/// CleanupBufferAllocView).
-void addIREEPostBufferizationPasses(OpPassManager &passManager);
-
-using bufferization::BufferizationOptions;
-void addIREEComprehensiveBufferizePasses(
-    OpPassManager &passManager,
-    std::optional<BufferizationOptions::AllocationFn> allocationFn =
-        std::nullopt,
-    std::optional<BufferizationOptions::DeallocationFn> deallocationFn =
-        std::nullopt,
-    std::optional<BufferizationOptions::MemCpyFn> memCpyFn = std::nullopt);
-
-/// Pass to bubble up ordinal operations to allow workgroup count computation
-/// based on slices to correlate back to workload computation.
-std::unique_ptr<Pass> createBubbleUpOrdinalOpsPass();
-
-/// Pass to perform canonicalizations/cleanups related to HAL interface/buffer
-/// allocations and view operations.
-std::unique_ptr<OperationPass<func::FuncOp>> createCleanupBufferAllocViewPass();
-
-/// Pass to bufferize dispatches that are copying from one interface to
-/// another. This will create a `linalg.generic` op which is a copy that can
-/// then be used by backends to handle appropriately.
-std::unique_ptr<OperationPass<ModuleOp>>
-createBufferizeCopyOnlyDispatchesPass();
-
-// Decomposes linalg generics on tensors into generics containing no more than
-// one op in the body.
-std::unique_ptr<Pass> createDecomposeLinalgGenericPass();
-
-// Decomposes high-D convolution ops into low-D ones.
-std::unique_ptr<Pass> createDecomposeConvolutionToLowerDimOpsPass();
-
-// Decompose affine.apply operations into sub affine.apply that can be
-// hoisted in different loops.
-std::unique_ptr<Pass> createDecomposeAffineOpsPass();
-
-// Extract address computations into their own separate instructions.
-std::unique_ptr<Pass> createExtractAddressComputationPass();
-
-// Extract address computations (including the ones with GPU instructions) into
-// their own separate instructions.
-std::unique_ptr<Pass> createExtractAddressComputationGPUPass();
-
-/// Flattens n-D MemRef subspan ops to 1-D MemRef and folds the byte offsets
-/// on subspan ops to the consumer load/store ops, in preparation for lowering
-/// to backends that require linearized access.
-std::unique_ptr<OperationPass<ModuleOp>> createFlattenMemRefSubspanPass();
-
-/// Creates a pass to fold `affine.min` ops in tiled and distributed loops.
-std::unique_ptr<OperationPass<func::FuncOp>>
-createFoldAffineMinInDistributedLoopsPass();
-
-/// After running the upstream TensorConstantBufferize pass, remove
-/// tensor_loads introduced for use only in tensor_extract. These can be
-/// folded to use a load of the created memref object that holds the constant
-/// values.
-std::unique_ptr<OperationPass<>> createFoldTensorExtractOpPass();
-
-/// An ad-hoc pass to canonicalize selected loop carried dependencies on
-/// scf.for.
-std::unique_ptr<OperationPass<func::FuncOp>> createForOpCanonicalizationPass();
-
-/// A pass to eliminate tensor.empty ops that could turn into allocations
-/// during bufferization.
-std::unique_ptr<OperationPass<ModuleOp>> createEliminateEmptyTensorsPass();
-
-/// Pass to resolve `memref.expand_strided_metadata` operations.
-std::unique_ptr<Pass> createIREEExpandStridedMetadataPass();
-
-/// Pass to perform linalg on tensor bufferization. The function passed into
-/// the pass through the `allocationFn` argument is invoked whenever a new
-/// buffer is to be created. The callback will be passed the Values for the
-/// dynamic dimensions in the memref type that is to be allocated.  The
-/// callback is expected to return a MemRefType Value.  When no `allocationFn`
-/// is specified, the default allocator generates an `std.alloc` instruction
-/// with the allocated MemRefType having no stride map (i.e. default row-major
-/// striding) and default memory space.
-std::unique_ptr<OperationPass<ModuleOp>> createIREEComprehensiveBufferizePass(
-    std::optional<BufferizationOptions::AllocationFn> allocationFn =
-        std::nullopt,
-    std::optional<BufferizationOptions::DeallocationFn> deallocationFn =
-        std::nullopt,
-    std::optional<BufferizationOptions::MemCpyFn> memCpyFn = std::nullopt);
-
-std::unique_ptr<OperationPass<func::FuncOp>>
-createHoistStaticallyBoundAllocationsPass();
-
-/// Creates a pass to remove single iteration distributed loops.
-std::unique_ptr<OperationPass<func::FuncOp>>
-createRemoveSingleIterationLoopPass();
-
-/// Converts entry point function within dispatch regions to use
-/// destination-passing style, which is better suited for the upstream
-/// comprehensive bufferization pass.
-std::unique_ptr<OperationPass<func::FuncOp>>
-createConvertToDestinationPassingStylePass(
-    bool useWARForCooperativeMatrixCodegen = false);
-
-/// Creates a pass to vectorize a very specific form of tensor.pad ops with
-/// control flows.
-std::unique_ptr<OperationPass<func::FuncOp>> createVectorizePadPass();
-
-/// Creates a pass to decompose tensor.pack and tensor.unpack ops. The pass does
-/// tiling and generalization. See implementation for more details.
-std::unique_ptr<OperationPass<func::FuncOp>> createDecomposePackUnPackOpsPass(
-    bool tileOuterToOne = false);
-
-/// Pass to optimize vector transfer_read and transfer_write.
-std::unique_ptr<OperationPass<func::FuncOp>> createOptimizeVectorTransferPass(
-    bool flatten = false);
-
-/// Pass to lower ukernel operations into their defined function calls.
-std::unique_ptr<OperationPass<ModuleOp>> createLowerUKernelOpsToCallsPass();
-
-/// Pass to optimize vector transfer_read and transfer_write. See Passes.td for
-/// `option` details.
-std::unique_ptr<OperationPass<func::FuncOp>>
-createSplitFullPartialTransferPass();
-std::unique_ptr<OperationPass<func::FuncOp>> createSplitFullPartialTransferPass(
-    StringRef option);
-
-/// Tests iree-hal-preprocess-executables-with behavior.
-std::unique_ptr<OperationPass<void>> createTestExecutablePreprocessingPass();
-
-/// Pass to test Partitionable loop interface
-std::unique_ptr<OperationPass<void>>
-createTestPartitionableLoopsInterfacePass();
-
-/// Pass to tile and distribute to workgroups.
-std::unique_ptr<OperationPass<IREE::HAL::ExecutableVariantOp>>
-createTileAndDistributeToWorkgroupsPass(
-    int32_t maxWorkgroupParallelDims = kNumMaxParallelDims,
-    linalg::DistributionMethod distributionMethod =
-        linalg::DistributionMethod::Cyclic);
-
-/// Pass to specialize workgroup distribution loops
-std::unique_ptr<OperationPass<func::FuncOp>>
-createWorkgroupSpecializationPass();
-
-/// Pass to propagate type to avoid generating load/stores of illegal types.
-std::unique_ptr<OperationPass<func::FuncOp>> createTypePropagationPass();
-
-/// Pass to convert math operations to their polynomial approximation.
-std::unique_ptr<OperationPass<>> createPolynomialApproximationPass();
-
-/// Creates a pass to convert memref.copy to linalg op.
-std::unique_ptr<OperationPass<func::FuncOp>> createMemrefCopyToLinalgPass();
-
-/// Convert GPU shared memory copies to distributed
-/// transfer_read/transfer_write.
-std::unique_ptr<OperationPass<func::FuncOp>>
-createGPUDistributeSharedMemoryCopy();
-
-/// Apply multi-buffering transformation.
-std::unique_ptr<OperationPass<func::FuncOp>> createGPUMultiBuffering(
-    unsigned numBuffers = 5);
-
-/// Pipeline shared memory copy by apply software pipelining scheduling where
-/// copy to shared memory is in stage 0 and the rest of the operations are in
-/// stage `depth - 1`.
-enum class PipeliningSchedulingStrategy {
-  // Schedule the load from global memory into stage 0 and the associated store
-  // will be in stage depth - 1.
-  loadGlobalStage0 = 0,
-  // Schedule both the load from global and the store to shared memory in stage
-  // 0. The compute operations will be in stage depth-1. This means there won't
-  // be vector registers carried between stages.
-  loadStoreStage0 = 1,
-  // Schedule optimized when using nvidia tensorcore with async copies. It will
-  // set all the copies in stage 0 then it will prefecth part of loads in `depth
-  // - 2` stage and keep the rest of the load and compute into `depth - 1`.
-  nvidiaTensorCore = 2,
-};
-
-/// Apply software pipelining.
-std::unique_ptr<OperationPass<func::FuncOp>> createGPUPipeliningPass(
-    bool epiloguePeeling = true, unsigned depth = 1,
-    PipeliningSchedulingStrategy schedule =
-        PipeliningSchedulingStrategy::loadGlobalStage0);
-
-/// Converts vector ops to gpu dialect.
-std::unique_ptr<OperationPass<func::FuncOp>> createWorkGroupSwizzle(
-    unsigned swizzleLogTile = 0);
-
-/// Pad dynamic alloc op to convert them into static one.
-std::unique_ptr<OperationPass<func::FuncOp>> createPadDynamicAlloc();
-
-/// Create an IREE-specific Transform dialect interpreter pass with all
-/// registrations necessary for IREE.
-std::unique_ptr<Pass> createTransformDialectInterpreterPass(
-    llvm::StringRef transformFileName = llvm::StringRef(),
-    llvm::StringRef debugPayloadRootTag = llvm::StringRef(),
-    llvm::StringRef debugTransformRootTag = llvm::StringRef());
-
-/// Convert Linalg ops to Vector.
-std::unique_ptr<OperationPass<func::FuncOp>> createGPUVectorizationPass(
-    bool generateContract = true, int64_t maxVectorSize = 4096);
-
-enum class GPUPromoteSharedMemPattern {
-  ContractionOpPattern = 0,
-  TransposeOpPattern = 1,
-};
-
-// Creates a pass to tile reduction dimensions and create allocations for some
-// tensor values to use GPU shared memory.
-std::unique_ptr<OperationPass<func::FuncOp>> createGPUTensorAlloc(
-    GPUPromoteSharedMemPattern promoteSharedMemPattern =
-        GPUPromoteSharedMemPattern::ContractionOpPattern);
-
-/// Tiles Linalg ops in the given `funcOp` to serial loops without distribution.
-LogicalResult tileToSerialLoops(func::FuncOp funcOp, bool onlyReduction = true);
-
-// Creates a pass to tile tensor (linalg) ops within a GPU workgroup.
-std::unique_ptr<OperationPass<func::FuncOp>> createGPUTensorTile(
-    bool distributeToWarp = false);
-
-/// Tile reductions and generate serial loops around reductions.
-std::unique_ptr<OperationPass<func::FuncOp>> createGPUTileReductionPass();
-
-// Distributes vector ops to all threads/warps in a GPU workgroup.
-// `getWarpSize` is for deciding the warp size to use; it takes the
-// current function containing those vector ops as the argument.
-// If nullptr, warp size 32 will be used.
-std::unique_ptr<OperationPass<func::FuncOp>>
-createConvertVectorReductionToGPUPass(
-    std::function<int(func::FuncOp)> getWarpSize = nullptr);
-
-/// Fuses tensor.pad ops into their consumer ops' tiled loop nests.
-std::unique_ptr<OperationPass<func::FuncOp>>
-createFuseTensorPadWithConsumerPass();
-
-/// Concretizes tensor.pad op's result shape if its source op implements
-/// OffsetSizeAndStrideOpInterface. For example, pad(extract_slice).
-std::unique_ptr<OperationPass<func::FuncOp>>
-createConcretizePadResultShapePass();
-
-/// Erases #hal.descriptor_type as MemRef memory space.
-LogicalResult eraseHALDescriptorTypeFromMemRef(func::FuncOp funcOp);
-std::unique_ptr<OperationPass<func::FuncOp>>
-createEraseHALDescriptorTypeFromMemRefPass();
-
-/// Pass to merge parallel linalg operations.
-std::unique_ptr<OperationPass<func::FuncOp>>
-createRematerializeParallelOpsPass();
-
-/// Instruments memory reads and writes for address tracking.
-std::unique_ptr<OperationPass<func::FuncOp>>
-createInstrumentMemoryAccessesPass();
-
-//----------------------------------------------------------------------------//
-// Common codegen patterns.
-//----------------------------------------------------------------------------//
-
-/// Populates `patterns` with patterns to fold `affine.min` ops in tiled and
-/// distributed loops.
-void populateFoldAffineMinInDistributedLoopsPatterns(
-    RewritePatternSet &patterns, ArrayRef<int64_t> staticNumWorkgroup = {});
-
-/// Populates `patterns` with a very specific pattern that vectorizes a
-/// linalg.conv op for a single thread. The linalg.conv should compute on
-/// static-sized subviews. To match, output shape must be 1x1xWoxCo, where Co
-/// Co is a multiple of 4, and filter shape must be 1x1x4xCo.
-void populateLinalgToVectorVectorizeConvPatterns(MLIRContext *context,
-                                                 RewritePatternSet &patterns);
-
-/// Populates `patterns` with patterns that vectorize tensor.pad with static
-/// result shape by generating control flows to guard against vector transfer
-/// read ops to make sure they are in bounds.
-///
-/// Such conversions are needed for correctness when the tensor.pad op has
-/// dynamic low padding values and also beneficial for eventually lowering to
-/// hardware targets without native support for vector transfer read ops with
-/// out of bound semantics.
-void populateVectorizePadPatterns(RewritePatternSet &patterns,
-                                  PatternBenefit baseBenefit = 1);
-
-/// Populates patterns with patterns to concretize tensor.pad op's result
-/// shape. `numWorkgroups`, if not empty, will be used as bounds for simplifying
-/// workgroup ID ops.
-void populateConcretizePadResultShapePatterns(
-    RewritePatternSet &patterns, ArrayRef<int64_t> numWorkgroups = {});
-
-//------------------------------------------------------------------------------
-// LLVMCPU
-//------------------------------------------------------------------------------
-
-// Verifies that only supported IR constructs are passed to the compiler (like
-// no Linalg transform markers are set).
-std::unique_ptr<OperationPass<ModuleOp>>
-createVerifyLinalgTransformLegalityPass();
-
-/// Pass to tile TilingInterface ops with given tilingLevel.
-std::unique_ptr<OperationPass<func::FuncOp>> createLLVMCPUTilePass(
-    int64_t tilingLevel = -1);
-
-/// Pass to tile and fuse TilingInterface ops with given tilingLevel.
-std::unique_ptr<OperationPass<func::FuncOp>> createLLVMCPUTileAndFusePass(
-    int64_t tilingLevel = -1);
-
-/// Pass to pad operations on tensors in top-down order.
-enum class LLVMCPUTensorPadOption { ParallelDims, ReductionDims };
-std::unique_ptr<OperationPass<func::FuncOp>> createLLVMCPUTensorPadPass(
-    LLVMCPUTensorPadOption option = LLVMCPUTensorPadOption::ParallelDims);
-
-/// Pass to perform peeling on non-distributed loops.
-std::unique_ptr<OperationPass<func::FuncOp>> createLLVMCPUPeelPass();
-
-/// Pass to perform SplitReduction transformations of `LinalgOp`s.
-std::unique_ptr<OperationPass<func::FuncOp>> createLLVMCPUSplitReductionPass(
-    bool enableReassociateFpReductions = false);
-
-struct LLVMCPUVectorizationPassOptions {
-  bool enableVectorMasking = false;
-  bool vectorizePadding = false;
-  bool vectorizeGatherAccesses = false;
-};
-std::unique_ptr<OperationPass<func::FuncOp>> createLLVMCPUVectorizationPass();
-std::unique_ptr<OperationPass<func::FuncOp>> createLLVMCPUVectorizationPass(
-    const LLVMCPUVectorizationPassOptions &options);
-
-// Pass to lower Vector ops before conversion to LLVM.
-struct LLVMCPUVectorLoweringPassOptions {
-  std::string splitVectorTransfersTo = "";
-  bool lowerVectorTransposeToAVX2 = false;
-};
-std::unique_ptr<OperationPass<func::FuncOp>> createLLVMCPUVectorLoweringPass();
-std::unique_ptr<OperationPass<func::FuncOp>> createLLVMCPUVectorLoweringPass(
-    const LLVMCPUVectorLoweringPassOptions &options);
-
-/// Performs the final conversion to LLVM dialect.
-std::unique_ptr<OperationPass<ModuleOp>> createConvertToLLVMPass(
-    bool reassociateFpReordering = false);
-
-std::unique_ptr<OperationPass<func::FuncOp>>
-createLLVMCPUEmitVectorizationRemarksPass();
-
-/// Checks CPU backend specific IR constraints (like no stack allocations)
-std::unique_ptr<OperationPass<ModuleOp>>
-createLLVMCPUCheckIRBeforeLLVMConversionPass();
-
-/// Pass to lower the module an hal.executable.variant operation to external
-/// dialect. Currently this pass lowers to LLVM dialect, but could be
-/// generalized to lower to any "final" dialect like SPIR-V/NVVM, etc.
-std::unique_ptr<OperationPass<IREE::HAL::ExecutableVariantOp>>
-createLLVMCPULowerExecutableTargetPass();
-
-/// Pass to lower a sequence of operations to a iree_codegen.ukernel.*
-/// operation.
-std::unique_ptr<OperationPass<>> createLLVMCPULowerToUKernelsPass();
-
-/// Materialize the encoding of operations. The layout to use for the encoded
-/// operations are LLVMCPU specific.
-std::unique_ptr<OperationPass<func::FuncOp>>
-createLLVMCPUMaterializeEncodingPass();
-
-/// Synchronizes LLVM linkage with MLIR symbol visibility.
-std::unique_ptr<OperationPass<ModuleOp>>
-createLLVMCPUSynchronizeSymbolVisibilityPass();
-
-std::unique_ptr<OperationPass<func::FuncOp>>
-createLLVMCPUMmt4dVectorLoweringPass();
-
-/// Replaces llvm.intr.fma with its unfused mul and add ops.
-std::unique_ptr<OperationPass<func::FuncOp>> createLLVMCPUUnfuseFMAOpsPass();
-
-/// A pass that converts certain vector.contract ops to custom kernels.
-std::unique_ptr<OperationPass<func::FuncOp>>
-createVectorContractCustomKernelsPass();
-
-//------------------------------------------------------------------------------
-// LLVMCPU Codegen specific patterns.
-//------------------------------------------------------------------------------
-
-/// Populates `patterns` to convert certain vector.contract ops to special
-/// "kernels" written either in SIMD intrinsics or inline assembly.
-void populateVectorContractCustomKernelsPatterns(
-    IREE::HAL::ExecutableTargetAttr target, RewritePatternSet &patterns);
-
-void populateUnfusedFMAOpsPassPatterns(MLIRContext *context,
-                                       RewritePatternSet &patterns);
-
-//----------------------------------------------------------------------------//
-// LLVMCPU backend Pass Pipelines.
-//----------------------------------------------------------------------------//
-
-/// Populates the passes to lower to scalars operations for linalg based
-/// code-generation. This pipeline does not vectorize, but instead just
-/// converts to memrefs
-void addCPUDefaultPassPipeline(OpPassManager &passManager);
-
-/// Populates the passes to lower ops through data tiling transformations.
-void addCPUDataTilingPipeline(OpPassManager &passManager);
-
-/// Populates the passes to lower to tiled/distributed/bufferized ops,
-/// suitable for library call dispatch and lowering to loops.
-void addVMVXDefaultPassPipeline(OpPassManager &passManager,
-                                bool enableMicrokernels);
-
-/// Populates the passes to lower linalg ops on buffers. Currenly this
-/// pipeline is only used for dispatches that just copy data from input
-/// interfaces to output interface.
-void addCPUBufferOpsTileAndVectorizePipeline(OpPassManager &passManager,
-                                             bool enableVectorMasking);
-
-/// Populates the passes needed to multi level tile and lowering of linalg ops
-/// on tensors to vectors operations.
-LogicalResult verifyTensorToVectorsPassPipelineConfig(
-    Operation *op, IREE::Codegen::LoweringConfigAttr loweringConfig,
-    IREE::Codegen::TranslationInfoAttr translationInfo,
-    ArrayRef<int64_t> workgroupSize = {});
-void addTensorToVectorsPassPipeline(OpPassManager &passManager,
-                                    bool lowerToVectors = true);
-
-/// Populates the passes needed to do two-level tile + vectorize of linalg ops.
-LogicalResult verifyDoubleTilingExpertPassPipelineConfig(
-    Operation *op, IREE::Codegen::LoweringConfigAttr loweringConfig,
-    IREE::Codegen::TranslationInfoAttr translationInfo,
-    ArrayRef<int64_t> workgroupSize = {});
-void addMultiTilingExpertPassPipeline(OpPassManager &passManager,
-                                      int64_t numLevels, bool enablePeeling,
-                                      bool enableVectorMasking,
-                                      bool lowerToAVX2);
-void addDoubleTilingPadExpertPassPipeline(OpPassManager &passManager,
-                                          bool enableVectorMasking);
-
-// Populates the passes needed to do tiling, decomposing, and vectorizing the
-// convolution ops.
-LogicalResult verifyConvTileAndDecomposeExpertConfig(
-    Operation *op, IREE::Codegen::LoweringConfigAttr loweringConfig,
-    IREE::Codegen::TranslationInfoAttr translationInfo,
-    ArrayRef<int64_t> workgroupSize = {});
-void addConvTileAndDecomposeExpertPassPipeline(OpPassManager &passManager,
-                                               bool enableVectorMasking);
-
-/// Transform dialect-based common.
-void addTransformDialectPasses(OpPassManager &passManager);
-
-/// Populates the passes needed to multi level tile, fuse and vectorize
-/// lowering of linalg ops on tensors to vectors operations.
-void addMmt4dTilingExpertPassPipeline(OpPassManager &passManager,
-                                      bool enableMicrokernels);
-
-//----------------------------------------------------------------------------//
-// LLVMCPU Pass Pipelines for lowering to LLVM dialect.
-//----------------------------------------------------------------------------//
-
-/// Populates passes needed to lower a XLA HLO op to LLVM dialect via the
-/// structured ops path. The pass manager `pm` in here should operate on the
-/// module within the IREE::HAL::ExecutableOp.
-void buildLLVMCPUCodegenPassPipeline(OpPassManager &passManager);
-
-//----------------------------------------------------------------------------//
-// LLVMCPU Linking Passes and Pipelines
-//----------------------------------------------------------------------------//
-
-/// Links LLVMCPU HAL executables within the top-level program module.
-std::unique_ptr<OperationPass<mlir::ModuleOp>>
-createLLVMCPULinkExecutablesPass();
-
-/// Assigns executable constant ordinals across all LLVMCPU variants.
-std::unique_ptr<OperationPass<IREE::HAL::ExecutableVariantOp>>
-createLLVMCPUAssignConstantOrdinalsPass();
-
-/// Assigns executable import ordinals across all LLVMCPU variants.
-std::unique_ptr<OperationPass<IREE::HAL::ExecutableVariantOp>>
-createLLVMCPUAssignImportOrdinalsPass();
-
-/// Populates passes needed to link HAL executables across LLVMCPU targets.
-void buildLLVMCPULinkingPassPipeline(OpPassManager &passManager);
-
-//------------------------------------------------------------------------------
-// LLVMGPU
-//------------------------------------------------------------------------------
-
-/// Lowering calling vectorization patterns. Expects pass manager to be a
-/// module-level pass manager.
-void addGPUVectorizationPassPipeline(OpPassManager &pm);
-
-/// Lowering calling vectorization patterns.
-LogicalResult verifyGPUMatmulPipeline(
-    Operation *op, IREE::Codegen::LoweringConfigAttr loweringConfig,
-    IREE::Codegen::TranslationInfoAttr translationInfo,
-    ArrayRef<int64_t> workgroupSize);
-
-/// Lowering using SIMT CUDA core operations.
-void addGPUMatmulSimtPassPipeline(OpPassManager &pm);
-
-/// Lowering using wmma Tensor Core operations.
-void addGPUMatmulTensorCorePassPipeline(OpPassManager &pm,
-                                        unsigned pipelineDepth);
-
-/// Lowering using mma.sync Tensor Core operations.
-void addGPUMatmulTensorCoreMmaSyncPassPipeline(OpPassManager &pm,
-                                               unsigned pipelineDepth);
-
-/// Lowering transpose using shared memory.
-void addGPUTransposePassPipeline(OpPassManager &pm);
-
-/// Lowering reductions to warp reductions.
-void addGPUWarpReductionPassPipeline(OpPassManager &pm);
-
-/// Transform dialect-based path.
-void addGPUTransformDialectPasses(OpPassManager &pm);
-
-/// Simple lowering only distributute linalg ops on blocks and threads. This
-/// will result in scalar operations. Expects pass manager to be a
-/// module-level pass manager.
-void addGPUSimpleDistributePassPipeline(OpPassManager &pm);
-
-void addGPUPackUnPackPasses(OpPassManager &pm);
-
-/// Populates passes needed to lower a XLA HLO op to NVVM/ROCDL dialect via
-/// the structured ops path. The pass manager `pm` in here should operate on
-/// the module within the IREE::HAL::ExecutableOp.
-void buildLLVMGPUTransformPassPipeline(OpPassManager &pm, bool useROCM);
-
-/// Performs the final conversion to NNVM+LLVM dialect.
-std::unique_ptr<OperationPass<ModuleOp>> createConvertToNVVMPass();
-
-/// Performs the final conversion to ROCDL+LLVM dialect.
-std::unique_ptr<OperationPass<ModuleOp>> createConvertToROCDLPass();
-
-/// Perform tiling and distribution to threads.
-std::unique_ptr<OperationPass<func::FuncOp>> createLLVMGPUTileAndDistribute(
-    bool distributeToWarp = false);
-
-std::unique_ptr<OperationPass<func::FuncOp>> createLLVMGPUDistribute();
-
-/// Create pass calling the dynamic pipeline for LLVMGPU.
-std::unique_ptr<OperationPass<IREE::HAL::ExecutableVariantOp>>
-createLLVMGPULowerExecutableTargetPass();
-
-enum class GPUTensorCoreType {
-  WMMA = 0,
-  MMA_SYNC = 1,
-};
-
-/// Convert Linalg ops to Vector and prepare converstion to GPU MMA ops.
-std::unique_ptr<OperationPass<func::FuncOp>>
-createLLVMGPUTensorCoreVectorizationPass(
-    GPUTensorCoreType tensorCoreType = GPUTensorCoreType::WMMA);
-
-/// Lower vector ops before convertion to LLVM.
-std::unique_ptr<OperationPass<func::FuncOp>> createLLVMGPUVectorLoweringPass();
-
-/// Apply transformation to reduce the number of bank conflicts when accessing
-/// shared memory by padding fastest moving dimension with the specified size.
-std::unique_ptr<OperationPass<func::FuncOp>>
-createGPUReduceSharedMemoryBankConflicts(int64_t paddingSizeBits = 128);
-
-/// Converts vector ops to gpu dialect.
-std::unique_ptr<OperationPass<func::FuncOp>> createLLVMGPUVectorToGPU(
-    GPUTensorCoreType tensorCoreType = GPUTensorCoreType::WMMA);
-
-//. Pass to pad out tensors up to static dimensions.
-std::unique_ptr<OperationPass<func::FuncOp>> createLLVMGPUTensorPadPass();
-
-// Pass to pack shared memory allocations in order to reduce shared memory
-// usage.
-std::unique_ptr<OperationPass<func::FuncOp>>
-createLLVMGPUPackSharedMemoryAlloc();
-
-/// Checks GPU backend specific IR constraints such as shared memory limits.
-std::unique_ptr<OperationPass<ModuleOp>>
-createLLVMGPUCheckIRBeforeLLVMConversionPass();
-
-//------------------------------------------------------------------------------
-// SPIR-V Passes
-//------------------------------------------------------------------------------
-
-/// Pass pipeline to lower IREE HAL executables by tiling and distributing to
-/// workgroups and invocations. Each invocation handles a scalar.
-void addSPIRVBaseDistributePassPipeline(OpPassManager &pm);
-
-/// Pass pipeline to lower IREE HAL executables by tiling and distributing to
-/// workgroups and invocations and vectorizing. Each invocation handles a
-/// vector.
-LogicalResult verifySPIRVBaseVectorizePassPipeline(
-    Operation *op, IREE::Codegen::LoweringConfigAttr loweringConfig,
-    IREE::Codegen::TranslationInfoAttr translationInfo,
-    ArrayRef<int64_t> workgroupSize);
-void addSPIRVBaseVectorizePassPipeline(OpPassManager &pm);
-
-/// Pass pipeline to lower IREE HAL executables by tiling and distributing
-/// to workgroups and subgroups and then vectorizing to SPIR-V cooperative
-/// matrix code.
-LogicalResult verifySPIRVCooperativeMatrixVectorizePassPipeline(
-    Operation *op, IREE::Codegen::LoweringConfigAttr loweringConfig,
-    IREE::Codegen::TranslationInfoAttr translationInfo,
-    ArrayRef<int64_t> workgroupSize);
-void addSPIRVCooperativeMatrixVectorizePassPipeline(OpPassManager &pm,
-                                                    unsigned pipelineDepth,
-                                                    unsigned storeStage);
-
-/// Pass pipeline to lower IREE HAL executables by tiling and distributing to
-/// workgroups, promoting to use workgroup memory, and then tiling and
-/// distributing to invocations and vectorizing. Each invocation handles a
-/// vector.
-LogicalResult verifySPIRVMatmulPromoteVectorizePassPipeline(
-    Operation *op, IREE::Codegen::LoweringConfigAttr loweringConfig,
-    IREE::Codegen::TranslationInfoAttr translationInfo,
-    ArrayRef<int64_t> workgroupSize);
-void addSPIRVMatmulPromoteVectorizePassPipeline(OpPassManager &pm,
-                                                unsigned pipelineDepth,
-                                                unsigned storeStage);
-
-/// Pass pipeline to lower IREE HAL executables by tiling and distributing
-/// reduction to workgroups and then subgroups.
-void addSPIRVSubgroupReducePassPipeline(OpPassManager &pm);
-
-/// Pass to perform the final conversion to SPIR-V dialect.
-///
-/// This pass converts remaining interface ops into SPIR-V global variables,
-/// GPU processor ID ops into SPIR-V global variables, loop/standard ops into
-/// corresponding SPIR-V ops.
-std::unique_ptr<OperationPass<ModuleOp>> createConvertToSPIRVPass(
-    bool enableFastMath = false, unsigned indexWidth = 32);
-
-/// Creates a pass to fold processor ID uses where possible.
-std::unique_ptr<OperationPass<func::FuncOp>>
-createSPIRVFoldProcessorIDUsesPass();
-
-/// Main pass to lower executables to scalar + vector code on SPIR-V path.
-/// Invokes one of the pass pipelines that translate the executable to
-/// scalar + vector code.
-std::unique_ptr<OperationPass<IREE::HAL::ExecutableVariantOp>>
-createSPIRVLowerExecutableTargetPass();
-
-/// Pass to tile and distribute Linalg ops with buffer semantics to
-/// invocations.
-std::unique_ptr<OperationPass<func::FuncOp>> createSPIRVTileAndDistributePass();
-
-/// Pass to promote Linalg ops with buffer semantics to use workgroup memory
-/// and then tile to invocations.
-std::unique_ptr<OperationPass<func::FuncOp>> createSPIRVTileAndPromotePass(
-    bool promoteCMatrix = false, bool skipThreadLevel = false);
-
-/// Pass to tile Linalg ops with buffer semantics suitable for lowering to
-/// SPIR-V cooperative ops.
-std::unique_ptr<OperationPass<func::FuncOp>>
-createSPIRVTileToCooperativeOpsPass();
-
-/// Pass to do vectorization suitable for lowering to SPIR-V cooperative ops.
-std::unique_ptr<OperationPass<func::FuncOp>>
-createSPIRVVectorizeToCooperativeOpsPass();
-
-/// Converts vector ops to gpu subgroup MMA ops.
-std::unique_ptr<OperationPass<func::FuncOp>>
-createSPIRVVectorToGPUSubgroupMMAOpsPass();
-
-/// Pass to tile Linalg ops with tensor semantics to invocations.
-std::unique_ptr<OperationPass<func::FuncOp>> createSPIRVTilePass();
-
-/// Pass to distribute tiled loop nests to invocations.
-std::unique_ptr<OperationPass<func::FuncOp>> createSPIRVDistributePass();
-
-/// Pass to vectorize Linalg ops with buffer semantics.
-std::unique_ptr<OperationPass<func::FuncOp>> createSPIRVVectorizePass();
-
-/// Converts memref of scalar to memref of vector of efficent size. This will
-/// allow to convert memory accesses to vector load/store in SPIR-V without
-/// having pointer bitcast.
-std::unique_ptr<OperationPass<ModuleOp>> createSPIRVVectorizeLoadStore();
-
-/// Breaks down large vectors not natively supported by SPIR-V.
-std::unique_ptr<OperationPass<func::FuncOp>>
-createSPIRVBreakDownLargeVectorPass();
-
-// Uses `tensor.pad` ops as anchors to create separate fast and slow paths
-// inside the kernel. The fast path is for inner tiles where we don't need
-// padding, while the slow path is for boundary tiles where we do need
-// padding.
-std::unique_ptr<OperationPass<func::FuncOp>>
-createSPIRVCreateFastSlowPathPass();
-
-/// Emulates 64-bit integer ops with 32-bit integer ops.
-std::unique_ptr<OperationPass<ModuleOp>> createSPIRVEmulateI64Pass();
-
-/// Emulates bfloat 16 ops with 32-bit float ops.
-std::unique_ptr<OperationPass<ModuleOp>> createSPIRVEmulateBf16Pass();
-
-/// Turns static shaped storage buffer subspan ops into dynamic shaped ones.
-std::unique_ptr<OperationPass<func::FuncOp>>
-createSPIRVEraseStorageBufferStaticShapePass();
-
-/// Pass to map MemRef memory spaces to SPIR-V storage classes.
-std::unique_ptr<OperationPass<func::FuncOp>>
-createSPIRVMapMemRefStorageClassPass();
-
-/// Pass pipeline to lower winograd ops. This pipeline follows the
-/// SPIRVBaseVectorize pipeline with the following exception:
-/// Since the ops are already tiled, we skip tiling and instead
-/// just annotate the loops with the spirv distribute attribute.
-///
-void addSPIRVWinogradVectorizePassPipeline(OpPassManager &pm);
-
-/// Annotates the innermost Winograd loops with the spirv distribute attribute.
-std::unique_ptr<OperationPass<func::FuncOp>>
-createSPIRVAnnotateWinogradLoopsPass();
-
-/// Pass pipeline to lower IREE HAL executables via transform dialect schedules.
-void addSPIRVTransformDialectPassPipeline(OpPassManager &pm);
-
-//----------------------------------------------------------------------------//
-// SPIRV Codegen Pass Pipelines.
-//----------------------------------------------------------------------------//
-
-/// Populates passes needed to lower linalg/arith/math ops to SPIR-V ops via
-/// the structured ops path. The pass manager `pm` here operate on the module
-/// within the IREE::HAL::ExecutableOp.
-void buildSPIRVCodegenPassPipeline(OpPassManager &pm, bool enableFastMath);
-
-//------------------------------------------------------------------------------
-// VMVX passes
-//------------------------------------------------------------------------------
-
-/// Materialize the encoding of operations. The layout to use for the encoded
-/// operations are VMVX specific.
-std::unique_ptr<OperationPass<func::FuncOp>>
-createVMVXMaterializeEncodingPass();
-
-// Lowers high level library calls from named ops and generics. This operates
-// at the bufferized linalg level.
-std::unique_ptr<Pass> createVMVXLowerLinalgMicrokernelsPass();
-
-//----------------------------------------------------------------------------//
-// VMVX Linking Passes and Pipelines
-//----------------------------------------------------------------------------//
-
-/// Links VMVX HAL executables within the top-level program module.
-std::unique_ptr<OperationPass<mlir::ModuleOp>> createVMVXLinkExecutablesPass();
-
-/// Assigns executable constant ordinals across all VMVX variants.
-std::unique_ptr<OperationPass<IREE::HAL::ExecutableVariantOp>>
-createVMVXAssignConstantOrdinalsPass();
-
-/// Populates passes needed to link HAL executables across VMVX targets.
-void buildVMVXLinkingPassPipeline(OpPassManager &passManager);
-
-//------------------------------------------------------------------------------
-// WGSL passes
-//------------------------------------------------------------------------------
-
-// Removes push constants by replacing hal.interface.constant.loads with
-// hal.interface.binding.subspan + flow.dispatch.tensor.load.
-std::unique_ptr<OperationPass<func::FuncOp>>
-createWGSLReplacePushConstantsPass();
-
-//------------------------------------------------------------------------------
-// Test passes
-//------------------------------------------------------------------------------
-
-std::unique_ptr<OperationPass<ModuleOp>> createTestLLVMGPULegalizePass();
-
-=======
->>>>>>> bb7e7763
 }  // namespace iree_compiler
 }  // namespace mlir
 
