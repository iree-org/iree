--- conflicted
+++ resolved
@@ -16,14 +16,8 @@
 using IREE::TensorExt::DispatchTensorType;
 
 struct EncodingNopDeviceLayoutAttrInterface final
-<<<<<<< HEAD
     : IREE::Encoding::LayoutAttrInterface::ExternalModel<
           EncodingNopDeviceLayoutAttrInterface, EncodingNopLayoutAttr> {
-
-=======
-    : IREE::Codegen::LayoutAttrInterface::ExternalModel<
-          EncodingNopDeviceLayoutAttrInterface, EncodingNopLayoutAttr> {
->>>>>>> 98be587e
   Operation *lowerOp(Attribute attr, OpBuilder &b, Operation *op,
                      TypeRange convertedResTypes,
                      ValueRange convertedOperands) const {
