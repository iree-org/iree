// Copyright 2021 The IREE Authors
//
// Licensed under the Apache License v2.0 with LLVM Exceptions.
// See https://llvm.org/LICENSE.txt for license information.
// SPDX-License-Identifier: Apache-2.0 WITH LLVM-exception

#include "iree/compiler/Codegen/Passes.h"

#include "iree-dialects/Dialect/LinalgExt/Passes/Passes.h"
#include "iree/compiler/Codegen/PassDetail.h"
#include "mlir/Conversion/AffineToStandard/AffineToStandard.h"
#include "mlir/Conversion/GPUToNVVM/GPUToNVVMPass.h"
#include "mlir/Conversion/SCFToControlFlow/SCFToControlFlow.h"
#include "mlir/Conversion/VectorToGPU/VectorToGPU.h"
#include "mlir/Dialect/Arithmetic/Transforms/Passes.h"
#include "mlir/Dialect/Func/Transforms/Passes.h"
#include "mlir/Dialect/Linalg/Passes.h"
#include "mlir/Dialect/MemRef/Transforms/Passes.h"
#include "mlir/Pass/PassManager.h"
#include "mlir/Pass/PassOptions.h"
#include "mlir/Pass/PassRegistry.h"
#include "mlir/Transforms/Passes.h"

namespace mlir {
namespace iree_compiler {

static llvm::cl::opt<unsigned> logSwizzleTile(
    "iree-codegen-log-swizzle-tile", llvm::cl::desc("log swizzle tile value"),
    llvm::cl::init(0));

<<<<<<< HEAD
static FailureOr<Value> gpuAllocationFn(OpBuilder &builder, Location loc,
                                        MemRefType memRefType,
                                        ValueRange dynamicSizes,
                                        unsigned alignment) {
  MemRefType allocType = MemRefType::get(memRefType.getShape(),
                                         memRefType.getElementType(), {}, 3);
  return builder.create<memref::AllocOp>(loc, allocType, dynamicSizes)
      .getResult();
}

static LogicalResult gpuDeallocationFn(OpBuilder &builder, Location loc,
                                       Value allocation) {
  return success();
}

static LogicalResult gpuCopyFn(OpBuilder &builder, Location loc, Value from,
                               Value to) {
  createLinalgCopyOp(builder, loc, from, to);
  return success();
}

static void addBufferizePasses(OpPassManager &passManager) {
  BufferizationOptions::AllocationFn allocationFn = gpuAllocationFn;
  BufferizationOptions::DeallocationFn deallocationFn = gpuDeallocationFn;
  BufferizationOptions::MemCpyFn memcpyFn = gpuCopyFn;
  addIREEComprehensiveBufferizePasses(passManager, allocationFn, deallocationFn,
                                      memcpyFn);
=======
/// Flag used for the transition from wmma to mma.sync. Once we have better
/// performance with mma.sync we can drop wmma support and remove this flag.
llvm::cl::opt<bool> llvmgpuUseMMASync(
    "iree-codegen-llvmgpu-use-mma-sync",
    llvm::cl::desc("use mma sync instead of wmma ops"), llvm::cl::init(false));

static Value gpuAllocationFunction(OpBuilder &builder, Location loc,
                                   ArrayRef<int64_t> staticShape,
                                   Type elementType,
                                   ArrayRef<Value> dynamicSizes) {
  MemRefType allocType = MemRefType::get(staticShape, elementType, {}, 3);
  return builder.create<memref::AllocOp>(loc, allocType, dynamicSizes);
>>>>>>> f44859db
}

static void tileAndBufferize(OpPassManager &pm) {
  pm.addPass(createInsertDistributionInfoPass());

  auto &nestedModulePM = pm.nest<ModuleOp>();
  nestedModulePM.addNestedPass<func::FuncOp>(
      createTileAndDistributeToWorkgroupsPass());
  nestedModulePM.addNestedPass<func::FuncOp>(
      createConvertToDestinationPassingStylePass());
  nestedModulePM.addPass(createCanonicalizerPass());
  nestedModulePM.addPass(createCSEPass());

  addBufferizePasses(nestedModulePM);

  nestedModulePM.addPass(createCanonicalizerPass());
  nestedModulePM.addPass(createCSEPass());
}

//===---------------------------------------------------------------------===//
// Codegen pipelines.
//===---------------------------------------------------------------------===//

void addGPUVectorizationPassPipeline(OpPassManager &pm) {
  tileAndBufferize(pm);

  auto &nestedModulePM = pm.nest<ModuleOp>();
  // Distribute linalg onto threads within the workgroup.
  nestedModulePM.addNestedPass<func::FuncOp>(createLLVMGPUTileAndDistribute());
  nestedModulePM.addPass(createCanonicalizerPass());
  nestedModulePM.addPass(createCSEPass());

  nestedModulePM.addNestedPass<func::FuncOp>(
      createRemoveSingleIterationLoopPass());

  // Linalg -> vector
  nestedModulePM.addNestedPass<func::FuncOp>(createLLVMGPUVectorizationPass());
  nestedModulePM.addNestedPass<func::FuncOp>(createCanonicalizerPass());
  nestedModulePM.addNestedPass<func::FuncOp>(createCSEPass());
  nestedModulePM.addNestedPass<func::FuncOp>(
      createOptimizeVectorTransferPass());
}

void addGPUMatmulSimtPassPipeline(OpPassManager &pm) {
  tileAndBufferize(pm);

  auto &nestedModulePM = pm.nest<ModuleOp>();
  // Distribute linalg onto threads within the workgroup.
  nestedModulePM.addNestedPass<func::FuncOp>(createLLVMGPUTileAndDistribute());
  nestedModulePM.addNestedPass<func::FuncOp>(createMemrefCopyToLinalgPass());
  nestedModulePM.addNestedPass<func::FuncOp>(
      createGPUDistributeSharedMemoryCopy());
  nestedModulePM.addPass(createCanonicalizerPass());
  nestedModulePM.addPass(createCSEPass());

  nestedModulePM.addNestedPass<func::FuncOp>(
      createLLVMGPUReduceSharedMemoryBankConflicts());
  nestedModulePM.addNestedPass<func::FuncOp>(
      createRemoveSingleIterationLoopPass());
  nestedModulePM.addNestedPass<func::FuncOp>(
      createWorkGroupSwizzle(logSwizzleTile));
  nestedModulePM.addPass(createCanonicalizerPass());
  nestedModulePM.addPass(createCSEPass());

  // Linalg -> vector
  nestedModulePM.addNestedPass<func::FuncOp>(createLLVMGPUVectorizationPass());
  nestedModulePM.addNestedPass<func::FuncOp>(createCanonicalizerPass());
  nestedModulePM.addNestedPass<func::FuncOp>(createCSEPass());
  nestedModulePM.addNestedPass<func::FuncOp>(
      createOptimizeVectorTransferPass());

  // Pipeline memory operations.
  nestedModulePM.addNestedPass<func::FuncOp>(createGPUPipeliningPass());
}

void addGPUMatmulTensorCorePassPipeline(OpPassManager &pm,
                                        unsigned pipelineDepth) {
  tileAndBufferize(pm);

  auto &nestedModulePM = pm.nest<ModuleOp>();
  // Distribute linalg onto warps within the workgroup.
  nestedModulePM.addNestedPass<func::FuncOp>(
      createLLVMGPUTileAndDistribute(/*distributeToWarp=*/true));
  nestedModulePM.addNestedPass<func::FuncOp>(
      createRemoveSingleIterationLoopPass());
  if (pipelineDepth > 1)
    nestedModulePM.addNestedPass<func::FuncOp>(
        createLLVMGPUMultiBuffering(pipelineDepth));
  nestedModulePM.addNestedPass<func::FuncOp>(createMemrefCopyToLinalgPass());
  nestedModulePM.addNestedPass<func::FuncOp>(
      createGPUDistributeSharedMemoryCopy());
  nestedModulePM.addPass(createCanonicalizerPass());
  nestedModulePM.addPass(createCSEPass());

  nestedModulePM.addNestedPass<func::FuncOp>(
      createLLVMGPUReduceSharedMemoryBankConflicts());
  nestedModulePM.addNestedPass<func::FuncOp>(
      createRemoveSingleIterationLoopPass());
  nestedModulePM.addNestedPass<func::FuncOp>(
      createWorkGroupSwizzle(logSwizzleTile));
  nestedModulePM.addPass(createCanonicalizerPass());
  nestedModulePM.addPass(createCSEPass());

  // Linalg -> vector
  nestedModulePM.addNestedPass<func::FuncOp>(
      createLLVMGPUTensorCoreVectorizationPass());
  nestedModulePM.addNestedPass<func::FuncOp>(createCanonicalizerPass());
  nestedModulePM.addNestedPass<func::FuncOp>(createCSEPass());
  nestedModulePM.addNestedPass<func::FuncOp>(
      createOptimizeVectorTransferPass());

  // Vector -> MMA ops
  nestedModulePM.addNestedPass<func::FuncOp>(
      memref::createFoldSubViewOpsPass());
  nestedModulePM.addNestedPass<func::FuncOp>(createLLVMGPUVectorToGPU());
  nestedModulePM.addPass(createCanonicalizerPass());
  nestedModulePM.addPass(createCSEPass());

  // Pipeline memory operations.
  nestedModulePM.addNestedPass<func::FuncOp>(
      createGPUPipeliningPass(pipelineDepth));
}

void addGPUSimpleDistributePassPipeline(OpPassManager &pm) {
  tileAndBufferize(pm);

  auto &nestedModulePM = pm.nest<ModuleOp>();
  // Distribute linalg onto threads within the workgroup.
  nestedModulePM.addNestedPass<func::FuncOp>(createLLVMGPUTileAndDistribute());
  nestedModulePM.addPass(createCanonicalizerPass());
  nestedModulePM.addPass(createCSEPass());

  nestedModulePM.addNestedPass<func::FuncOp>(
      createRemoveSingleIterationLoopPass());
}

static void addLowerToLLVMGPUPasses(OpPassManager &pm, bool useROCM) {
  // Pad allocations with dynamic dimension before lowering of SCF and affine.
  pm.addNestedPass<func::FuncOp>(createLLVMGPUPadDynamicAlloc());

  pm.addPass(createLowerAffinePass());
  pm.addPass(createCanonicalizerPass());
  pm.addPass(createCSEPass());

  // LinalgExt -> SCF
  pm.addNestedPass<func::FuncOp>(IREE::LinalgExt::createLinalgExtToLoopsPass());

  // Linalg -> SCF
  pm.addNestedPass<func::FuncOp>(createMemrefCopyToLinalgPass());
  pm.addNestedPass<func::FuncOp>(createConvertLinalgToLoopsPass());
  pm.addNestedPass<func::FuncOp>(createCanonicalizerPass());
  pm.addNestedPass<func::FuncOp>(createCSEPass());

  // Handled tensor-type constants.
  pm.addPass(arith::createConstantBufferizePass());
  pm.addPass(createFoldTensorExtractOpPass());

  pm.addNestedPass<func::FuncOp>(createLLVMGPUVectorLoweringPass());

  // SCF -> STD
  pm.addNestedPass<func::FuncOp>(createConvertSCFToCFPass());
  pm.addNestedPass<func::FuncOp>(createCanonicalizerPass());
  pm.addNestedPass<func::FuncOp>(createCSEPass());

  // math dialect elementry functions -> polynomial form.
  pm.addNestedPass<func::FuncOp>(createPolynomialApproximationPass());

  pm.addNestedPass<func::FuncOp>(arith::createArithmeticExpandOpsPass());
  pm.addNestedPass<func::FuncOp>(memref::createExpandOpsPass());
  pm.addPass(createLowerAffinePass());

  // Strip out the debug info for the kernel as CUDA driver doesn't diggest PTX
  // debug info well.
  pm.addPass(createStripDebugInfoPass());
  if (useROCM) {
    // convert to ROCDL.
    pm.addPass(createConvertToROCDLPass());
  } else {
    // convert to NVVM.
    pm.addPass(createConvertToNVVMPass());
  }
}

void buildLLVMGPUTransformPassPipeline(OpPassManager &pm, bool useROCM) {
  pm.nest<ModuleOp>().nest<func::FuncOp>().addPass(createTypePropagationPass());
  pm.nest<ModuleOp>().addPass(createBufferizeCopyOnlyDispatchesPass());
  pm.addPass(createLLVMGPULowerExecutableTargetPass());
  OpPassManager &nestedModulePM = pm.nest<ModuleOp>();
  //===--------------------------------------------------------------------===//
  // Convert Linalg ops to LLVM+NVVM/ROCDL ops.
  //
  // Post-conditions:
  //   - All Linalg/Loops/GPU/Affine/Standard ops are converted away.
  //   - The module contains the final llvm.module ready to be serialized.
  //===--------------------------------------------------------------------===//
  addLowerToLLVMGPUPasses(nestedModulePM, useROCM);
}

}  // namespace iree_compiler
}  // namespace mlir<|MERGE_RESOLUTION|>--- conflicted
+++ resolved
@@ -28,7 +28,12 @@
     "iree-codegen-log-swizzle-tile", llvm::cl::desc("log swizzle tile value"),
     llvm::cl::init(0));
 
-<<<<<<< HEAD
+/// Flag used for the transition from wmma to mma.sync. Once we have better
+/// performance with mma.sync we can drop wmma support and remove this flag.
+llvm::cl::opt<bool> llvmgpuUseMMASync(
+    "iree-codegen-llvmgpu-use-mma-sync",
+    llvm::cl::desc("use mma sync instead of wmma ops"), llvm::cl::init(false));
+
 static FailureOr<Value> gpuAllocationFn(OpBuilder &builder, Location loc,
                                         MemRefType memRefType,
                                         ValueRange dynamicSizes,
@@ -56,20 +61,6 @@
   BufferizationOptions::MemCpyFn memcpyFn = gpuCopyFn;
   addIREEComprehensiveBufferizePasses(passManager, allocationFn, deallocationFn,
                                       memcpyFn);
-=======
-/// Flag used for the transition from wmma to mma.sync. Once we have better
-/// performance with mma.sync we can drop wmma support and remove this flag.
-llvm::cl::opt<bool> llvmgpuUseMMASync(
-    "iree-codegen-llvmgpu-use-mma-sync",
-    llvm::cl::desc("use mma sync instead of wmma ops"), llvm::cl::init(false));
-
-static Value gpuAllocationFunction(OpBuilder &builder, Location loc,
-                                   ArrayRef<int64_t> staticShape,
-                                   Type elementType,
-                                   ArrayRef<Value> dynamicSizes) {
-  MemRefType allocType = MemRefType::get(staticShape, elementType, {}, 3);
-  return builder.create<memref::AllocOp>(loc, allocType, dynamicSizes);
->>>>>>> f44859db
 }
 
 static void tileAndBufferize(OpPassManager &pm) {
