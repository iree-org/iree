--- conflicted
+++ resolved
@@ -492,15 +492,9 @@
     for (auto [dimIdx, dim] : llvm::enumerate(map.getResults())) {
       auto expr = dim.dyn_cast<AffineDimExpr>();
       if (expr && expr.getPosition() == d) {
-<<<<<<< HEAD
         auto type = op->getOperand(mapIdx).getType().cast<ShapedType>();
-        if (type.isDynamicDim(dimIdx)) return llvm::None;
+        if (type.isDynamicDim(dimIdx)) return std::nullopt;
         return type.getDimSize(dimIdx);
-=======
-        auto type = op->getOperand(map.index()).getType().cast<ShapedType>();
-        if (type.isDynamicDim(dim.index())) return std::nullopt;
-        return type.getDimSize(dim.index());
->>>>>>> 399adb34
       }
     }
   }
