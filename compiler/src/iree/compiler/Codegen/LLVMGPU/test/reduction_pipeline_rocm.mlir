--- conflicted
+++ resolved
@@ -300,20 +300,6 @@
 // Multi-row matvec with wave32.
 // TODO(kuhar): We should reduce the number of `gpu.shuffles` performed.
 
-<<<<<<< HEAD
-//          CDNA3: #[[$TRANSLATION:.+]] = #iree_codegen.translation_info<pipeline = LLVMGPUVectorDistribute workgroup_size = [32, 1, 1] subgroup_size = 32
-//          CDNA3: func.func @matvec_fp16()
-//     CDNA3-SAME:     translation_info = #[[$TRANSLATION]]
-//      CDNA3-DAG:   %[[C0:.+]] = arith.constant 0 : index
-//      CDNA3-DAG:   %[[C256:.+]] = arith.constant 256 : index
-//      CDNA3-DAG:   %[[C4096:.+]] = arith.constant 4096 : index
-//      CDNA3-DAG:   %[[CST:.+]] = arith.constant dense<0.000000e+00> : vector<4x1x1x1x1x8xf16>
-//          CDNA3:   scf.for %{{.+}} = %[[C0]] to %[[C4096]] step %[[C256]] iter_args(%[[ARG:.+]] = %[[CST]]) -> (vector<4x1x1x1x1x8xf16>)
-//          CDNA3:     {{.*}} = arith.mulf %{{.*}}, %{{.*}} : vector<4x1x1x1x1x8xf16>
-//          CDNA3:     {{.*}} = arith.addf %{{.*}}, %{{.*}} : vector<4x1x1x1x1x8xf16>
-
-//          CDNA3: vector.multi_reduction <add>, %{{.*}}, %{{.*}} [1, 3, 5] : vector<4x1x1x1x1x8xf16> to vector<4x1x1xf16>
-=======
 //          RDNA3: #[[$TRANSLATION:.+]] = #iree_codegen.translation_info<pipeline = LLVMGPUVectorDistribute workgroup_size = [64, 1, 1] subgroup_size = 32
 //          RDNA3: func.func @matvec_fp16()
 //     RDNA3-SAME:     translation_info = #[[$TRANSLATION]]
@@ -326,7 +312,6 @@
 //          RDNA3:     {{.*}} = arith.addf %{{.*}}, %{{.*}} : vector<8x1x1x1x1x8xf16>
 
 //          RDNA3: vector.multi_reduction <add>, %{{.*}}, %{{.*}} [1, 3, 5] : vector<8x1x1x1x1x8xf16> to vector<8x1x1xf16>
->>>>>>> 1cf0b4b8
 
 // -----
 
