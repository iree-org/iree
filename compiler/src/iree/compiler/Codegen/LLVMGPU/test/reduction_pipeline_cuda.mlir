--- conflicted
+++ resolved
@@ -37,10 +37,9 @@
 //         CHECK: #[[TRANSLATION_INFO:.+]] = #iree_codegen.translation_info<pipeline = LLVMGPUVectorDistribute workgroup_size = [256, 1, 1] subgroup_size = 32
 //         CHECK:  func.func @warp_reduction_dispatch()
 //    CHECK-SAME:      translation_info = #[[TRANSLATION_INFO]]
-<<<<<<< HEAD
 //     CHECK-DAG:    %[[CST:.+]] = arith.constant dense<0.000000e+00> : vector<1x1x1x1x1x4xf32>
 //     CHECK-DAG:    %[[CST_ACC:.+]] = arith.constant dense<0.000000e+00> : vector<1x1x1xf32>
-//     CHECK-DAG:    %[[TID:.+]] = gpu.thread_id  x
+//     CHECK-DAG:    gpu.thread_id  x
 //         CHECK:    %[[R0:.+]] = scf.for %{{.*}} = %c0 to %c2560 step %c256 iter_args(%[[A0:.+]] = %[[CST_ACC]]) -> (vector<1x1x1xf32>) {
 //         CHECK:      memref.expand_shape {{.*}} : memref<1x1024xf32, {{.*}}> into memref<1x256x4xf32, {{.*}}>
 //         CHECK:      %[[V:.+]] = vector.transfer_read {{.*}} : memref<1x256x4xf32, {{.*}}>, vector<1x4xf32>
@@ -48,15 +47,6 @@
 //         CHECK:      %[[REDUCE:.+]] = vector.multi_reduction <add>, %[[STRIDED]], %[[CST_ACC]] [1, 3, 5] : vector<1x1x1x1x1x4xf32> to vector<1x1x1xf32>
 //         CHECK:      %[[ADD:.+]] = arith.addf %[[REDUCE]], %[[A0]] : vector<1x1x1xf32>
 //         CHECK:      scf.yield %[[ADD]] : vector<1x1x1xf32>
-=======
-//     CHECK-DAG:    %[[CST:.+]] = arith.constant dense<0.000000e+00> : vector<1x1x4xf32>
-//     CHECK-DAG:    gpu.thread_id  x
-//         CHECK:    %[[R0:.+]] = scf.for %{{.*}} = %c0 to %c10240 step %c1024 iter_args(%[[A0:.+]] = %[[CST]]) -> (vector<1x1x4xf32>) {
-//         CHECK:      %[[V:.+]] = vector.transfer_read {{.*}} : memref<512x10240xf32, #hal.descriptor_type<storage_buffer>>, vector<4xf32>
-//         CHECK:      %[[STRIDED:.+]] = vector.insert_strided_slice %[[V]], {{.*}} : vector<4xf32> into vector<1x1x4xf32>
-//         CHECK:      %[[ADD:.+]] = arith.addf %[[STRIDED]], %[[A0]] : vector<1x1x4xf32>
-//         CHECK:      scf.yield %[[ADD]] : vector<1x1x4xf32>
->>>>>>> 68a93096
 //         CHECK:    }
 //         CHECK:    gpu.subgroup_reduce  add {{.*}} cluster(size = 32) : (f32) -> f32
 //         CHECK:    %[[ALLOC:.+]] = memref.alloc() : memref<10xf32, #gpu.address_space<workgroup>>
