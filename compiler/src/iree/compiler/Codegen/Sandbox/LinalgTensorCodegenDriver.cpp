--- conflicted
+++ resolved
@@ -476,58 +476,6 @@
   if (!tileInterchange.empty()) {
     tilingOptions = tilingOptions.setInterchange(tileInterchange);
   }
-
-<<<<<<< HEAD
-  // Gather tiled loops that aren't distribution loops from previous tiling
-  // stages.
-  LinalgPeelOptions peelingOptions;
-  peelingOptions.loopsToPeelComputationFunction =
-      [](OpBuilder &builder, Operation *op,
-         SmallVectorImpl<scf::ForOp> &loopsToPeel) {
-        if (!iree_compiler::getLoweringConfig(op)) return;
-        auto linalgOp = dyn_cast<linalg::LinalgOp>(op);
-        if (!linalgOp) return;
-
-        auto maxNumLoopsToPeel = linalgOp.getNumLoops();
-        Operation *currentOp = op;
-        for (int i = 0; i < maxNumLoopsToPeel; ++i) {
-          currentOp = currentOp->getParentOfType<scf::ForOp>();
-          auto loop = llvm::cast_or_null<scf::ForOp>(currentOp);
-          if (!loop || iree_compiler::isTiledAndDistributedLoop(loop)) {
-            break;
-          }
-          loopsToPeel.push_back(loop);
-        }
-
-        std::reverse(loopsToPeel.begin(), loopsToPeel.end());
-      };
-=======
-  // Parse the padding values.
-  SmallVector<Attribute> paddingValueAttributes;
-  for (const std::string &paddingValue : paddingValues) {
-    paddingValueAttributes.push_back(
-        parseAttribute(paddingValue, &getContext()));
-  }
-
-  // Set up padding options.
-  SmallVector<SmallVector<int64_t>> transposePaddingVectors;
-  for (const std::string &transposePadding : transposePaddings) {
-    SmallVector<int64_t> transposeVector = {};
-    SmallVector<StringRef> tokens;
-    StringRef(transposePadding).split(tokens, ':');
-    for (StringRef token : tokens)
-      transposeVector.push_back(std::stoi(token.str()));
-    transposePaddingVectors.push_back(transposeVector);
-  }
-
-  linalg::LinalgPaddingOptions paddingOptions;
-  paddingOptions.setPaddingValues(paddingValueAttributes);
-  paddingOptions.setPackPaddings(
-      SmallVector<bool>{packPaddings.begin(), packPaddings.end()});
-  paddingOptions.setHoistPaddings(
-      SmallVector<int64_t>{hoistPaddings.begin(), hoistPaddings.end()});
-  paddingOptions.setTransposePaddings(transposePaddingVectors);
->>>>>>> 8144cbaf
 
   LinalgVectorizationOptions vectorizationOptions;
   vectorizationOptions.setVectorizePadding(vectorizePadding);
