--- conflicted
+++ resolved
@@ -430,13 +430,8 @@
 
   CodegenStrategy strategy;
   StringRef genericOpName = linalg::GenericOp::getOperationName();
-<<<<<<< HEAD
-  strategy.decomposeIf(decomposeToLowerDimOp)
-=======
-  strategy.tileIf(doTiling, anchorOpName, tilingOptions)
->>>>>>> 09bc7fd3
-      .vectorizeIf(vectorize, generalize ? genericOpName : anchorOpName,
-                   vectorizationOptions);
+  strategy.vectorizeIf(vectorize, generalize ? genericOpName : anchorOpName,
+                       vectorizationOptions);
 
   // Created a nested OpPassManager and run.
   OpPassManager dynamicPM(func::FuncOp::getOperationName());
