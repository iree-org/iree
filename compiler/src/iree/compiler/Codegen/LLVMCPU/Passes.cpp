// Copyright 2020 The IREE Authors
//
// Licensed under the Apache License v2.0 with LLVM Exceptions.
// See https://llvm.org/LICENSE.txt for license information.
// SPDX-License-Identifier: Apache-2.0 WITH LLVM-exception

#include "iree/compiler/Codegen/Passes.h"

#include "iree-dialects/Dialect/LinalgExt/IR/TiledOpInterface.h"
#include "iree-dialects/Dialect/LinalgExt/Passes/Passes.h"
#include "iree-dialects/Dialect/LinalgTransform/Passes.h"
#include "iree/compiler/Codegen/LLVMCPU/KernelDispatch.h"
#include "iree/compiler/Codegen/PassDetail.h"
#include "iree/compiler/Codegen/Sandbox/Passes.h"
#include "iree/compiler/Codegen/Utils/Utils.h"
#include "iree/compiler/Dialect/Flow/IR/PartitionableLoopsInterface.h"
#include "llvm/Support/CommandLine.h"
#include "mlir/Conversion/ReconcileUnrealizedCasts/ReconcileUnrealizedCasts.h"
#include "mlir/Conversion/SCFToControlFlow/SCFToControlFlow.h"
#include "mlir/Dialect/Arithmetic/Transforms/Passes.h"
#include "mlir/Dialect/Func/Transforms/Passes.h"
#include "mlir/Dialect/Linalg/Passes.h"
#include "mlir/Dialect/MemRef/Transforms/Passes.h"
#include "mlir/Pass/PassManager.h"
#include "mlir/Transforms/Passes.h"

namespace mlir {
namespace iree_compiler {

/// Command line options used purely for development purposes. Not to be relied
/// on in any way.
static llvm::cl::opt<bool> clCheckIRBeforeLLVMConversion(
    "iree-codegen-check-ir-before-llvm-conversion",
    llvm::cl::desc("Runs the pass to check the IR generated from LLVMCPU "
                   "before conversion to LLVM IR"),
    llvm::cl::init(false));

static llvm::cl::opt<bool> clEnableHoistPadding(
    "iree-llvmcpu-enable-hoist-padding",
    llvm::cl::desc("Flag to enable hoist padding"), llvm::cl::init(false));

//===---------------------------------------------------------------------===//
// Default allocation functions for CPU backend
//===---------------------------------------------------------------------===//

// Allocation callbacks to use with upstream comprehensive bufferization
static FailureOr<Value> cpuComprehensiveBufferizeAllocationFn(
    OpBuilder &builder, Location loc, MemRefType memRefType,
    ValueRange dynamicSizes, unsigned alignment) {
  return builder
      .create<memref::AllocaOp>(loc, memRefType, dynamicSizes,
                                builder.getI64IntegerAttr(alignment))
      .getResult();
}

static LogicalResult cpuComprehensiveBufferizeDeallocationFn(OpBuilder &builder,
                                                             Location loc,
                                                             Value allocation) {
  return success();
}

static LogicalResult cpuComprehensiveBufferizeCopyFn(OpBuilder &builder,
                                                     Location loc, Value from,
                                                     Value to) {
  createLinalgCopyOp(builder, loc, from, to);
  return success();
}

static void addCPUIREEComprehensiveBufferizePasses(OpPassManager &passManager) {
  BufferizationOptions::AllocationFn allocationFn =
      cpuComprehensiveBufferizeAllocationFn;
  BufferizationOptions::DeallocationFn deallocationFn =
      cpuComprehensiveBufferizeDeallocationFn;
  BufferizationOptions::MemCpyFn memcpyFn = cpuComprehensiveBufferizeCopyFn;
  addIREEComprehensiveBufferizePasses(passManager, allocationFn, deallocationFn,
                                      memcpyFn);
}

static void addTileAndDistributePasses(OpPassManager &pm,
                                       bool convertToDestinationStyle) {
  pm.addPass(createInsertDistributionInfoPass());
  auto &nestedModulePM = pm.nest<ModuleOp>();
  nestedModulePM.addNestedPass<func::FuncOp>(
      createTileAndDistributeToWorkgroupsPass());
  if (convertToDestinationStyle) {
    nestedModulePM.addNestedPass<func::FuncOp>(
        createConvertToDestinationPassingStylePass());
  }
  nestedModulePM.addNestedPass<func::FuncOp>(
      createFoldAffineMinInDistributedLoopsPass());
  nestedModulePM.addPass(createCanonicalizerPass());
  nestedModulePM.addPass(createCSEPass());
}

//===---------------------------------------------------------------------===//
// Codegen configuration verifications.
//===---------------------------------------------------------------------===//

static bool isValidInterchange(ArrayRef<int64_t> interchange, int numLoops) {
  if (interchange.empty()) return true;
  llvm::SmallDenseSet<int64_t> s;
  s.insert(interchange.begin(), interchange.end());
  for (int i = 0; i < numLoops; ++i) {
    if (!s.contains(i)) return false;
  }
  return true;
}

LogicalResult verifyDoubleTilingExpertPassPipelineConfig(
    Operation *op, IREE::Codegen::LoweringConfigAttr loweringConfig,
    IREE::Codegen::TranslationInfoAttr translationInfo,
    ArrayRef<int64_t> workgroupSize) {
  if (!workgroupSize.empty()) {
    return op->emitOpError(
        "expected workgroup size to be empty for CPU pipelines");
  }

  // Verify that the translation info is using the right pipeline.
  auto pipeline =
      IREE::Codegen::DispatchLoweringPassPipeline::CPUDoubleTilingExpert;
  StringRef pipelineName = stringifyEnum(pipeline);
  if (translationInfo.getDispatchLoweringPassPipeline() != pipeline) {
    return op->emitOpError("expected pipeline in translation_info to be ")
           << pipelineName;
  }

  // Verify that the workload per workgroup is not set.
  // TODO(ravishankarm): Remove workload_per_wg eventually.
  SmallVector<int64_t> workloadPerWorkgroup =
      translationInfo.getWorkloadPerWorkgroupVals();
  if (!workloadPerWorkgroup.empty()) {
    return op->emitOpError(
               "workload_per_wg expected to be empty since its internal "
               "compiler implementation detail")
           << kNumMaxParallelDims;
  }

  if (loweringConfig.getTileSizes().size() !=
      static_cast<unsigned>(StrategyTilingLevel::NumStrategyTileLevels)) {
    return op->emitOpError("expected three tiling sizes for ")
           << pipelineName << ", got " << loweringConfig.getTileSizes().size();
  }

  IREE::Flow::PartitionableLoopsInterface interfaceOp =
      dyn_cast_or_null<IREE::Flow::PartitionableLoopsInterface>(op);
  if (interfaceOp) {
    SmallVector<int64_t> firstLevelTileSizes = loweringConfig.getTileSizeVals(
        static_cast<unsigned>(StrategyTilingLevel::WorkGroupTiles));
    // This is needed to fuse and distribute all ops together.
    if (firstLevelTileSizes.size() != interfaceOp.getNumLoops()) {
      return op->emitOpError(
          "mismatch between number of loops and first level of tiling");
    }

    llvm::SmallDenseSet<unsigned> pLoopsSet;
    for (auto iteratorType : llvm::enumerate(interfaceOp.getIteratorTypes())) {
      if (iteratorType.value() == getParallelIteratorTypeName()) {
        pLoopsSet.insert(iteratorType.index());
      }
    }

    SmallVector<int64_t> secondLevelTileSizes = loweringConfig.getTileSizeVals(
        static_cast<unsigned>(StrategyTilingLevel::ParallelTiles));
    for (auto en : llvm::enumerate(secondLevelTileSizes)) {
      if (en.value() != 0 && !pLoopsSet.contains(en.index())) {
        return op->emitOpError(
                   "expected only parallel dims to be set in the "
                   "second tiling sizes, got ")
               << en.index() << "-th tile size set";
      }
    }

    SmallVector<int64_t> thirdLevelTileSizes = loweringConfig.getTileSizeVals(
        static_cast<unsigned>(StrategyTilingLevel::ReductionTiles));
    for (auto en : llvm::enumerate(thirdLevelTileSizes)) {
      if (en.value() != 0 && pLoopsSet.contains(en.index())) {
        return op->emitOpError(
                   "expected only reduction dims to be set in the third "
                   "tiling sizes, got ")
               << en.index() << "-th tile size set";
      }
    }
  }

  // Verify interchange
  if (!loweringConfig.getTileInterchange().empty()) {
    for (auto level : llvm::seq<unsigned>(
             0, static_cast<unsigned>(
                    loweringConfig.getTileInterchange().size()))) {
      auto tileSizes = loweringConfig.getTileSizeVals(level);
      auto interchange = loweringConfig.getTileInterchangeVals(level);
      if (!isValidInterchange(interchange, tileSizes.size())) {
        return op->emitOpError("expected [0, ")
               << tileSizes.size()
               << ") to be set exactly once in interchange #" << level;
      }
    }
  }

  // Verify that native vector size is empty.
  SmallVector<int64_t> nativeVectorSize =
      loweringConfig.getNativeVectorSizeVals();
  if (!nativeVectorSize.empty()) {
    return op->emitOpError("native_vector_size must be empty");
  }
  return success();
}

//===---------------------------------------------------------------------===//
// Codegen pipelines.
//===---------------------------------------------------------------------===//

void addCPUBufferOpsTileAndVectorizePipeline(OpPassManager &passManager) {
  addTileAndDistributePasses(passManager,
                             /*convertToDestinationPassingStyle=*/false);

  OpPassManager &nestedModulePM = passManager.nest<ModuleOp>();
  {
    // Skip tiling reduction loops because this is expected to apply on copy ops
    // only.
    LinalgSingleTilingExpertPassOptions options;
    options.tilingLevel =
        static_cast<int64_t>(StrategyTilingLevel::ParallelTiles);
    options.vectorize = true;
    nestedModulePM.addNestedPass<func::FuncOp>(
        createLinalgSingleTilingExpertPass(options));
    nestedModulePM.addNestedPass<func::FuncOp>(createCanonicalizerPass());
    nestedModulePM.addNestedPass<func::FuncOp>(createCSEPass());
  }

  // Run IREE specific passes before vector lowering expert.
  nestedModulePM.addNestedPass<func::FuncOp>(
      createRemoveSingleIterationLoopPass());

  // Add the vector lowering expert.
  {
    OpPassManager &nestedFuncPassManager = nestedModulePM.nest<func::FuncOp>();
    LinalgVectorLoweringPassOptions options;
    options.splitVectorTransfersTo = "linalg-copy";
    addLowerToVectorTransforms(nestedFuncPassManager, options);
  }
}

void addDoubleTilingPadExpertPassPipeline(OpPassManager &passManager) {
  addTileAndDistributePasses(passManager,
                             /*convertToDestinationPassingStyle=*/true);

  OpPassManager &nestedModulePM = passManager.nest<ModuleOp>();
  {
    LinalgFusePassOptions options;
    options.tilingLevel =
        static_cast<int64_t>(StrategyTilingLevel::ParallelTiles);
    nestedModulePM.addNestedPass<func::FuncOp>(createLinalgFusePass(options));
    nestedModulePM.addNestedPass<func::FuncOp>(createCanonicalizerPass());
    nestedModulePM.addNestedPass<func::FuncOp>(createCSEPass());
  }

  auto pad = [&](std::string anchorOpName, ArrayRef<int64_t> paddingDims,
                 ArrayRef<int64_t> packPaddings = {}) {
    LinalgFusePassOptions options;
    options.pad = true;
    options.anchorOpName = anchorOpName;
    options.packPaddings.assign(packPaddings.begin(), packPaddings.end());
    options.paddingDimensions.assign(paddingDims.begin(), paddingDims.end());
    nestedModulePM.addNestedPass<func::FuncOp>(createLinalgFusePass(options));
  };

  SmallVector<int64_t> paddingDims = {0, 1};
  pad("linalg.fill", paddingDims);
  pad("linalg.matmul", paddingDims);
  // TODO(hanchung): pack and hoist padding for linalg.generic op.
  pad("linalg.generic", paddingDims);

  {
    LinalgSingleTilingExpertPassOptions options;
    options.tilingLevel =
        static_cast<int64_t>(StrategyTilingLevel::ReductionTiles);
    nestedModulePM.addNestedPass<func::FuncOp>(
        createLinalgSingleTilingExpertPass(options));
    nestedModulePM.addNestedPass<func::FuncOp>(createCanonicalizerPass());
    nestedModulePM.addNestedPass<func::FuncOp>(createCSEPass());
  }

  paddingDims = {2};
  pad("linalg.matmul", paddingDims, {1, 1, 0});

<<<<<<< HEAD
  if (clEnableHoistPadding) {
    LinalgFusePassOptions options;
    options.pad = true;
    options.anchorOpName = "linalg.matmul";
    options.hoistPaddings = SmallVector<int64_t>{2, 3, 0};
    passManager.addNestedPass<func::FuncOp>(createLinalgFusePass(options));
    passManager.addNestedPass<func::FuncOp>(createCanonicalizerPass());
    passManager.addNestedPass<func::FuncOp>(createCSEPass());
  }
=======
  // TODO(hanchung): Evaluate if we want to enable hoist paddings.
  //{
  // LinalgFusePassOptions options;
  // options.pad = true;
  // options.anchorOpName = "linalg.matmul";
  // options.hoistPaddings = SmallVector<int64_t>{2, 3, 0};
  // options.transposePaddings = SmallVector<std::string>{"0:1", "0:1",
  // "0:1"};
  // nestedModulePM.addNestedPass<func::FuncOp>(createLinalgFusePass(options));
  // nestedModulePM.addNestedPass<func::FuncOp>(createCanonicalizerPass());
  // nestedModulePM.addNestedPass<func::FuncOp>(createCSEPass());
  //}
>>>>>>> 85ee5949

  // Fold dim(pad) away before vectorization.
  nestedModulePM.addPass(memref::createResolveShapedTypeResultDimsPass());

  {
    LinalgSingleTilingExpertPassOptions options;
    options.vectorize = true;
    options.vectorizePadding = true;
    nestedModulePM.addNestedPass<func::FuncOp>(
        createLinalgSingleTilingExpertPass(options));
    nestedModulePM.addNestedPass<func::FuncOp>(createCanonicalizerPass());
    nestedModulePM.addNestedPass<func::FuncOp>(createCSEPass());
  }

  addCPUIREEComprehensiveBufferizePasses(nestedModulePM);

  // Run IREE specific passes before vector lowering expert.
  nestedModulePM.addNestedPass<func::FuncOp>(
      createRemoveSingleIterationLoopPass());

  // Add the vector lowering expert.
  {
    OpPassManager &nestedFuncPassManager = nestedModulePM.nest<func::FuncOp>();
    LinalgVectorLoweringPassOptions options;
    options.splitVectorTransfersTo = "linalg-copy";
    addLowerToVectorTransforms(nestedFuncPassManager, options);
  }
}

void addDoubleTilingExpertPassPipeline(OpPassManager &passManager,
                                       bool lowerToAVX2) {
  addTileAndDistributePasses(passManager,
                             /*convertToDestinationPassingStyle=*/true);

  OpPassManager &nestedModulePM = passManager.nest<ModuleOp>();
  // Run LinalgFusePass firstly in case that we have fill + matmul + generic
  // ops. At this stage, we do not apply vectorization. The reduction dim won't
  // get tiled if the case is matmul + generic op. In this case, we have to tile
  // along reduction dim again, which needs them to be Linalg ops form.
  {
    LinalgFusePassOptions options;
    options.tilingLevel =
        static_cast<int64_t>(StrategyTilingLevel::ParallelTiles);
    nestedModulePM.addNestedPass<func::FuncOp>(createLinalgFusePass(options));
    nestedModulePM.addNestedPass<func::FuncOp>(createCanonicalizerPass());
    nestedModulePM.addNestedPass<func::FuncOp>(createCSEPass());
  }

  // Add the sandbox single tiling expert to tile and vectorize.
  {
    LinalgSingleTilingExpertPassOptions options;
    options.vectorize = true;
    options.tilingLevel =
        static_cast<int64_t>(StrategyTilingLevel::ReductionTiles);
    nestedModulePM.addNestedPass<func::FuncOp>(
        createLinalgSingleTilingExpertPass(options));
    nestedModulePM.addNestedPass<func::FuncOp>(createCanonicalizerPass());
    nestedModulePM.addNestedPass<func::FuncOp>(createCSEPass());
  }

  addCPUIREEComprehensiveBufferizePasses(nestedModulePM);

  // Run IREE specific passes before vector lowering expert.
  nestedModulePM.addNestedPass<func::FuncOp>(
      createRemoveSingleIterationLoopPass());

  // Add the vector lowering expert.
  {
    OpPassManager &nestedFuncPassManager = nestedModulePM.nest<func::FuncOp>();
    LinalgVectorLoweringPassOptions options;
    options.lowerVectorTransposeToAVX2 = lowerToAVX2;
    options.splitVectorTransfersTo = "linalg-copy";
    addLowerToVectorTransforms(nestedFuncPassManager, options);
  }
}

void addConvTileAndDecomposeExpertPassPipeline(OpPassManager &passManager) {
  addTileAndDistributePasses(passManager,
                             /*convertToDestinationPassingStyle=*/true);

  OpPassManager &nestedModulePM = passManager.nest<ModuleOp>();
  // Run LinalgFusePass firstly in case that we have fill + conv + generic
  // ops. At this stage, we do not apply vectorization. The reduction dim won't
  // get tiled if the case is conv + generic op. In this case, we have to tile
  // along reduction dim again, which needs them to be Linalg ops form.
  {
    LinalgFusePassOptions options;
    options.tilingLevel =
        static_cast<int64_t>(StrategyTilingLevel::ParallelTiles);
    nestedModulePM.addNestedPass<func::FuncOp>(createLinalgFusePass(options));
    nestedModulePM.addNestedPass<func::FuncOp>(createCanonicalizerPass());
    nestedModulePM.addNestedPass<func::FuncOp>(createCSEPass());
  }

  // Add the sandbox single tiling expert to tile and vectorize.
  {
    LinalgSingleTilingExpertPassOptions options;
    options.decomposeToLowerDimOp = true;
    options.vectorize = true;
    options.vectorizePadding = true;
    options.tilingLevel =
        static_cast<int64_t>(StrategyTilingLevel::ReductionTiles);
    nestedModulePM.addNestedPass<func::FuncOp>(
        createLinalgSingleTilingExpertPass(options));
    nestedModulePM.addNestedPass<func::FuncOp>(createCanonicalizerPass());
    nestedModulePM.addNestedPass<func::FuncOp>(createCSEPass());
  }

  addCPUIREEComprehensiveBufferizePasses(nestedModulePM);

  // Run IREE specific passes before vector lowering expert.
  nestedModulePM.addNestedPass<func::FuncOp>(
      createRemoveSingleIterationLoopPass());

  // Add the vector lowering expert.
  {
    OpPassManager &nestedFuncPassManager = nestedModulePM.nest<func::FuncOp>();
    LinalgVectorLoweringPassOptions options;
    options.splitVectorTransfersTo = "shuffle";
    addLowerToVectorTransforms(nestedFuncPassManager, options);
  }
}

void addTileFuseAndVectorizePassPipeline(OpPassManager &passManager,
                                         bool lowerToVectors) {
  addTileAndDistributePasses(passManager,
                             /*convertToDestinationPassingStyle=*/true);

  OpPassManager &nestedModulePM = passManager.nest<ModuleOp>();

  // Tile and vectorize linalg ops on tensors.
  nestedModulePM.addNestedPass<func::FuncOp>(
      createLLVMCPUTileFuseAndVectorizePass(lowerToVectors));
  nestedModulePM.addNestedPass<func::FuncOp>(createCSEPass());
  nestedModulePM.addNestedPass<func::FuncOp>(createCanonicalizerPass());

  addCPUIREEComprehensiveBufferizePasses(nestedModulePM);
  nestedModulePM.addNestedPass<func::FuncOp>(createCSEPass());
  nestedModulePM.addNestedPass<func::FuncOp>(createCanonicalizerPass());

  nestedModulePM.addNestedPass<func::FuncOp>(createForOpCanonicalizationPass());
  nestedModulePM.addNestedPass<func::FuncOp>(
      createOptimizeVectorTransferPass());
}

void addCPUBufferOpsDefaultPipeline(OpPassManager &passManager) {
  addTileAndDistributePasses(passManager,
                             /*convertToDestinationPassingStyle=*/false);
}

void addCPUDefaultPassPipeline(OpPassManager &passManager) {
  addTileAndDistributePasses(passManager,
                             /*convertToDestinationPassingStyle=*/true);
  OpPassManager &nestedModulePM = passManager.nest<ModuleOp>();
  addCPUIREEComprehensiveBufferizePasses(nestedModulePM);
}

void addLinalgTransformInterpPasses(OpPassManager &passManager) {
  // Give control to the linalg_transform dialect.
  passManager.addPass(createLinalgTransformInterpreterPass());

  // Dropping the schedule is only needed if we want to embed the transform in
  // the module: we should drop the schedule once applied.
  // This pass does nothing in the case where we apply a separate policy
  // through a file.
  passManager.addPass(createDropSchedulePass());
}

static void addLowerToLLVMPasses(OpPassManager &passManager) {
  // LinalgExt -> SCF
  passManager.addNestedPass<func::FuncOp>(
      IREE::LinalgExt::createLinalgExtToLoopsPass());

  // Linalg -> SCF
  passManager.addNestedPass<func::FuncOp>(createMemrefCopyToLinalgPass());
  passManager.addNestedPass<func::FuncOp>(createConvertLinalgToLoopsPass());
  passManager.addNestedPass<func::FuncOp>(createCanonicalizerPass());
  passManager.addNestedPass<func::FuncOp>(createCSEPass());

  // Handled tensor-type constants.
  passManager.addPass(arith::createConstantBufferizePass());
  passManager.addPass(createFoldTensorExtractOpPass());

  // math dialect elementry functions -> polynomial form.
  passManager.addNestedPass<func::FuncOp>(createPolynomialApproximationPass());

  // Checking stack allocation before converting to CF dialect is easier.
  // Do not check allocation if hoist-padding is enabled. It intends to allocate
  // big stack buffers for better accessing.
  if (clCheckIRBeforeLLVMConversion && !clEnableHoistPadding) {
    passManager.addPass(createLLVMCPUCheckIRBeforeLLVMConversionPass());
  }

  // SCF -> CF
  passManager.addNestedPass<func::FuncOp>(createConvertSCFToCFPass());
  passManager.addNestedPass<func::FuncOp>(createCanonicalizerPass());
  passManager.addNestedPass<func::FuncOp>(createCSEPass());

  // (HAL, IREE, Linalg, CF) -> LLVM
  passManager.addNestedPass<func::FuncOp>(
      arith::createArithmeticExpandOpsPass());
  passManager.addNestedPass<func::FuncOp>(memref::createExpandOpsPass());
  passManager.addPass(createConvertToLLVMPass());
  passManager.addPass(createReconcileUnrealizedCastsPass());

  // We rely on MLIR symbol visibility being correct after this point and need
  // to mirror the LLVM linkage that was assigned during conversion.
  passManager.addPass(createLLVMCPUSynchronizeSymbolVisibilityPass());

  passManager.addPass(createCanonicalizerPass());
  passManager.addPass(createCSEPass());
}

void buildLLVMCPUCodegenPassPipeline(OpPassManager &passManager) {
  passManager.addNestedPass<ModuleOp>(
      createVerifyLinalgTransformLegalityPass());
  passManager.nest<ModuleOp>().addNestedPass<func::FuncOp>(
      createTypePropagationPass());
  passManager.addNestedPass<ModuleOp>(createBufferizeCopyOnlyDispatchesPass());

  passManager.addPass(createLLVMCPULowerExecutableTargetPass());
  OpPassManager &nestedModulePM = passManager.nest<ModuleOp>();
  addLowerToLLVMPasses(nestedModulePM);
}

}  // namespace iree_compiler
}  // namespace mlir<|MERGE_RESOLUTION|>--- conflicted
+++ resolved
@@ -284,7 +284,6 @@
   paddingDims = {2};
   pad("linalg.matmul", paddingDims, {1, 1, 0});
 
-<<<<<<< HEAD
   if (clEnableHoistPadding) {
     LinalgFusePassOptions options;
     options.pad = true;
@@ -294,20 +293,6 @@
     passManager.addNestedPass<func::FuncOp>(createCanonicalizerPass());
     passManager.addNestedPass<func::FuncOp>(createCSEPass());
   }
-=======
-  // TODO(hanchung): Evaluate if we want to enable hoist paddings.
-  //{
-  // LinalgFusePassOptions options;
-  // options.pad = true;
-  // options.anchorOpName = "linalg.matmul";
-  // options.hoistPaddings = SmallVector<int64_t>{2, 3, 0};
-  // options.transposePaddings = SmallVector<std::string>{"0:1", "0:1",
-  // "0:1"};
-  // nestedModulePM.addNestedPass<func::FuncOp>(createLinalgFusePass(options));
-  // nestedModulePM.addNestedPass<func::FuncOp>(createCanonicalizerPass());
-  // nestedModulePM.addNestedPass<func::FuncOp>(createCSEPass());
-  //}
->>>>>>> 85ee5949
 
   // Fold dim(pad) away before vectorization.
   nestedModulePM.addPass(memref::createResolveShapedTypeResultDimsPass());
