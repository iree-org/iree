--- conflicted
+++ resolved
@@ -575,23 +575,8 @@
   OpPassManager &nestedModulePM = passManager.nest<ModuleOp>();
   nestedModulePM.addNestedPass<func::FuncOp>(createLLVMCPUTileAndFusePass(
       static_cast<int64_t>(StrategyTilingLevel::ParallelTiles)));
-
-  // Run SplitReductionPass before the final reduction Fuse pass, because
-  // SplitReductionPass takes care of banked-tiling.
-<<<<<<< HEAD
-  nestedModulePM.addNestedPass<func::FuncOp>(
-      createLinalgSplitReductionPass(clEnableReassociateFpReductions));
   nestedModulePM.addNestedPass<func::FuncOp>(createLLVMCPUTilePass(
       static_cast<int64_t>(StrategyTilingLevel::ReductionTiles)));
-=======
-  {
-    LinalgSingleTilingExpertPassOptions options;
-    options.tilingLevel =
-        static_cast<int64_t>(StrategyTilingLevel::ReductionTiles);
-    nestedModulePM.addNestedPass<func::FuncOp>(
-        createLinalgSingleTilingExpertPass(options));
-  }
->>>>>>> ad1fb5d0
 
   {
     LinalgSingleTilingExpertPassOptions options;
