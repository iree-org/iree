--- conflicted
+++ resolved
@@ -513,23 +513,14 @@
     }
   }
 }
-<<<<<<< HEAD
 
 // CHECK-LABEL: @pack
-//   CHECK-DAG: #[[CONFIG:.+]] = #iree_codegen.lowering_config<tile_sizes = {{\[}}[2, 40], [1, 1]]>
+//   CHECK-DAG: #[[CONFIG:.+]] = #iree_codegen.lowering_config<tile_sizes = {{\[}}[1, 40], [1, 1]]>
 //   CHECK-DAG: #[[TRANSLATION:.+]] = #iree_codegen.translation_info<CPUDataTiling>
 //       CHECK: hal.executable.export public @pack
 //  CHECK-SAME:     translation_info = #[[TRANSLATION]]
 //       CHECK:   tensor.pack
 //  CHECK-SAME:       lowering_config = #[[CONFIG]]
-=======
-//  CHECK-DAG: #[[CONFIG:.+]] = #iree_codegen.lowering_config<tile_sizes = {{\[}}[1, 40], [1, 1]]>
-//  CHECK-DAG: #[[TRANSLATION:.+]] = #iree_codegen.translation_info<CPUDataTiling>
-//      CHECK: hal.executable.export public @pack
-// CHECK-SAME:     translation_info = #[[TRANSLATION]]
-//      CHECK:   tensor.pack
-// CHECK-SAME:       lowering_config = #[[CONFIG]]
->>>>>>> 49536d54
 
 // -----
 
