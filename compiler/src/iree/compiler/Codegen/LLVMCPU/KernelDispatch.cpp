--- conflicted
+++ resolved
@@ -763,45 +763,6 @@
   return;
 }
 
-<<<<<<< HEAD
-/// Sets the default configuration to use for an operation that implements the
-/// `PartitionableLoopsInterface`, given the `lbs` and `ubs` of all the loops.
-static LogicalResult
-setDefaultRootConfig(func::FuncOp entryPointFn,
-                     PartitionableLoopsInterface partitionableLoopsInterfaceOp,
-                     ArrayRef<int64_t> lbs, ArrayRef<int64_t> ubs) {
-  assert(!getLoweringConfig(partitionableLoopsInterfaceOp) &&
-         "expected lowering_config is not set");
-  SmallVector<unsigned> partitionableLoops =
-      partitionableLoopsInterfaceOp.getPartitionableLoops(kNumMaxParallelDims);
-
-  SmallVector<int64_t> minTileSizes(lbs.size(), 1);
-  SmallVector<int64_t> maxTileSizes(lbs.size(), 1);
-  if (!partitionableLoops.empty()) {
-    // TODO: Here the min tile size is just looking at the type of the data in
-    // the entry point function, and using a vector size that depends on just
-    // that. For `LinalgOp`s we can use the indexing map, find the loops that
-    // are fastest varying and set those to have a min tile size of vector
-    // length. A version of this is done for generic ops. Generalize that and
-    // use it for `LinalgOp`s.
-    unsigned typeWidthInBytes = getReferenceTypeLengthInBytes(entryPointFn);
-    minTileSizes[partitionableLoops.back()] =
-        getVectorSize(entryPointFn, typeWidthInBytes);
-    for (auto partitionableLoopId : partitionableLoops) {
-      maxTileSizes[partitionableLoopId] = defaultDistTileSize;
-    }
-  }
-
-  SmallVector<int64_t> distTileSizes = getDefaultDistributedLevelTileSizes(
-      partitionableLoops, lbs, ubs, minTileSizes, maxTileSizes);
-  TileSizesListType tileSizes;
-  tileSizes.emplace_back(std::move(distTileSizes));
-  auto loweringConfig = IREE::Codegen::LoweringConfigAttr::get(
-      entryPointFn.getContext(), tileSizes);
-  setLoweringConfig(partitionableLoopsInterfaceOp, loweringConfig);
-  return success();
-}
-
 /// Returns the default cache-level tile sizes for a matmul op and a specific
 /// target. There shouldn't be proper heuristics here, just fixed values.
 static SmallVector<int64_t> getDefaultMatmulCacheSizes(linalg::LinalgOp op,
@@ -832,13 +793,6 @@
     func::FuncOp entryPointFn, linalg::ContractionOpInterface op,
     ArrayRef<int64_t> distTileSizes, ArrayRef<int64_t> cacheTileSizes,
     ArrayRef<int64_t> vecTileSizes, int vectorSize) {
-=======
-static LogicalResult setMatmulPadRootConfig(func::FuncOp entryPointFn,
-                                            linalg::ContractionOpInterface op,
-                                            ArrayRef<int64_t> distTileSizes,
-                                            ArrayRef<int64_t> vecTileSizes,
-                                            int vectorSize) {
->>>>>>> 18c79b47
   // The tiling for parallel dims and reduction dims should be separated.
   SmallVector<int64_t> parallelTileSizes(vecTileSizes.begin(),
                                          vecTileSizes.end());
@@ -863,22 +817,15 @@
   reductionTileSizes.push_back(
       getMaxVectorTileSize(0, K, vecTileSizes.back(), vectorSize));
 
-<<<<<<< HEAD
   SmallVector<int64_t> cacheParallelTileSizes(cacheTileSizes.begin(),
                                               cacheTileSizes.end());
   SmallVector<int64_t> cacheReductionTileSizes(numTilingDims, 0);
   std::swap(cacheParallelTileSizes.back(), cacheReductionTileSizes.back());
 
-  TileSizesListType tileSizes;
-  tileSizes.emplace_back(distTileSizes.begin(), distTileSizes.end());
-  tileSizes.push_back(cacheParallelTileSizes);
-  tileSizes.push_back(cacheReductionTileSizes);
-  tileSizes.push_back(parallelTileSizes);
-  tileSizes.push_back(reductionTileSizes);
-=======
-  TileSizesListType tileSizes = {SmallVector<int64_t>(distTileSizes),
-                                 parallelTileSizes, reductionTileSizes};
->>>>>>> 18c79b47
+  TileSizesListType tileSizes = {
+      SmallVector<int64_t>(distTileSizes), cacheParallelTileSizes,
+      cacheReductionTileSizes, parallelTileSizes, reductionTileSizes};
+
   // No need for tiling inner parallel dims.
   tileSizes.emplace_back(numTilingDims, 0);
 
