// Copyright 2020 The IREE Authors
//
// Licensed under the Apache License v2.0 with LLVM Exceptions.
// See https://llvm.org/LICENSE.txt for license information.
// SPDX-License-Identifier: Apache-2.0 WITH LLVM-exception

#include "iree/compiler/Codegen/LLVMCPU/KernelDispatch.h"

#include <numeric>

#include "iree-dialects/Dialect/LinalgExt/IR/LinalgExtOps.h"
#include "iree/compiler/Codegen/Common/UserConfig.h"
#include "iree/compiler/Codegen/LLVMCPU/TargetMLTransformInfo.h"
#include "iree/compiler/Codegen/LLVMCPU/Utils.h"
#include "iree/compiler/Codegen/TransformDialectStrategies/CPU/Common.h"
#include "iree/compiler/Codegen/Transforms/Transforms.h"
#include "iree/compiler/Codegen/Utils/LinalgOpInfo.h"
#include "iree/compiler/Codegen/Utils/Utils.h"
#include "iree/compiler/Dialect/Flow/IR/FlowOps.h"
#include "iree/compiler/Dialect/HAL/IR/HALTypes.h"
#include "llvm/ADT/TypeSwitch.h"
#include "llvm/Support/CommandLine.h"
#include "llvm/Support/Debug.h"
#include "llvm/Support/TargetSelect.h"
#include "mlir/Dialect/Func/IR/FuncOps.h"
#include "mlir/Dialect/Linalg/IR/Linalg.h"
#include "mlir/Dialect/Linalg/IR/LinalgInterfaces.h"
#include "mlir/Dialect/Linalg/Transforms/Transforms.h"
#include "mlir/Dialect/MemRef/IR/MemRef.h"
#include "mlir/Dialect/MemRef/Transforms/Transforms.h"
#include "mlir/Dialect/Utils/IndexingUtils.h"
#include "mlir/Dialect/Utils/StaticValueUtils.h"
#include "mlir/IR/Matchers.h"
#include "mlir/Transforms/GreedyPatternRewriteDriver.h"

#define DEBUG_TYPE "kernel-dispatch"
#define KD_DBGS() (llvm::dbgs() << '[' << DEBUG_TYPE << "] ")

namespace mlir {
namespace iree_compiler {

/// NOTE: None of these flags are supported in any form long term. This are
/// temporary hooks added for development purposes. They could be
/// changed/modified at any time.
/// TODO: Find a way to plumb this through to not rely on these flags.

static llvm::cl::opt<int> clNumberOfRuntimeThreads(
    "iree-codegen-llvm-number-of-threads",
    llvm::cl::desc("number of threads that are used at runtime if codegen "
                   "thread distribution is enabled"),
    llvm::cl::init(8));

static llvm::cl::opt<bool> clDisableDistribution(
    "iree-codegen-llvm-disable-distribution",
    llvm::cl::desc("disable thread distribution in codegen"),
    llvm::cl::init(false));

static llvm::cl::list<int> mmt4dWorkgroupTileSizes(
    "iree-codegen-llvm-mmt4d-workgroup-tile-sizes",
    llvm::cl::desc("linalg.mmt4d workgroup tile size"), llvm::cl::ZeroOrMore);

static llvm::cl::list<int> mmt4dL1TileSizes(
    "iree-codegen-llvm-mmt4d-l1-tile-size",
    llvm::cl::desc("linalg.mmt4d L1 tile size"), llvm::cl::ZeroOrMore);

static llvm::cl::list<int> mmt4dVectorSizes(
    "iree-codegen-llvm-mmt4d-vector-size",
    llvm::cl::desc("linalg.mmt4d vector tile size"), llvm::cl::ZeroOrMore);

static llvm::cl::opt<int> defaultWorkgroupTileSize(
    "iree-codegen-llvm-generic-ops-workgroup-size",
    llvm::cl::desc(
        "linalg.generic and linalg.indexed_generic workgroup tile size"),
    llvm::cl::init(64));

// TODO(hanchung): Remove the flag. This is the flag for fastly falling back to
// the previous snapshot.

static llvm::cl::opt<bool> enableVectorPadding(
    "iree-codegen-enable-vector-padding",
    llvm::cl::desc("Enable padding for vectorization"), llvm::cl::init(true));

static llvm::cl::opt<bool> enableVectorPeeling(
    "iree-codegen-enable-vector-peeling",
    llvm::cl::desc("Enable peeling for vectorization"), llvm::cl::init(true));

// Non-static options are used in other places.
llvm::cl::opt<std::string> clCPUCodegenTransformDialectFileName(
    "iree-codegen-llvmcpu-use-transform-dialect",
    llvm::cl::desc(
        "MLIR file containing a transform dialect specification to apply"),
    llvm::cl::init(""));
llvm::cl::opt<bool> clCPUEnableTransformDialectJit(
    "iree-codegen-llvmcpu-enable-transform-dialect-jit",
    llvm::cl::desc("enable the usage of the transform dialect JIT"),
    llvm::cl::init(false));
llvm::cl::opt<std::string> clCPUCodegenTransformDialectDebugPayloadTag(
    "iree-codegen-llvmcpu-transform-dialect-debug-payload-tag",
    llvm::cl::desc("tag attribute value for the transform dialect interpreter "
                   "payload root operation"),
    llvm::cl::init(""));

llvm::cl::opt<std::string> clCPUCodegenTransformDialectDebugTransformTag(
    "iree-codegen-llvmcpu-transform-dialect-debug-transform-tag",
    llvm::cl::desc(
        "tag attribute value for the transform dialect transform op container"),
    llvm::cl::init(""));

using IREE::Codegen::DispatchLoweringPassPipeline;

// Encodes the pre-processing strategy to be applied on a Linalg operation
// before vectorization.
enum class VectorPreProcStrategy {
  // Pad vector dimensions of tensors so that they are multiple of the vector
  // length.
  Padding,
  // Peel iterations from the vector dimensions so that they become multiple of
  // the vector length.
  Peeling,
  // Compute vector dimensions assuming vector masking support. Vector sizes may
  // be rounded up to the nearest power of two and out-of-bounds elements would
  // be masked-out.
  Masking,
  // Do not apply any vectorization pre-processing transformation.
  None
};

// TODO(dcaballe): Move operator<< to DebugUtils.h.
static llvm::raw_ostream &operator<<(llvm::raw_ostream &os,
                                     const VectorPreProcStrategy &strategy) {
  switch (strategy) {
    case VectorPreProcStrategy::Padding:
      os << "Padding";
      break;
    case VectorPreProcStrategy::Peeling:
      os << "Peeling";
      break;
    case VectorPreProcStrategy::Masking:
      os << "Masking";
      break;
    case VectorPreProcStrategy::None:
      os << "None";
      break;
  }
  return os;
}

template <typename T>
static llvm::raw_ostream &operator<<(llvm::raw_ostream &os,
                                     const llvm::SmallVectorImpl<T> &vector) {
  for (T element : vector) {
    os << element << " ";
  }

  return os;
}

static llvm::raw_ostream &operator<<(
    llvm::raw_ostream &os,
    const mlir::iree_compiler::TileSizesListType &tileSizeList) {
  os << "[";
  for (auto &tuple : tileSizeList) {
    os << "[" << tuple << "]";
  }
  os << "]";

  return os;
}

/// Splits the given `Range` vector and returns the `lbs` and the `ubs` as
/// separate lists.
static void getBoundsFromRange(ArrayRef<Range> loopRange,
                               SmallVector<int64_t> &lb,
                               SmallVector<int64_t> &ub) {
  auto getStaticValue = [](OpFoldResult ofr) -> int64_t {
    Optional<int64_t> intVal = getConstantIntValue(ofr);
    if (!intVal) return ShapedType::kDynamic;
    return intVal.value();
  };
  lb = llvm::to_vector(llvm::map_range(
      loopRange, [&](Range r) { return getStaticValue(r.offset); }));
  ub = llvm::to_vector(llvm::map_range(
      loopRange, [&](Range r) { return getStaticValue(r.size); }));
}

/// Returns true if all the input and output tensor operands of 'op' are fully
/// dynamic.
static bool isFullyDynamicOp(linalg::LinalgOp op) {
  SmallVector<int64_t, 4> loopRanges = op.getStaticLoopRanges();
  return llvm::all_of(loopRanges,
                      [](int64_t size) { return ShapedType::isDynamic(size); });
}

/// Returns the vectorization pre-processing strategy (padding, peeling) for the
/// given LinalgOp, depending on the op traits and the target architecture.
static VectorPreProcStrategy getVectorPreProcStrategy(
    linalg::LinalgOp linalgOp) {
  // Generic strategies.

  if (linalgOp.hasBufferSemantics()) {
    return VectorPreProcStrategy::None;
  }

  auto targetAttr = IREE::HAL::ExecutableTargetAttr::lookup(linalgOp);
  bool isLinalgGeneric = isa<linalg::GenericOp>(linalgOp.getOperation());

  // Default X86 specific strategy.
  if (isX86(targetAttr)) {
    if (isLinalgGeneric) {
      return VectorPreProcStrategy::Masking;
    }

    if (isFullyDynamicOp(linalgOp) && enableVectorPeeling) {
      return VectorPreProcStrategy::Peeling;
    }

    if (enableVectorPadding) {
      // Padding is only enabled on x86. It leads to too much overhead on
      // RISC-V and ARM.
      return VectorPreProcStrategy::Padding;
    }
  }

  // Default RISC-V specific strategies.
  if (isRISCV(targetAttr)) {
    if (isLinalgGeneric) {
      return VectorPreProcStrategy::Masking;
    }

    if (enableVectorPeeling) {
      return VectorPreProcStrategy::Peeling;
    }
  }

  // Default AArch64 specific strategies.
  if (isAArch64(targetAttr)) {
    if ((linalg::isElementwise(linalgOp) || isFullyDynamicOp(linalgOp)) &&
        enableVectorPeeling) {
      return VectorPreProcStrategy::Peeling;
    }
  }

  return VectorPreProcStrategy::None;
}

/// Looks for the `native_vector_size` attribute in the hal.executable.target
/// looked up from this op.
static int64_t getNativeVectorSizeInBytes(func::FuncOp entryPointFn) {
  auto targetAttr = IREE::HAL::ExecutableTargetAttr::lookup(entryPointFn);
  auto nativeVectorSizeAttr =
      getConfigIntegerAttr(targetAttr, "native_vector_size");
  if (nativeVectorSizeAttr) {
    int64_t nativeVectorSizeVal = nativeVectorSizeAttr->getInt();
    if (nativeVectorSizeVal) {
      return nativeVectorSizeVal;
    }
  }

  // TODO(dcaballe): Remove this workaround for VMVX.
  if (isVMVXBackend(targetAttr)) {
    constexpr int64_t defaultNativeVectorSizeforVMVX = 16;
    return defaultNativeVectorSizeforVMVX;
  }

  assert(0 && "Missing 'native_vector_size' attribute");
  return 0;
}

/// For a given `shapedType` or (`byteWidth` of element type) return the number
/// of elements that correspond to the native vector size. Returns 1 as the
/// fallback.
static int64_t getVectorSize(func::FuncOp entryPointFn, unsigned byteWidth) {
  return getNativeVectorSizeInBytes(entryPointFn) / byteWidth;
}
static int64_t getVectorSize(func::FuncOp entryPointFn, ShapedType shapedType) {
  Type elementType = shapedType.getElementType();
  if (!elementType.isIntOrFloat()) return 1;
  unsigned byteWidth = IREE::Util::getRoundedElementByteWidth(elementType);
  return getVectorSize(entryPointFn, byteWidth);
}

/// Returns minimum tiling sizes for each dimension. One dimension is possible
/// to access at different element types. It determines the tiling sizes by
/// looking into all the operands.
// TODO(diegocaballero): Refactor this logic to a method that computes the final
// tile sizes for vectorization/unrolling in one shot.
static SmallVector<int64_t> getMinTilingSizesForEachDim(
    func::FuncOp entryPointFn, linalg::LinalgOp op,
    const LinalgOpInfo &linalgOpInfo,
    const TargetMLTransformInfo &targetMLTransInfo) {
  unsigned numLoops = op.getNumLoops();
  SmallVector<int64_t> minTileSizes(numLoops, 1);
  auto inputOutputOpOperands = op->getOpOperands();

  for (auto [index, map] : llvm::enumerate(op.getIndexingMapsArray())) {
    // Check the fastest varying dimension of the operand. Set the vector size
    // of the corresponding loop to the vector size.
    if (map.getNumResults() == 0) continue;
    auto fastestVaryingDimExpr =
        map.getResults().back().dyn_cast<AffineDimExpr>();
    if (!fastestVaryingDimExpr) continue;
    unsigned fastestVaryingDim = fastestVaryingDimExpr.getPosition();

    // If the indexing map has result it has to be a shaped type.
    auto operandType =
        llvm::cast<ShapedType>(inputOutputOpOperands[index].get().getType());
    int64_t tileSize = getVectorSize(entryPointFn, operandType);

    minTileSizes[fastestVaryingDim] =
        std::max<int64_t>(minTileSizes[fastestVaryingDim], tileSize);
  }

  // Limit unroll factor. For now, we assume the rightmost non-one tiled
  // dimension is for vectorization and any other non-one dimension is for
  // unrolling.
  auto limitUnrollFactor = [&](int64_t maxUnrollFactor) {
    int vecDim;
    for (vecDim = minTileSizes.size() - 1; vecDim >= 0; --vecDim) {
      if (minTileSizes[vecDim] > 1) {
        break;
      }
    }
    for (int unrollDim = vecDim - 1; unrollDim >= 0; --unrollDim) {
      minTileSizes[unrollDim] =
          std::min<int64_t>(minTileSizes[unrollDim], maxUnrollFactor);
    }
  };

  if (linalgOpInfo.isTranspose()) {
    // Limit unrolling on transpose operations.
    // TODO(dcaballe): Consider input and output transposes.
    limitUnrollFactor(targetMLTransInfo.defaultMaxTransposeUnrollFactor);
  } else {
    // Limit unrolling to the default target maximum.
    limitUnrollFactor(targetMLTransInfo.defaultMaxUnrollFactor);
  }

  return minTileSizes;
}

/// Returns the type length in bytes. Looks through all the interface binding
/// ops to see the ABI types and guess-timates the type size to use. This is
/// used to convert the vector size in bytes to vector size in number of
/// elements.
static unsigned getReferenceTypeLengthInBytes(func::FuncOp entryPointFn) {
  unsigned referenceTypeLengthInBytes = 4;
  entryPointFn.walk([&](IREE::HAL::InterfaceBindingSubspanOp subSpanOp) {
    Type type = subSpanOp.getResult().getType();
    Type elementType =
        TypeSwitch<Type, Type>(type)
            .Case<IREE::Flow::DispatchTensorType>(
                [&](auto dispatchTensorType) -> Type {
                  // Ignore operands that are 0D tensors. These
                  // are not vector-loadable, so using these to
                  // get vector length would be a pessimization.
                  if (!dispatchTensorType.getRank()) return nullptr;
                  return dispatchTensorType.getBoundElementType();
                })
            .Case<ShapedType>([&](auto shapedType) -> Type {
              // Ignore operands that are 0D tensors. These
              // are not vector-loadable, so using these to
              // get vector length would be a pessimization.
              if (!shapedType.getRank()) return nullptr;
              return shapedType.getElementType();
            })
            .Default([&](Type t) -> Type { return nullptr; });
    if (!elementType || !elementType.isIntOrFloat()) return;
    unsigned typeWidthInBytes =
        IREE::Util::getRoundedElementByteWidth(elementType);
    referenceTypeLengthInBytes =
        std::min<unsigned>(referenceTypeLengthInBytes, typeWidthInBytes);
  });
  return referenceTypeLengthInBytes;
}

/// Returns the default tile sizes to use for the loops that are distributed at
/// Flow level.
static SmallVector<int64_t> getDefaultDistributedLoopTileSizes(
    ArrayRef<int64_t> lbs, ArrayRef<int64_t> ubs,
    ArrayRef<int64_t> minTileSizes, ArrayRef<int64_t> maxTileSizes,
    ArrayRef<int64_t> vectorSizeHints) {
  assert(lbs.size() == ubs.size() && lbs.size() == minTileSizes.size() &&
         lbs.size() == maxTileSizes.size() &&
         "expected all vectors to be of equal size");

  size_t numDims = lbs.size();
  // Set all the distribution tile sizes to zero if thread distribution is
  // disabled.
  if (clDisableDistribution) {
    return SmallVector<int64_t>(numDims, 0);
  }

  SmallVector<int64_t> distributedTileSizes(numDims, 1);
  SmallVector<int64_t> numWorkgroupsPerDim(numDims, 1);
  SmallVector<int64_t> workload(numDims, 1);
  for (auto i : llvm::seq<size_t>(0, numDims)) {
    if (maxTileSizes[i] == 0 || ShapedType::isDynamic(lbs[i]) ||
        ShapedType::isDynamic(ubs[i])) {
      distributedTileSizes[i] = maxTileSizes[i];
      workload[i] = ShapedType::kDynamic;
      continue;
    }

    assert(lbs[i] <= ubs[i]);
    workload[i] = ubs[i] - lbs[i];
    int64_t candidateTileSize = 1;
    int64_t targetSize = std::min(workload[i] / 2, maxTileSizes[i]);
    int64_t vectorSize = vectorSizeHints[i];
    if (vectorSize > 1) {
      // Pick the factor of dim which is closest to the target tile size and
      // is a multiplier of vector size.
      for (int64_t k = vectorSize; k <= targetSize; k += vectorSize) {
        if (workload[i] % k == 0 && k >= minTileSizes[i]) {
          candidateTileSize = k;
        }
      }
    }
    // Fallback to power of 2 if there's no hint or can't find the ideal size.
    if (vectorSize <= 1 || candidateTileSize == 1) {
      candidateTileSize = std::max<int64_t>(
          llvm::bit_floor<uint64_t>(targetSize), minTileSizes[i]);
    }

    // Limit the workload per workgroup to the default being the max to keep the
    // work per invocation reasonable.
    distributedTileSizes[i] =
        std::min<int64_t>(candidateTileSize, maxTileSizes[i]);
    numWorkgroupsPerDim[i] =
        llvm::divideCeil(workload[i], distributedTileSizes[i]);
  }

  // Reduce the number of workgroups in cases where we are dividing the work too
  // much. Over-provision the number of workgroups to twice the number of
  // threads.
  int64_t numWorkgroupsLimit = 2 * clNumberOfRuntimeThreads;
  int64_t numWorkgroups =
      std::accumulate(numWorkgroupsPerDim.begin(), numWorkgroupsPerDim.end(),
                      1LL, std::multiplies<int64_t>{});
  unsigned currDim = numDims;
  while (numWorkgroups > numWorkgroupsLimit && currDim > 0) {
    unsigned index = currDim - 1;
    int64_t currSize = distributedTileSizes[index];
    if (workload[index] == ShapedType::kDynamic ||
        currSize >= maxTileSizes[index] || currSize >= workload[index]) {
      currDim--;
      continue;
    }

    int64_t newSize = std::min<int64_t>(currSize * 2, workload[index]);
    int64_t vectorSize = vectorSizeHints[index];

    // Chech if it's the ideal size with vector size hint. And skip if the new
    // size will break the ideal size.
    if (vectorSize > 1 &&
        (currSize % vectorSize == 0 && workload[index] % currSize == 0) &&
        (newSize % vectorSize != 0 || workload[index] % newSize != 0)) {
      currDim--;
      continue;
    }

    distributedTileSizes[index] = newSize;
    int64_t nwg =
        llvm::divideCeil(workload[index], distributedTileSizes[index]);
    if (nwg < numWorkgroupsPerDim[index]) {
      numWorkgroups /= numWorkgroupsPerDim[index];
      numWorkgroups *= nwg;
    } else {
      currDim--;
    }
  }
  return distributedTileSizes;
}

/// Returns the nearest power of two of `size` if `predicate` is true.
/// Otherwise, returns `size`.
static int64_t roundUpToPow2(int64_t size, bool predicate) {
  if (!predicate) {
    return size;
  }
  assert(size > 0 && "Negative size");
  return llvm::PowerOf2Ceil(size);
}

/// Computes the maximum tile size that can be used to distribute a dimension
/// based on its number of iterations and the native vector size used of the
/// target. The resulting tile size will be a multiple of the provided vector
/// size, except when `allowIncompleteTile` is set to true.
static int64_t getMaxDistributionTileSize(int64_t lb, int64_t ub,
                                          int64_t maxSize, int64_t vectorSize,
                                          bool allowIncompleteTile = false) {
  if (ub == ShapedType::kDynamic || lb == ShapedType::kDynamic) {
    return maxSize;
  }
  int64_t numIters = ub - lb;
  if (numIters <= maxSize && numIters < vectorSize) {
    return numIters;
  }

  int64_t scaledUB = std::min(maxSize, numIters) / vectorSize * vectorSize;
  for (int64_t i = scaledUB; i > 0; i -= vectorSize) {
    if (numIters % i == 0) {
      return i;
    }
  }
  if (allowIncompleteTile) {
    // Set bound to half to avoid too many workgroup.
    int64_t start = std::min(maxSize, numIters);
    int64_t end = start / 2;
    for (int64_t i = start; i >= end; --i) {
      if (numIters % i == 0) {
        return i;
      }
    }
    return maxSize;
  }
  // If it can't be a multiple of `vectorSize`, let's choose a factor of
  // `numIters` sizes heuristically.
  int64_t start = std::min(maxSize, numIters);
  for (int64_t i = start; i > 0; --i) {
    if (numIters % i == 0) {
      return i;
    }
  }
  return 1;
}

/// Computes the maximum tile size that can be used to vectorize (or unroll) a
/// dimension based on its number of iterations and the native vector size of
/// the target. The resulting tile size will be a multiple of the provided
/// vector size, except when `allowIncompleteTile` is set to true. If
/// `enforcePowerOfTwo` is set to true, the resulting tile size will be a power
/// of two.
static int64_t getMaxVectorTileSize(int64_t lb, int64_t ub, int64_t maxSize,
                                    int64_t vectorSize,
                                    bool allowIncompleteTile = false,
                                    bool enforcePowerOfTwo = false) {
  if (ub == ShapedType::kDynamic || lb == ShapedType::kDynamic) {
    return roundUpToPow2(maxSize, enforcePowerOfTwo);
  }
  int64_t numIters = ub - lb;
  if (numIters <= maxSize && numIters < vectorSize) {
    return roundUpToPow2(numIters, enforcePowerOfTwo);
  }

  // Return the largest suitable power of two if power of two is enforced.
  if (enforcePowerOfTwo) {
    return roundUpToPow2(std::min(maxSize, numIters), enforcePowerOfTwo);
  }

  // Try to find a tile size that is multiple of the vector size.
  int64_t scaledUB = std::min(maxSize, numIters) / vectorSize * vectorSize;
  for (int64_t i = scaledUB; i > 0; i -= vectorSize) {
    if (numIters % i == 0) {
      return i;
    }
  }
  if (allowIncompleteTile) {
    // Try to find a tile size that is not multiple of the vector size but
    // multiple of the number of iterations. Otherwise, return `maxSize`.
    int64_t start = std::min(maxSize, numIters);
    int64_t end = start / 2;
    for (int64_t i = start; i >= end; --i) {
      if (numIters % i == 0) {
        return i;
      }
    }
    return maxSize;
  }

  // If it can't be a multiple of `vectorSize`, let's choose a factor of
  // `numIters` sizes heuristically.
  int64_t start = std::min(maxSize, numIters);
  for (int64_t i = start; i > 0; --i) {
    if (numIters % i == 0) {
      return i;
    }
  }

  return 1;
}

/// Returns the tile size to use for the Flow level.
///
/// The vectorSizeHints can be empty or as many as the number of loops. When not
/// empty, each hint should be 1 or the vector size. On the dimensions where the
/// hints != 1, it will try to find the tile sizes which are multipliers of the
/// hints.
///
/// TODO(hanchung): Remove `allowIncompleteTile` option after codegen can handle
/// padding/peeling for all the kernels. Allowing incomplete tile is critical
/// for odd shapes (e.g., some dim sizes could be prime number).
static SmallVector<int64_t> getDefaultDistributedLevelTileSizes(
    ArrayRef<unsigned> partitionableLoops, ArrayRef<int64_t> lbs,
    ArrayRef<int64_t> ubs, ArrayRef<int64_t> minTileSizes,
    ArrayRef<int64_t> maxTileSizes, bool allowIncompleteTile = false,
    ArrayRef<int64_t> vectorSizeHints = {}) {
  int64_t numLoops = lbs.size();
  assert(numLoops == minTileSizes.size() && maxTileSizes.size() == numLoops &&
         "expected as many min/max tile sizes as number of loops");
  assert(
      vectorSizeHints.empty() ||
      vectorSizeHints.size() == numLoops &&
          "vector size hints should be empty or equal to the number of loops");

  // Only set values when the loop is partitionable.
  SmallVector<int64_t> adjustedMinTileSizes(numLoops, 0);
  SmallVector<int64_t> adjustedMaxTileSizes(numLoops, 0);
  SmallVector<int64_t> adjustedVectorSizeHints(numLoops, 1);
  for (auto i : partitionableLoops) {
    adjustedMinTileSizes[i] = minTileSizes[i];
    adjustedMaxTileSizes[i] = maxTileSizes[i];
    if (!vectorSizeHints.empty()) {
      adjustedVectorSizeHints[i] = vectorSizeHints[i];
    }
  }

  SmallVector<int64_t> distributedTileSizes =
      getDefaultDistributedLoopTileSizes(lbs, ubs, adjustedMinTileSizes,
                                         adjustedMaxTileSizes,
                                         adjustedVectorSizeHints);
  // Final fix up of the tile sizes to make sure that they divide the problem
  // size to make it vectorizable.
  for (auto i : llvm::seq<unsigned>(0, distributedTileSizes.size())) {
    if (!distributedTileSizes[i]) continue;
    distributedTileSizes[i] =
        getMaxDistributionTileSize(lbs[i], ubs[i], distributedTileSizes[i],
                                   minTileSizes[i], allowIncompleteTile);
  }
  return distributedTileSizes;
}

static SmallVector<int64_t> getDefaultDistributedLevelTileSizes(
    linalg::LinalgOp linalgOp, ArrayRef<int64_t> minTileSizes,
    ArrayRef<int64_t> maxTileSizes, bool allowIncompleteTile = false,
    ArrayRef<int64_t> vectorSizeHints = {}) {
  OpBuilder builder(linalgOp.getContext());
  builder.setInsertionPoint(linalgOp);
  SmallVector<int64_t> lbs(linalgOp.getNumLoops(), 0);
  SmallVector<int64_t> ubs = linalgOp.getStaticLoopRanges();
  auto loops = cast<PartitionableLoopsInterface>(linalgOp.getOperation())
                   .getPartitionableLoops(kNumMaxParallelDims);
  return getDefaultDistributedLevelTileSizes(loops, lbs, ubs, minTileSizes,
                                             maxTileSizes, allowIncompleteTile,
                                             vectorSizeHints);
}

/// Splits the tile sizes in `parallelSizes` into `reductionSizes` for the
/// reduction loops.
static void splitParallelAndReductionTiles(
    linalg::LinalgOp op, SmallVectorImpl<int64_t> &parallelSizes,
    SmallVectorImpl<int64_t> &reductionSizes) {
  reductionSizes.assign(parallelSizes.begin(), parallelSizes.end());
  for (auto [index, iteratorType] :
       llvm::enumerate(op.getIteratorTypesArray())) {
    if (iteratorType == utils::IteratorType::parallel) {
      reductionSizes[index] = 0;
    } else {
      parallelSizes[index] = 0;
    }
  }
}

static void setAlwaysVectorizeSizes(linalg::LinalgOp op,
                                    SmallVectorImpl<int64_t> &parallelSizes,
                                    SmallVectorImpl<int64_t> &reductionSizes) {
  SmallVector<int64_t, 4> staticLoopRanges = op.getStaticLoopRanges();
  for (auto [index, valuePair] : llvm::enumerate(
           llvm::zip_equal(staticLoopRanges, op.getIteratorTypesArray()))) {
    auto [size, iterType] = valuePair;
    if (!ShapedType::isDynamic(size)) continue;
    if (iterType == utils::IteratorType::parallel) {
      parallelSizes[index] = 1;
    } else {
      reductionSizes[index] = 1;
    }
  }

  LLVM_DEBUG(KD_DBGS() << "Set always-vectorize parallel sizes: "
                       << parallelSizes << "\n");
  LLVM_DEBUG(KD_DBGS() << "Set always-vectorize reduction sizes: "
                       << reductionSizes << "\n");
}

static void setVectorSizesForDynamicShapes(
    linalg::LinalgOp op, VectorPreProcStrategy vecPreProcStrategy,
    SmallVectorImpl<int64_t> &parallelSizes,
    SmallVectorImpl<int64_t> &reductionSizes) {
  // Masking doesn't need any dim set to 1.
  if (vecPreProcStrategy == VectorPreProcStrategy::Masking) {
    return;
  }

  SmallVector<int64_t> origParallelSizes(parallelSizes.begin(),
                                         parallelSizes.end());
  SmallVector<int64_t> origReductionSizes(reductionSizes.begin(),
                                          reductionSizes.end());
  setAlwaysVectorizeSizes(op, parallelSizes, reductionSizes);

  // If peeling is enabled and the 'op' is fully dynamic, we only vectorize the
  // lowest order parallel dimension for now to avoid peeling higher level
  // dimensions. If no parallel dimension is found to be vectorized, we try to
  // vectorize the lowest order reduction dimension.

  if (!isFullyDynamicOp(op) ||
      vecPreProcStrategy != VectorPreProcStrategy::Peeling) {
    return;
  }

  bool isParallelDimVectorized = false;
  for (int i = origParallelSizes.size() - 1; i >= 0; --i) {
    if (origParallelSizes[i] > 1) {
      assert(parallelSizes[i] == 1 &&
             "This tile size should have been set to one");
      parallelSizes[i] = origParallelSizes[i];
      isParallelDimVectorized = true;
      break;
    }
  }

  if (isParallelDimVectorized) {
    return;
  }

  for (int i = origReductionSizes.size() - 1; i >= 0; --i) {
    if (origReductionSizes[i] > 1) {
      assert(reductionSizes[i] == 1 &&
             "This tile size should have been set to one");
      reductionSizes[i] = origReductionSizes[i];
      break;
    }
  }

  LLVM_DEBUG(KD_DBGS() << "Parallel sizes for dynamic sizes: " << parallelSizes
                       << "\n");
  LLVM_DEBUG(KD_DBGS() << "Reduction sizes for dynamic sizes: "
                       << reductionSizes << "\n");

  return;
}

/// Sets the default configuration to use for an operation that implements the
/// `PartitionableLoopsInterface`, given the `lbs` and `ubs` of all the loops.
static LogicalResult setDefaultRootConfig(
    func::FuncOp entryPointFn,
    PartitionableLoopsInterface partitionableLoopsInterfaceOp,
    ArrayRef<int64_t> lbs, ArrayRef<int64_t> ubs) {
  assert(!getLoweringConfig(partitionableLoopsInterfaceOp) &&
         "expected lowering_config is not set");
  SmallVector<unsigned> partitionableLoops =
      partitionableLoopsInterfaceOp.getPartitionableLoops(kNumMaxParallelDims);

  SmallVector<int64_t> minTileSizes(lbs.size(), 1);
  SmallVector<int64_t> maxTileSizes(lbs.size(), 1);
  if (!partitionableLoops.empty()) {
    // TODO: Here the min tile size is just looking at the type of the data in
    // the entry point function, and using a vector size that depends on just
    // that. For `LinalgOp`s we can use the indexing map, find the loops that
    // are fastest varying and set those to have a min tile size of vector
    // length. A version of this is done for generic ops. Generalize that and
    // use it for `LinalgOp`s.
    unsigned typeWidthInBytes = getReferenceTypeLengthInBytes(entryPointFn);
    minTileSizes[partitionableLoops.back()] =
        getVectorSize(entryPointFn, typeWidthInBytes);
    for (auto partitionableLoopId : partitionableLoops) {
      maxTileSizes[partitionableLoopId] = defaultWorkgroupTileSize;
    }
  }

  SmallVector<int64_t> flowTileSizes = getDefaultDistributedLevelTileSizes(
      partitionableLoops, lbs, ubs, minTileSizes, maxTileSizes);
  TileSizesListType tileSizes;
  tileSizes.emplace_back(std::move(flowTileSizes));
  auto loweringConfig = IREE::Codegen::LoweringConfigAttr::get(
      entryPointFn.getContext(), tileSizes);
  setLoweringConfig(partitionableLoopsInterfaceOp, loweringConfig);
  return success();
}

static SmallVector<int64_t> getDefaultMatmulCacheSizes(linalg::LinalgOp op) {
  auto targetAttr = IREE::HAL::ExecutableTargetAttr::lookup(op);
  SmallVector<int64_t> sizes;
  if (isX86(targetAttr)) {
    // 'I' should be equal to the number of accumulators. Increasing it further
    // wouldn't contribute to spacial locality. 'K' should be at least the
    // number of elements in a cache line so that we maximize spatial locality
    // in broadcasts. Increasing it beyond that may result in too many cache
    // lines from column-wise accesses. Increasing 'J' should be good in general
    // if there are enough elements in that dimension modulo cache conflicts.
    // Current configuration is ~12.5KB. That should hopefully leave enough room
    // for fused consumers assuming a 32KB cache.
    sizes.append({8, 128, 16});
    return sizes;
  }

  sizes.append({0, 0, 0});
  return sizes;
}

static LogicalResult setMatmulPadRootConfig(
    func::FuncOp entryPointFn, linalg::ContractionOpInterface op,
    ArrayRef<int64_t> flowTileSizes, ArrayRef<int64_t> cacheTileSizes,
    ArrayRef<int64_t> workgroupTileSizes, int vectorSize) {
  // The tiling for parallel dims and reduction dims should be separated.
  int numTiledDims = workgroupTileSizes.size();
  SmallVector<int64_t> parallelTileSizes(workgroupTileSizes.begin(),
                                         workgroupTileSizes.end());
  parallelTileSizes.back() = 0;

  // Clamp inner tiling sizes to avoid masking. The vector masking takes the
  // last level of tiling to create masks. It would lead to incorrect masking if
  // the inner tiling sizes are not clamped. Because padding won't be applied
  // along those dimensions.
  for (const auto &[index, size] : llvm::enumerate(flowTileSizes)) {
    if (!size) continue;
    parallelTileSizes[index] = std::min(parallelTileSizes[index], size);
  }

  // TODO(hanchung): Make logic more heuristic. Padding hurts performance a lot
  // if the dim size is small (e.g., K=24).
<<<<<<< HEAD
  SmallVector<int64_t> reductionTileSizes(numTiledDims - 1, 0);
  auto lhsShapedType = op.lhs().getType().cast<ShapedType>();
=======
  SmallVector<int64_t> reductionTileSizes(workgroupTileSizes.size() - 1, 0);
  auto lhsShapedType = llvm::cast<ShapedType>(op.lhs().getType());
>>>>>>> 5b471970
  int64_t K = lhsShapedType.getShape().back();
  reductionTileSizes.push_back(
      getMaxVectorTileSize(0, K, workgroupTileSizes.back(), vectorSize));

  SmallVector<int64_t> parallelCacheTileSizes(numTiledDims, 0);
  SmallVector<int64_t> reductionCacheTileSizes(numTiledDims, 0);
  for (const auto &[index, flowSize] : llvm::enumerate(flowTileSizes)) {
    // Make sure the cache tile sizes are within the distributed tile size
    // range. If dim is not distributed we still apply cache level tiling.
    parallelCacheTileSizes[index] =
        flowSize == 0 ? cacheTileSizes[index]
                      : std::min(cacheTileSizes[index], flowSize);
  }
  std::swap(parallelCacheTileSizes.back(), reductionCacheTileSizes.back());

  TileSizesListType tileSizes;
  tileSizes.emplace_back(flowTileSizes.begin(), flowTileSizes.end());
  tileSizes.push_back(parallelCacheTileSizes);
  tileSizes.push_back(parallelTileSizes);
  tileSizes.push_back(reductionCacheTileSizes);
  tileSizes.push_back(reductionTileSizes);

  return setOpConfigAndEntryPointFnTranslation(
      entryPointFn, op, tileSizes,
      DispatchLoweringPassPipeline::CPUDoubleTilingPadExpert);
}

static DispatchLoweringPassPipeline getNoPadTilingExpert(
    VectorPreProcStrategy strategy) {
  if (strategy == VectorPreProcStrategy::Peeling) {
    return DispatchLoweringPassPipeline::CPUDoubleTilingPeelingExpert;
  }
  return DispatchLoweringPassPipeline::CPUDoubleTilingExpert;
}

static LogicalResult setMatmulNoPadRootConfig(
    func::FuncOp entryPointFn, linalg::ContractionOpInterface op,
    const TileSizesListTypeRef inputTileSizes, int vectorSize,
    VectorPreProcStrategy vecPreProcStrategy) {
  auto linalgOp = cast<linalg::LinalgOp>(op.getOperation());
  SmallVector<int64_t> shape = linalgOp.getStaticLoopRanges();
  // Iterate over the inner tile size tuples to check that their sizes divides
  // the sizes of the iteration space.
  for (auto tileSizeTuple :
       llvm::make_range(inputTileSizes.begin(), inputTileSizes.end() - 1)) {
    for (const auto &[idx, tileSize] : llvm::enumerate(tileSizeTuple)) {
      // Quantized cases are not fully evaluated yet, so it might go with NoPad
      // approach.
      if (tileSize == 0 || shape[idx] == ShapedType::kDynamic) continue;
      assert(shape[idx] % tileSize == 0);
      shape[idx] = tileSize;
    }
  }

  // TODO(hanchung): Create an addtional pass to handle such cases.
  // The tiling for parallel dims and reduction dims should be separated.
  const SmallVectorImpl<int64_t> &workgroupTileSizes = inputTileSizes.back();
  SmallVector<int64_t> parallelTileSizes;
  for (auto [index, tileSize] : llvm::enumerate(workgroupTileSizes)) {
    int64_t sz = tileSize;
    bool allowIncompleteTile =
        vecPreProcStrategy == VectorPreProcStrategy::Peeling ||
        vecPreProcStrategy == VectorPreProcStrategy::Masking;

    if (sz != 0) {
      sz = getMaxVectorTileSize(
          /*lb=*/0, /*ub=*/shape[index],
          /*maxTileSize=*/sz, vectorSize, allowIncompleteTile);
    }
    parallelTileSizes.push_back(sz);
  }
  SmallVector<int64_t> reductionTileSizes;
  splitParallelAndReductionTiles(cast<linalg::LinalgOp>(op.getOperation()),
                                 parallelTileSizes, reductionTileSizes);

  setVectorSizesForDynamicShapes(cast<linalg::LinalgOp>(op.getOperation()),
                                 vecPreProcStrategy, parallelTileSizes,
                                 reductionTileSizes);

  TileSizesListType newTileSizes;
  // Copy all the tile size levels except the workgroup one which will be split
  // into parallel and reduction.
  std::copy(inputTileSizes.begin(), inputTileSizes.end() - 1,
            std::back_inserter(newTileSizes));
  newTileSizes.push_back(parallelTileSizes);
  newTileSizes.push_back(reductionTileSizes);

  LLVM_DEBUG(KD_DBGS() << "Final tile sizes for no-padding contraction: "
                       << newTileSizes << "\n");

  return setOpConfigAndEntryPointFnTranslation(
      entryPointFn, op, newTileSizes, getNoPadTilingExpert(vecPreProcStrategy));
}

static LogicalResult setAArch64RootConfig(func::FuncOp entryPointFn,
                                          linalg::ContractionOpInterface op,
                                          ArrayRef<int64_t> flowTileSizes,
                                          ArrayRef<int64_t> workgroupTileSizes,
                                          int vectorSize) {
  assert(flowTileSizes.size() == workgroupTileSizes.size());
  SmallVector<int64_t> parallelTileSizes;
  auto shape = cast<linalg::LinalgOp>(op.getOperation()).getStaticLoopRanges();
  for (auto [index, tileSize] : llvm::enumerate(flowTileSizes.drop_back())) {
    parallelTileSizes.push_back(
        getMaxVectorTileSize(0, tileSize ? tileSize : shape[index],
                             workgroupTileSizes[index], vectorSize));
  }

  auto lhsShapedType = llvm::cast<ShapedType>(op.lhs().getType());
  int64_t K = lhsShapedType.getShape().back();
  parallelTileSizes.push_back(
      getMaxVectorTileSize(0, K, workgroupTileSizes.back(), vectorSize));

  SmallVector<int64_t> reductionTileSizes;
  splitParallelAndReductionTiles(cast<linalg::LinalgOp>(op.getOperation()),
                                 parallelTileSizes, reductionTileSizes);

  TileSizesListType tileSizes;
  tileSizes.emplace_back(flowTileSizes.begin(), flowTileSizes.end());
  tileSizes.push_back(parallelTileSizes);
  tileSizes.push_back(reductionTileSizes);

  return setOpConfigAndEntryPointFnTranslation(
      entryPointFn, op, tileSizes,
      DispatchLoweringPassPipeline::Mmt4dTilingExpert);
}

/// Returns default hard-coded workgroup sizes for a give target. No smartness
/// should be introduced in this utility.
static void getDefaultMatmulWorkgroupSizes(linalg::LinalgOp op,
                                           SmallVectorImpl<int64_t> &sizes,
                                           int64_t vectorSize) {
  auto targetAttr = IREE::HAL::ExecutableTargetAttr::lookup(op);
  if (isX86(targetAttr)) {
    // 16 accumulators, 32 broadcasts, 8 vector loads.
    sizes.append({8, 32, 4});
    return;
  }

  if (isRISCV(targetAttr)) {
    // RISC-V natively supports scalar x vector operations so we don't have to
    // vectorize dimension k. Vectorizing dimension k results in a vector load
    // and a sequence of vrgather ops to implemement the broadcast explicitly.
    // We should tile and/or unroll that dimension without vectorization, which
    // is not possible right now.
    sizes.append({8, 32, 1});
    return;
  }

  // Fallback to use vectorSize for unknown arch.
  sizes.append(3, vectorSize);
  return;
}

/// Main utility to compute the workgroup (vectorization/unrolling) tile sizes.
static SmallVector<int64_t> getMatmulWorkgroupSizes(func::FuncOp entryPointFn,
                                                    linalg::LinalgOp op,
                                                    int64_t vectorSize,
                                                    bool isQuantized) {
  SmallVector<int64_t> matmulTileSizes;
  auto targetAttr = IREE::HAL::ExecutableTargetAttr::lookup(entryPointFn);

  // Compute workgroup tile sizes using heuristics.
  // TODO: if (isX86(targetAttr) || isRISCV(targetAttr)) {

  if (isAArch64(targetAttr)) {
    if (isQuantized) {
      matmulTileSizes = {vectorSize, vectorSize * 4, vectorSize};
    } else {
      matmulTileSizes = {5 * vectorSize, vectorSize, vectorSize * 16};
    }
  }

  // Get default hard-coded tile sizes if we couldn't compute anything better.
  if (matmulTileSizes.empty())
    getDefaultMatmulWorkgroupSizes(op, matmulTileSizes, vectorSize);

  SmallVector<int64_t> tileSizes;
  unsigned numLoops = op.getNumLoops();
  if (numLoops > 3) {
    tileSizes.append(numLoops - 3, 1);
    tileSizes.append(matmulTileSizes.begin(), matmulTileSizes.end());
  } else {
    tileSizes.append(matmulTileSizes.begin() + (3 - numLoops),
                     matmulTileSizes.end());
  }

  LLVM_DEBUG(KD_DBGS() << "Matmul workgroup sizes: " << tileSizes << "\n");

  return tileSizes;
}

/// Sets the lowering configuration for dispatch region with root op that
/// implements the contraction operation interface.
static LogicalResult setRootConfig(
    func::FuncOp entryPointFn, linalg::ContractionOpInterface contractionOp) {
  assert(!getLoweringConfig(contractionOp) &&
         "expected lowering_config is not set");
  auto linalgOp = cast<linalg::LinalgOp>(contractionOp.getOperation());
  unsigned numLoops = linalgOp.getNumLoops();
  {
    SmallVector<unsigned> dims;
    linalgOp.getReductionDims(dims);
    if (dims.size() != 1 || dims[0] != numLoops - 1) {
      return contractionOp.emitOpError(
          "expected to have exactly one reduction dim, and it is the innermost "
          "dim");
    }
  }

  // Consider all element types and use the smallest vector size. The tiling
  // sizes are chosen based on the vector size.
  auto lhsShapedType = llvm::cast<ShapedType>(contractionOp.lhs().getType());
  auto rhsShapedType = llvm::cast<ShapedType>(contractionOp.rhs().getType());
  auto resShapedType =
      llvm::cast<ShapedType>(linalgOp.getDpsInitOperand(0)->get().getType());
  int64_t vectorSize = getVectorSize(entryPointFn, lhsShapedType);
  vectorSize = std::min(vectorSize, getVectorSize(entryPointFn, rhsShapedType));
  vectorSize = std::min(vectorSize, getVectorSize(entryPointFn, resShapedType));
  bool isQuantized =
      lhsShapedType.getElementType() != resShapedType.getElementType();

  SmallVector<int64_t> workgroupTileSizes =
      getMatmulWorkgroupSizes(entryPointFn, linalgOp, vectorSize, isQuantized);

  auto targetAttr = IREE::HAL::ExecutableTargetAttr::lookup(entryPointFn);

  // Use the default distribution for the matmul loops.
  int64_t defaultMaxSize = defaultWorkgroupTileSize;
  if (isX86(targetAttr) || isRISCV(targetAttr)) {
    defaultMaxSize = 128;
  }

  bool isBM = isa<linalg::BatchMatmulOp>(contractionOp.getOperation());
  SmallVector<int64_t> maxTileSizes(numLoops, defaultMaxSize);
  if (isBM) {
    maxTileSizes[0] = 1;
  }

  auto vecPreProcStrategy = getVectorPreProcStrategy(linalgOp);
  bool usePaddingPipeline =
      vecPreProcStrategy == VectorPreProcStrategy::Padding;

  LLVM_DEBUG(KD_DBGS() << "Vector pre-processing strategy: "
                       << vecPreProcStrategy << "\n");

  // There are hard-coded configurations in DoubleTilingPadExpert, so it only
  // works for linalg.matmul cases. We can relax it once we have better
  // scheduling, e.g., transform dialect.
  SmallVector<int64_t> flowTileSizes;
  SmallVector<int64_t> cacheTileSizes;
  if (usePaddingPipeline) {
    // It's inspired from https://github.com/iree-org/iree-llvm-sandbox repo.
    // Sandbox has [[288, 128, 512], [12, 32, 1]] setup. We scale 288 to 192
    // because 288/12*8=192
    if (numLoops == 3) {
      maxTileSizes[0] = 192;
      maxTileSizes[1] = 128;
    }

    SmallVector<int64_t> defaultCacheTileSizes =
        getDefaultMatmulCacheSizes(linalgOp);
    cacheTileSizes.append(defaultCacheTileSizes.end() - numLoops,
                          defaultCacheTileSizes.end());

    flowTileSizes = getDefaultDistributedLevelTileSizes(
        linalgOp, cacheTileSizes, maxTileSizes,
        /*allowIncompleteTile=*/true);
  } else {
    flowTileSizes = getDefaultDistributedLevelTileSizes(
        linalgOp, workgroupTileSizes, maxTileSizes);
  }

  LLVM_DEBUG(KD_DBGS() << "Flow tile sizes: " << flowTileSizes << "\n");
  LLVM_DEBUG(KD_DBGS() << "Cache tile sizes: " << cacheTileSizes << "\n");
  LLVM_DEBUG(KD_DBGS() << "Workgroup tile sizes: " << workgroupTileSizes
                       << "\n");
  LLVM_DEBUG(KD_DBGS() << "Vector size: " << vectorSize << "\n");

  // ARM codgen does not switch to use codegen driver based approach, so we have
  // special logic for it. All the new pipeline is expected to use codegen
  // driver based approach.
  if (isAArch64(targetAttr) && !isQuantized) {
    return setAArch64RootConfig(entryPointFn, contractionOp, flowTileSizes,
                                workgroupTileSizes, vectorSize);
  }

  if (usePaddingPipeline) {
    return setMatmulPadRootConfig(entryPointFn, contractionOp, flowTileSizes,
                                  cacheTileSizes, workgroupTileSizes,
                                  vectorSize);
  }

  TileSizesListType tileSizes = {flowTileSizes, workgroupTileSizes};
  return setMatmulNoPadRootConfig(entryPointFn, contractionOp, tileSizes,
                                  vectorSize, vecPreProcStrategy);
}

/// Sets the lowering configuration for dispatch region for linalg.mmt4d root
/// op
static LogicalResult setRootConfig(func::FuncOp entryPointFn,
                                   linalg::Mmt4DOp mmt4dOp) {
  assert(!getLoweringConfig(mmt4dOp) && "expected lowering_config is not set");
  auto getWorkgroupTileSizes = [&]() -> SmallVector<int64_t> {
    if (!mmt4dWorkgroupTileSizes.empty()) {
      return SmallVector<int64_t>(mmt4dWorkgroupTileSizes.begin(),
                                  mmt4dWorkgroupTileSizes.end());
    }
    unsigned numLoops = mmt4dOp.getNumLoops();
    SmallVector<int64_t> minTileSizes(numLoops, 0);
    SmallVector<int64_t> maxTileSizes(numLoops, 0);
    minTileSizes[0] = 4;
    minTileSizes[1] = 4;
    maxTileSizes[0] = 48;
    maxTileSizes[1] = 32;
    SmallVector<int64_t> flowTileSizes = getDefaultDistributedLevelTileSizes(
        mmt4dOp, minTileSizes, maxTileSizes);
    return flowTileSizes;
  };

  auto getL1TileSizes = [&]() -> SmallVector<int64_t> {
    auto lhsShape =
        llvm::cast<ShapedType>(mmt4dOp.getInputs()[0].getType()).getShape();
    auto rhsShape =
        llvm::cast<ShapedType>(mmt4dOp.getInputs()[1].getType()).getShape();
    int M0 = lhsShape[2];
    int N0 = rhsShape[2];
    int K0 = lhsShape[3];
    if (!mmt4dL1TileSizes.empty()) {
      return SmallVector<int64_t>(mmt4dL1TileSizes.begin(),
                                  mmt4dL1TileSizes.end());
    }
    return {1, 1, 1, M0, N0, K0};
  };

  SmallVector<int64_t> parallelTileSizes = getL1TileSizes();
  SmallVector<int64_t> reductionTileSizes;
  splitParallelAndReductionTiles(cast<linalg::LinalgOp>(mmt4dOp.getOperation()),
                                 parallelTileSizes, reductionTileSizes);

  TileSizesListType tileSizes = {getWorkgroupTileSizes(), parallelTileSizes,
                                 reductionTileSizes};

  return setOpConfigAndEntryPointFnTranslation(
      entryPointFn, mmt4dOp, tileSizes,
      DispatchLoweringPassPipeline::Mmt4dTilingExpert);
}

static SmallVector<int64_t> getLinalgExtDefaultWorkgroupTileSizes(
    TilingInterface op) {
  unsigned numLoops = op.getLoopIteratorTypes().size();
  // Set all the distribution tile sizes to zero if thread distribution is
  // disabled.
  if (clDisableDistribution) {
    return SmallVector<int64_t>(numLoops, 0);
  }

  auto partitionedLoops = cast<PartitionableLoopsInterface>(op.getOperation())
                              .getPartitionableLoops(kNumMaxParallelDims);
  SmallVector<int64_t> workgroupTileSizes(numLoops, defaultWorkgroupTileSize);
  llvm::DenseSet<unsigned> partitionedLoopsSet(partitionedLoops.begin(),
                                               partitionedLoops.end());
  for (auto dim : llvm::seq<int64_t>(0, workgroupTileSizes.size())) {
    if (!partitionedLoopsSet.count(dim)) {
      workgroupTileSizes[dim] = 0;
    }
  }

  return workgroupTileSizes;
}

static bool isPackMatmulLHS(tensor::PackOp op) {
  return op.getSourceRank() == 2 && op.getInnerDimsPos().size() == 2 &&
         op.getInnerDimsPos()[0] == 0 && op.getInnerDimsPos()[1] == 1;
}

static LogicalResult setRootConfig(func::FuncOp entryPointFn,
                                   tensor::PackOp op) {
  assert(!getLoweringConfig(op) && "expected lowering_config is not set");
  SmallVector<int64_t> distTileSizes = getLinalgExtDefaultWorkgroupTileSizes(
      cast<TilingInterface>(op.getOperation()));

  // The default function aims to returns the number of workload per workgroup,
  // but it does not know that it is working on packed domain. We need to take
  // inner tile sizes into account and adjust the distribution tile sizes.
  SmallVector<int64_t> innerTiles = op.getStaticTiles();
  ArrayRef<int64_t> dimPos = op.getInnerDimsPos();
  for (auto [pos, size] : llvm::zip_equal(dimPos, innerTiles)) {
    if (distTileSizes[pos] == 0 || ShapedType::isDynamic(size)) continue;
    distTileSizes[pos] = distTileSizes[pos] / size;
    distTileSizes[pos] = std::max<int64_t>(distTileSizes[pos], 1);
  }

  SmallVector<int64_t> tileSizes(op.getSourceRank(), 1);
  auto targetAttr = IREE::HAL::ExecutableTargetAttr::lookup(entryPointFn);
  int64_t vectorSize = getVectorSize(entryPointFn, op.getSourceType());
  if (hasAVX512fFeature(targetAttr) && isPackMatmulLHS(op)) {
    tileSizes.back() = vectorSize;
  }

  TileSizesListType tileSizesList = {distTileSizes};
  tileSizesList.push_back(tileSizes);

  return setOpConfigAndEntryPointFnTranslation(
      entryPointFn, op, tileSizesList,
      DispatchLoweringPassPipeline::CPUDataTiling);
}

static LogicalResult setUnPackOpRootConfig(
    func::FuncOp entryPointFn, tensor::UnPackOp op,
    DispatchLoweringPassPipeline pipeline =
        DispatchLoweringPassPipeline::CPUDataTiling) {
  SmallVector<int64_t> distTileSizes = getLinalgExtDefaultWorkgroupTileSizes(
      cast<TilingInterface>(op.getOperation()));

  // Fixup for making distTileSizes be multiple of inner_tile_sizes.
  SmallVector<int64_t> innerTiles = op.getStaticTiles();
  ArrayRef<int64_t> dimPos = op.getInnerDimsPos();
  for (auto [pos, size] : llvm::zip_equal(dimPos, innerTiles)) {
    if (distTileSizes[pos] == 0 || ShapedType::isDynamic(size)) continue;
    distTileSizes[pos] = llvm::alignTo(distTileSizes[pos], size);
  }

  SmallVector<int64_t> tileSizes(op.getDestRank(), 1);
  for (auto [pos, size] : llvm::zip_equal(dimPos, innerTiles)) {
    tileSizes[pos] = ShapedType::isDynamic(size) ? 1 : size;
  }

  TileSizesListType tileSizesList = {distTileSizes};
  tileSizesList.push_back(tileSizes);

  return setOpConfigAndEntryPointFnTranslation(entryPointFn, op, tileSizesList,
                                               pipeline);
}

/// Sets the lowering configuration for dispatch region for linalg_ext.fft
/// root op.
static LogicalResult setRootConfig(
    func::FuncOp entryPointFn, IREE::LinalgExt::FftOp fftOp,
    DispatchLoweringPassPipeline pipeline =
        DispatchLoweringPassPipeline::CPUDefault) {
  assert(!getLoweringConfig(fftOp) && "expected lowering_config is not set");
  SmallVector<int64_t> workgroupTileSizes =
      getLinalgExtDefaultWorkgroupTileSizes(fftOp);
  auto rank = fftOp.getOperandRank();
  if (workgroupTileSizes.size() >= rank && workgroupTileSizes[rank - 1] != 0) {
    APInt value;
    if (matchPattern(fftOp.getStage(), m_ConstantInt(&value))) {
      workgroupTileSizes[rank - 1] = 1ll << value.getSExtValue();
      workgroupTileSizes[rank - 1] =
          std::max(workgroupTileSizes[rank - 1],
                   static_cast<int64_t>(defaultWorkgroupTileSize));
    } else {
      return fftOp.emitOpError("non-constant stage might not work for fft op");
    }
  }
  TileSizesListType tileSizes = {workgroupTileSizes};
  return setOpConfigAndEntryPointFnTranslation(entryPointFn, fftOp, tileSizes,
                                               pipeline);
}

static void setX86WorkgroupTileSizes(
    linalg::GenericOp genericOp, unsigned numLoops,
    ArrayRef<int64_t> flowTileSizes, ArrayRef<int64_t> minTileSizes,
    ArrayRef<int64_t> maxTileSizes, VectorPreProcStrategy vecPreProcStrategy,
    SmallVectorImpl<int64_t> &workgroupTileSizes) {
  workgroupTileSizes.append(numLoops, 0);
  SmallVector<int64_t, 4> staticLoopRanges = genericOp.getStaticLoopRanges();
  for (auto loopNum : llvm::seq<unsigned>(0, numLoops)) {
    if (flowTileSizes[loopNum]) {
      workgroupTileSizes[loopNum] = getMaxVectorTileSize(
          0, flowTileSizes[loopNum], minTileSizes[loopNum],
          minTileSizes[loopNum], /*allowIncompleteTile=*/false,
          /*enforcePowerOfTwo=*/vecPreProcStrategy ==
              VectorPreProcStrategy::Masking);
    } else {
      // If the flow level tile size is zero, and static loop range is 0 as
      // well, set the tile sizes here to zero as well.
      workgroupTileSizes[loopNum] =
          staticLoopRanges[loopNum] == 1 ? 0 : minTileSizes[loopNum];
    }
  }
}

/// Returns true if the operation is a GenericOp implementing a supported
/// transposition.
static bool isSupportedTransposeOp(linalg::GenericOp genericOp) {
  // Check that the op has at least 2 dimensions.
  if (genericOp.getNumLoops() < 2) {
    return false;
  }

  // Check that the op has only one input and one output.
  // TODO(diegocaballero): Generalize to multiple inputs.
  if ((genericOp.getNumDpsInputs() != 1) || (genericOp.getNumDpsInits() != 1)) {
    return false;
  }

  // Check that all the iterators are parallel.
  if (genericOp.getNumParallelLoops() != genericOp.getNumLoops()) {
    return false;
  }

  // Check that the two indexing maps are a permutation of each other.
  auto indexing_maps = genericOp.getIndexingMapsArray();
  return !indexing_maps[0].isEmpty() && !indexing_maps[1].isEmpty() &&
         ((indexing_maps[0].isIdentity() && !indexing_maps[1].isIdentity() &&
           indexing_maps[1].isPermutation()) ||
          (!indexing_maps[0].isIdentity() && indexing_maps[0].isPermutation() &&
           indexing_maps[1].isIdentity()));
}

/// Sets the default lowering configuration for a generic op to use
/// CPUDoubleTilingExpert pipeline.
static LogicalResult setDefaultGenericOpRootConfig(
    func::FuncOp entryPointFn, linalg::GenericOp genericOp,
    const LinalgOpInfo &linalgOpInfo,
    const TargetMLTransformInfo &targetMLTransInfo) {
  assert(!getLoweringConfig(genericOp) &&
         "expected lowering_config is not set");
  LLVM_DEBUG(KD_DBGS() << "Setting default generic op root configuration\n");

  // If there are no loops, there is nothing to do.
  unsigned numLoops = genericOp.getNumLoops();
  if (numLoops == 0) {
    return setOpConfigAndEntryPointFnTranslation(
        entryPointFn, genericOp, {{}},
        DispatchLoweringPassPipeline::CPUDefault);
  }

  SmallVector<int64_t> minTileSizes = getMinTilingSizesForEachDim(
      entryPointFn, genericOp, linalgOpInfo, targetMLTransInfo);
  // For generic ops we'll use the default divided by 2 to control the stack
  // allocation limit See #9469 for example.
  SmallVector<int64_t> maxTileSizes(numLoops, defaultWorkgroupTileSize / 2);

  LLVM_DEBUG(KD_DBGS() << "Min tile sizes for distribution: " << minTileSizes
                       << "\n");
  LLVM_DEBUG(KD_DBGS() << "Max tile sizes for distribution: " << maxTileSizes
                       << "\n");

  // Set the flow level tiling to the default.
  SmallVector<int64_t> flowTileSizes = getDefaultDistributedLevelTileSizes(
      genericOp, minTileSizes, maxTileSizes);

  LLVM_DEBUG(KD_DBGS() << "Final tile sizes for distribution: " << flowTileSizes
                       << "\n");

  auto vecPreProcStrategy = getVectorPreProcStrategy(genericOp);
  LLVM_DEBUG(KD_DBGS() << "Vectorization pre-processing strategy "
                       << vecPreProcStrategy << "\n");

  // Set the next level tile sizes.
  SmallVector<int64_t> parallelTileSizes;
  SmallVector<int64_t> reductionTileSizes;
  setX86WorkgroupTileSizes(genericOp, numLoops, flowTileSizes, minTileSizes,
                           maxTileSizes, vecPreProcStrategy, parallelTileSizes);
  splitParallelAndReductionTiles(genericOp, parallelTileSizes,
                                 reductionTileSizes);
  setVectorSizesForDynamicShapes(genericOp, vecPreProcStrategy,
                                 parallelTileSizes, reductionTileSizes);

  LLVM_DEBUG(KD_DBGS() << "Vectorization/unrolling tile sizes (parallel): "
                       << parallelTileSizes << "\n");
  LLVM_DEBUG(KD_DBGS() << "Vectorization/unrolling tile sizes (reduction): "
                       << reductionTileSizes << "\n");

  TileSizesListType tileSizes;
  tileSizes.push_back(flowTileSizes);
  tileSizes.push_back(parallelTileSizes);
  tileSizes.push_back(reductionTileSizes);

  // For non-tensor based ops use the Buffer ops pipeline.
  DispatchLoweringPassPipeline passPipeline;
  if (genericOp.hasTensorSemantics()) {
    passPipeline =
        vecPreProcStrategy == VectorPreProcStrategy::Peeling
            ? DispatchLoweringPassPipeline::CPUDoubleTilingPeelingExpert
            : DispatchLoweringPassPipeline::CPUDoubleTilingExpert;
  } else {
    passPipeline = DispatchLoweringPassPipeline::CPUBufferOpsTileAndVectorize;
  }

  return setOpConfigAndEntryPointFnTranslation(entryPointFn, genericOp,
                                               tileSizes, passPipeline);
}

/// Set lowering info to be used by the transform dialect jitter.
static LogicalResult setTransformStrategyRootConfig(
    func::FuncOp entryPointFn, linalg::GenericOp genericOp,
    const LinalgOpInfo &linalgOpInfo,
    const TargetMLTransformInfo &targetMLTransInfo) {
  assert(!getLoweringConfig(genericOp) &&
         "expected lowering_config is not set");
  if (!clCPUEnableTransformDialectJit) return failure();
  cpu::CPUModel cpuModel;
  if (failed(
          cpu::matchAndSetReductionStrategy(entryPointFn, genericOp, cpuModel)))
    return failure();
  auto translationInfo = IREE::Codegen::TranslationInfoAttr::get(
      entryPointFn->getContext(),
      IREE::Codegen::DispatchLoweringPassPipeline::TransformDialectCodegen);
  if (failed(setTranslationInfo(entryPointFn, translationInfo)))
    return failure();
  return success();
}

/// Sets the lowering configuration for a generic op implementing a
/// transposition to use CPUDoubleTilingExpert pipeline.
static LogicalResult setTransposeLikeOpRootConfig(
    func::FuncOp entryPointFn, linalg::GenericOp genericOp,
    const LinalgOpInfo &linalgOpInfo,
    const TargetMLTransformInfo &targetMLTransInfo) {
  assert(!getLoweringConfig(genericOp) &&
         "expected lowering_config is not set");
  auto targetAttr = IREE::HAL::ExecutableTargetAttr::lookup(entryPointFn);
  if (!hasAVX2Feature(targetAttr) || !isSupportedTransposeOp(genericOp)) {
    return failure();
  }

  unsigned numLoops = genericOp.getNumLoops();
  SmallVector<int64_t> minTileSizes = getMinTilingSizesForEachDim(
      entryPointFn, genericOp, linalgOpInfo, targetMLTransInfo);
  SmallVector<int64_t> maxTileSizes(numLoops, defaultWorkgroupTileSize);
  if (llvm::all_of(minTileSizes, [](int64_t vs) { return vs == 1; })) {
    // Nothing to vectorize just lower to loops.
    return failure();
  }

  if (llvm::count_if(minTileSizes,
                     [](int64_t tileSize) { return tileSize > 1; }) != 2) {
    // Transpose patterns are not applicable if vectorizing more or less than
    // two dims.
    return failure();
  }

  // Make sure that the original tile sizes are multiple of the tile sizes
  // to be used for the transpose op (i.e., 8x8).
  // TODO(diegocaballero): Enable 4x8 tile sizes if we find it useful.
  if (llvm::any_of(minTileSizes, [](int64_t tileSize) {
        return tileSize > 1 && (tileSize % 8) != 0;
      })) {
    return failure();
  }

  // Replace dims to be vectorized with the new 8x8 tile sizes.
  std::replace_if(
      minTileSizes.begin(), minTileSizes.end(),
      [](int64_t tileSize) { return tileSize > 1; }, 8);

  // Set the flow level tiling to the default.
  SmallVector<int64_t> flowTileSizes = getDefaultDistributedLevelTileSizes(
      genericOp, minTileSizes, maxTileSizes);

  auto vecPreProcStrategy = getVectorPreProcStrategy(genericOp);
  LLVM_DEBUG(KD_DBGS() << "Vectorization pre-processing strategy "
                       << vecPreProcStrategy << "\n");

  // Set the next level tile sizes.
  SmallVector<int64_t> parallelTileSizes;
  setX86WorkgroupTileSizes(genericOp, numLoops, flowTileSizes, minTileSizes,
                           maxTileSizes, vecPreProcStrategy, parallelTileSizes);

  TileSizesListType tileSizes;
  tileSizes.push_back(flowTileSizes);
  tileSizes.push_back(parallelTileSizes);
  tileSizes.push_back(/*reduction tile sizes=*/{});

  // For non-tensor based ops use the Buffer ops pipeline.
  auto passPipeline =
      genericOp.hasTensorSemantics()
          ? DispatchLoweringPassPipeline::CPUDoubleTilingExpert
          : DispatchLoweringPassPipeline::CPUBufferOpsTileAndVectorize;
  return setOpConfigAndEntryPointFnTranslation(entryPointFn, genericOp,
                                               tileSizes, passPipeline);
}

/// Sets elementwise dispatches to use peeling approach. It scales the number of
/// workload per workgroup to a larger number, which prevents runtime overheads
/// from tiny dispatches.
static LogicalResult setElementwiseGenericOpRootConfig(
    func::FuncOp entryPointFn, linalg::GenericOp genericOp,
    const LinalgOpInfo &linalgOpInfo,
    const TargetMLTransformInfo &targetMLTransInfo) {
  assert(!getLoweringConfig(genericOp) &&
         "expected lowering_config is not set");
  unsigned numLoops = genericOp.getNumLoops();
  if (numLoops == 0) return failure();
  if (!linalg::isElementwise(genericOp)) return failure();

  // Set the flow level tiling to the default.
  SmallVector<int64_t> minTileSizes = getMinTilingSizesForEachDim(
      entryPointFn, genericOp, linalgOpInfo, targetMLTransInfo);
  SmallVector<int64_t> maxTileSizes(numLoops, defaultWorkgroupTileSize);
  SmallVector<int64_t> flowTileSizes =
      getDefaultDistributedLevelTileSizes(genericOp, minTileSizes, maxTileSizes,
                                          /*allowIncompleteTile=*/true);

  // TODO(dcaballe): The logic below is disconnected from the main tile size
  // selection logic in getMaxTileSize. We should either port it there or remove
  // it.
  // Adjust the number of workload per workgroup to at least 4096. This
  // prevents the runtime overheads domiating the execution time. The number is
  // derived from experimients. We should be able to make it related to target.
  constexpr int64_t kMinimumWorkload = 4096;
  auto shape = genericOp.getStaticLoopRanges();
  int64_t numWorkload = 1;
  for (const auto &[index, size] : llvm::enumerate(shape)) {
    if (size == ShapedType::kDynamic) {
      numWorkload = ShapedType::kDynamic;
      break;
    }
    numWorkload *= flowTileSizes[index] ? flowTileSizes[index] : size;
  }
  for (unsigned currDim = 0;
       numWorkload < kMinimumWorkload && currDim < numLoops;) {
    int64_t currSize = flowTileSizes[currDim];
    if (currSize == shape[currDim] || currSize == 0 ||
        shape[currDim] == ShapedType::kDynamic ||
        numWorkload == ShapedType::kDynamic) {
      currDim++;
      continue;
    }
    int64_t newSize = std::min<int64_t>(currSize * 2, shape[currDim]);
    numWorkload = numWorkload / currSize * newSize;
    flowTileSizes[currDim] = newSize;
  }

  auto vecPreProcStrategy = getVectorPreProcStrategy(genericOp);
  LLVM_DEBUG(KD_DBGS() << "Vector pre-processing strategy: "
                       << vecPreProcStrategy << "\n");

  // Adjust tiling sizes of vector levels to avoid large unroll factors. Most of
  // the cases are f32 and i32, so we divide it by 4.
  int64_t vecSize = getNativeVectorSizeInBytes(entryPointFn) / 4;
  SmallVector<int64_t> vecTileSizes(minTileSizes.begin(), minTileSizes.end());
  for (auto &i : vecTileSizes) {
    i = roundUpToPow2(std::min(i, vecSize),
                      vecPreProcStrategy == VectorPreProcStrategy::Masking);
  }

  // Setting reduction tile sizes is a workaround to kick in peeling transform.
  // The tiling won't happen because the sizes are zeros.
  SmallVector<int64_t> zeros(numLoops, 0);

  TileSizesListType tileSizes;
  tileSizes.push_back(flowTileSizes);
  tileSizes.push_back(vecTileSizes);
  tileSizes.push_back(zeros);

  LLVM_DEBUG(KD_DBGS() << "Final tile sizes for element-wise op: " << tileSizes
                       << "\n");

  DispatchLoweringPassPipeline passPipeline;
  if (genericOp.hasBufferSemantics()) {
    passPipeline = DispatchLoweringPassPipeline::CPUBufferOpsTileAndVectorize;
  } else if (vecPreProcStrategy == VectorPreProcStrategy::Peeling) {
    passPipeline = DispatchLoweringPassPipeline::CPUDoubleTilingPeelingExpert;
  } else {
    passPipeline = DispatchLoweringPassPipeline::CPUDoubleTilingExpert;
  }

  return setOpConfigAndEntryPointFnTranslation(entryPointFn, genericOp,
                                               tileSizes, passPipeline);
}

/// Sets the lowering configuration for a generic op to use
/// CPUDoubleTilingExpert pipeline.
static LogicalResult setRootConfig(
    func::FuncOp entryPointFn, linalg::GenericOp genericOp,
    const LinalgOpInfo &linalgOpInfo,
    const TargetMLTransformInfo &targetMLTransInfo) {
  assert(!getLoweringConfig(genericOp) &&
         "expected lowering_config is not set");
  // First, try to apply the transform dialect strategy, if defined.
  if (succeeded(setTransformStrategyRootConfig(
          entryPointFn, genericOp, linalgOpInfo, targetMLTransInfo))) {
    return success();
  }

  if (succeeded(setTransposeLikeOpRootConfig(
          entryPointFn, genericOp, linalgOpInfo, targetMLTransInfo))) {
    return success();
  }
  if (succeeded(setElementwiseGenericOpRootConfig(
          entryPointFn, genericOp, linalgOpInfo, targetMLTransInfo))) {
    return success();
  }
  if (succeeded(setDefaultGenericOpRootConfig(
          entryPointFn, genericOp, linalgOpInfo, targetMLTransInfo))) {
    return success();
  }
  return failure();
}

static bool is2DConvOp(Operation *op) {
  return isa<linalg::Conv2DNhwcHwcfOp, linalg::Conv2DNchwFchwOp>(op);
}

static bool is2DDepthConvOp(Operation *op) {
  return isa<linalg::DepthwiseConv2DNhwcHwcOp>(op);
}

static bool is2DPoolingOp(Operation *op) {
  return isa<linalg::PoolingNhwcSumOp, linalg::PoolingNhwcMaxOp,
             linalg::PoolingNhwcMaxUnsignedOp, linalg::PoolingNhwcMinOp,
             linalg::PoolingNhwcMinUnsignedOp, linalg::PoolingNchwSumOp,
             linalg::PoolingNchwMaxOp>(op);
}

/// Helper enum to represent conv2d input traversal order.
enum class Conv2DDimOrder {
  // Corresponds to operation that traverses the input in (n, c, h, w) order.
  Nchw,
  // Corresponds to operation that traverses the input in (n, h, w, c) order.
  Nhwc
};

static Conv2DDimOrder getConv2DDimOrder(Operation *op) {
  if (isa<linalg::Conv2DNchwFchwOp, linalg::PoolingNchwSumOp,
          linalg::PoolingNchwMaxOp>(op))
    return Conv2DDimOrder::Nchw;
  if (isa<linalg::Conv2DNhwcHwcfOp, linalg::PoolingNhwcSumOp,
          linalg::PoolingNhwcMaxOp, linalg::PoolingNhwcMaxUnsignedOp,
          linalg::PoolingNhwcMinOp, linalg::PoolingNhwcMinUnsignedOp,
          linalg::DepthwiseConv2DNhwcHwcOp>(op))
    return Conv2DDimOrder::Nhwc;
  llvm::llvm_unreachable_internal("unsupported conv op");
}

/// Sets lowering configuration for conv ops. See below for supported conv ops.
static LogicalResult setConvRootConfig(func::FuncOp entryPointFn,
                                       linalg::LinalgOp convOp,
                                       ArrayRef<int64_t> targetTileSizes,
                                       int64_t vectorSize) {
  if (!is2DConvOp(convOp) && !is2DDepthConvOp(convOp) &&
      !is2DPoolingOp(convOp)) {
    return failure();
  }
  assert(!getLoweringConfig(convOp) && "expected lowering_config is not set");

  // Use the default distribution for the conv loops.
  unsigned numLoops = convOp.getNumLoops();
  SmallVector<int64_t> minTileSizes(numLoops, 1);
  SmallVector<int64_t> maxTileSizes(numLoops, defaultWorkgroupTileSize);
  SmallVector<int64_t> vectorSizeHints(numLoops, 1);

  // Give the vector size hint on OC.
  vectorSizeHints[3] = vectorSize;

  // Set the flow level tiling to the default.
  SmallVector<int64_t> flowTileSizes = getDefaultDistributedLevelTileSizes(
      convOp, minTileSizes, maxTileSizes, /*allowIncompleteTile=*/false,
      vectorSizeHints);

  // Shapes of N, OH, OW, OC, KH, KW, (IC)
  SmallVector<int64_t, 4> shapes = convOp.getStaticLoopRanges();
  SmallVector<int64_t> parallelTileSizes(targetTileSizes.begin(),
                                         targetTileSizes.end());
  for (auto i : llvm::seq<unsigned>(0, parallelTileSizes.size())) {
    auto tileSize = flowTileSizes[i] ? flowTileSizes[i] : shapes[i];
    // If the tile size is intended to be 1, do not adjust it to `vectorSize`.
    // The ops will be decomposed to lower-rank named ops.
    if (parallelTileSizes[i] != 1) {
      parallelTileSizes[i] =
          getMaxVectorTileSize(0, tileSize, parallelTileSizes[i], vectorSize);
    }
  }
  SmallVector<int64_t> reductionTileSizes;
  splitParallelAndReductionTiles(convOp, parallelTileSizes, reductionTileSizes);
  setAlwaysVectorizeSizes(convOp, parallelTileSizes, reductionTileSizes);

  TileSizesListType tileSizes;
  tileSizes.push_back(flowTileSizes);
  tileSizes.push_back(parallelTileSizes);
  tileSizes.push_back(reductionTileSizes);
  return setOpConfigAndEntryPointFnTranslation(
      entryPointFn, convOp, tileSizes,
      DispatchLoweringPassPipeline::CPUConvTileAndDecomposeExpert);
}

/// Main utility to compute the workgroup (vectorization/unrolling) tile sizes.
/// Note that this only works for NHWC input and HWCF kernel/filter
/// convolutions, where the shape is [N, OH, OW, OC, KH, KW, (IC)].
static SmallVector<int64_t> getNhwcConvWorkgroupSizes(
    func::FuncOp entryPointFn, linalg::ConvolutionOpInterface op,
    int64_t vectorSize) {
  bool isSupported = is2DConvOp(op) || is2DDepthConvOp(op) || is2DPoolingOp(op);
  (void)isSupported;
  assert(isSupported && "conv op is not supported");

  SmallVector<int64_t> tileSizes;
  auto targetAttr = IREE::HAL::ExecutableTargetAttr::lookup(entryPointFn);

  if (isX86(targetAttr)) {
    if (is2DConvOp(op)) return {1, 1, 8, vectorSize, 1, 1, 8};
    if (is2DDepthConvOp(op)) return {1, 1, 8, vectorSize, 1, 3};
    if (is2DPoolingOp(op)) return {1, 1, 8, vectorSize, 1, 8};
    llvm_unreachable("unsupported conv");
  }
  if (isRISCV(targetAttr)) {
    if (is2DConvOp(op)) return {1, 1, 8, vectorSize * 2, 1, 1, 8};
    if (is2DDepthConvOp(op)) return {1, 1, 8, vectorSize, 1, 3};
    if (is2DPoolingOp(op)) return {1, 1, 8, vectorSize * 2, 1, 8};
    llvm_unreachable("unsupported conv");
  }
  if (isAArch64(targetAttr)) {
    if (is2DConvOp(op)) return {1, 1, 32, 64, 1, 1, 16};
    if (is2DDepthConvOp(op)) return {1, 1, 4, 4, 1, 4};
    if (is2DPoolingOp(op)) return {1, 1, 32, 64, 1, 16};
    llvm_unreachable("unsupported conv");
  }

  // Get default hard-coded tile sizes if we couldn't compute anything
  // better.
  if (is2DConvOp(op)) return {1, 1, vectorSize, vectorSize, 1, 1, vectorSize};
  if (is2DDepthConvOp(op)) return {1, 1, vectorSize, vectorSize, 1, vectorSize};
  if (is2DPoolingOp(op)) return {1, 1, vectorSize, vectorSize, 1, vectorSize};
  llvm_unreachable("unsupported conv");
}

static LogicalResult setConvInterfaceRootConfig(
    func::FuncOp entryPointFn, linalg::ConvolutionOpInterface convOp) {
  int64_t vectorSize = getVectorSize(
      entryPointFn, cast<ShapedType>(convOp->getResultTypes()[0]));
  SmallVector<int64_t> targetTileSizes =
      getNhwcConvWorkgroupSizes(entryPointFn, convOp, vectorSize);

  // The tiling sizes are for NHWC layout. We need to apply a permutation if
  // they are in other layout format.
  Conv2DDimOrder order = getConv2DDimOrder(convOp);
  switch (order) {
    case Conv2DDimOrder::Nhwc:
      break;
    case Conv2DDimOrder::Nchw:
      SmallVector<int64_t> perm;
      if (is2DConvOp(convOp)) {
        // D.n, D.oh, D.ow,  D.f, D.kh, D.kw, D.c ->
        // D.n,  D.f, D.oh, D.ow,  D.c, D.kh, D.kw
        perm = {0, 3, 1, 2, 6, 4, 5};
      } else if (is2DPoolingOp(convOp)) {
        // D.n, D.oh, D.ow, D.c, D.kh, D.kw ->
        // D.n, D.c, D.oh, D.ow, D.kh, D.kw
        perm = {0, 3, 1, 2, 4, 5};
      } else if (is2DDepthConvOp(convOp)) {
        llvm_unreachable("Not implemented yet");
      }
      applyPermutationToVector(targetTileSizes, perm);
      break;
  }

  return setConvRootConfig(entryPointFn,
                           cast<linalg::LinalgOp>(convOp.getOperation()),
                           targetTileSizes, vectorSize);
}

static LogicalResult setRootConfig(func::FuncOp entryPointFn,
                                   tensor::PadOp padOp) {
  OpBuilder builder(padOp.getContext());
  builder.setInsertionPoint(padOp);
  SmallVector<Range> iterationDomain =
      cast<TilingInterface>(padOp.getOperation()).getIterationDomain(builder);
  SmallVector<int64_t> lbs, ubs;
  getBoundsFromRange(iterationDomain, lbs, ubs);

  SmallVector<int64_t> minTileSizes(lbs.size(), 1);
  SmallVector<int64_t> maxTileSizes(ubs.size(), defaultWorkgroupTileSize);
  SmallVector<int64_t> vectorTileSizes(lbs.size(), 1);

  unsigned typeWidthInBytes = IREE::Util::getRoundedElementByteWidth(
      padOp.getResultType().getElementType());
  int64_t typeVectorSize = getVectorSize(entryPointFn, typeWidthInBytes);
  vectorTileSizes.back() = (ubs.back() == ShapedType::kDynamic
                                ? 1
                                : std::min(typeVectorSize, ubs.back()));
  minTileSizes.back() = vectorTileSizes.back();

  SmallVector<unsigned> partitionableLoops =
      cast<PartitionableLoopsInterface>(padOp.getOperation())
          .getPartitionableLoops(kNumMaxParallelDims);
  SmallVector<int64_t> distributedTileSizes =
      getDefaultDistributedLevelTileSizes(partitionableLoops, lbs, ubs,
                                          minTileSizes, maxTileSizes);
  TileSizesListType tileSizes;
  // Distribution tiling
  tileSizes.emplace_back(std::move(distributedTileSizes));
  // Tiling for vectorization.
  tileSizes.emplace_back(std::move(vectorTileSizes));
  // No further tiling.
  tileSizes.push_back({});

  return setOpConfigAndEntryPointFnTranslation(
      entryPointFn, padOp, tileSizes,
      DispatchLoweringPassPipeline::CPUDoubleTilingExpert);
}

/// Set default configuration for Linalg ops.
static LogicalResult setRootConfig(
    func::FuncOp entryPointFn, linalg::LinalgOp linalgOp,
    DispatchLoweringPassPipeline pipeline =
        DispatchLoweringPassPipeline::CPUDefault) {
  auto partitionableLoopOp =
      cast<PartitionableLoopsInterface>(linalgOp.getOperation());
  SmallVector<int64_t> lbs(linalgOp.getNumLoops(), 0);
  SmallVector<int64_t> ubs = linalgOp.getStaticLoopRanges();
  auto translationInfo = IREE::Codegen::TranslationInfoAttr::get(
      entryPointFn->getContext(), pipeline);

  if (failed(setTranslationInfo(entryPointFn, translationInfo))) {
    return failure();
  }
  return setDefaultRootConfig(entryPointFn, partitionableLoopOp, lbs, ubs);
}

/// Set the default configuration for operations that implement the
/// `TiledOpInterface`.
static LogicalResult setRootConfig(
    func::FuncOp entryPointFn, TilingInterface tilingInterfaceOp,
    DispatchLoweringPassPipeline pipeline =
        DispatchLoweringPassPipeline::CPUDefault) {
  assert(!getLoweringConfig(tilingInterfaceOp) &&
         "expected lowering_config is not set");
  auto partitionableLoopOp =
      cast<PartitionableLoopsInterface>(tilingInterfaceOp.getOperation());

  // TODO(hanchung): Implement getStaticLoopRanges method for TiledOpInterface.
  OpBuilder builder(tilingInterfaceOp.getContext());
  builder.setInsertionPoint(tilingInterfaceOp);
  SmallVector<Range> iterationDomain =
      tilingInterfaceOp.getIterationDomain(builder);
  auto getStaticValue = [](OpFoldResult ofr) -> int64_t {
    std::optional<int64_t> intVal = getConstantIntValue(ofr);
    if (!intVal) return ShapedType::kDynamic;
    return intVal.value();
  };
  auto lbs = llvm::to_vector(llvm::map_range(
      iterationDomain, [&](Range r) { return getStaticValue(r.offset); }));
  auto ubs = llvm::to_vector(llvm::map_range(
      iterationDomain, [&](Range r) { return getStaticValue(r.size); }));
  auto translationInfo = IREE::Codegen::TranslationInfoAttr::get(
      entryPointFn->getContext(), pipeline);
  if (failed(setTranslationInfo(entryPointFn, translationInfo))) {
    return failure();
  }
  return setDefaultRootConfig(entryPointFn, partitionableLoopOp, lbs, ubs);
}

/// Redirects to methods that set the configuration based on operation type.
static LogicalResult setRootConfigImpl(
    func::FuncOp entryPointFn, Operation *op,
    const TargetMLTransformInfo &targetMLTransInfo) {
  auto setRootConfigFn = [&](Operation *op) -> LogicalResult {
    return TypeSwitch<Operation *, LogicalResult>(op)
        .Case<linalg::GenericOp>([&](auto op) {
          return setRootConfig(entryPointFn, op, LinalgOpInfo(op),
                               targetMLTransInfo);
        })
        .Case<IREE::LinalgExt::FftOp, tensor::PackOp, tensor::PadOp,
              linalg::Mmt4DOp>(
            [&](auto op) { return setRootConfig(entryPointFn, op); })
        .Case<linalg::Conv2DNhwcHwcfOp, linalg::Conv2DNchwFchwOp,
              linalg::PoolingNhwcSumOp, linalg::PoolingNhwcMaxOp,
              linalg::PoolingNhwcMaxUnsignedOp, linalg::PoolingNhwcMinOp,
              linalg::PoolingNhwcMinUnsignedOp, linalg::PoolingNchwSumOp,
              linalg::PoolingNchwMaxOp, linalg::DepthwiseConv2DNhwcHwcOp>(
            [&](auto op) {
              return setConvInterfaceRootConfig(entryPointFn, op);
            })
        .Case<tensor::UnPackOp>(
            [&](auto op) { return setUnPackOpRootConfig(entryPointFn, op); })
        .Case<linalg::ContractionOpInterface>(
            [&](auto op) { return setRootConfig(entryPointFn, op); })
        .Case<linalg::LinalgOp>(
            [&](auto op) { return setRootConfig(entryPointFn, op); })
        .Case<TilingInterface>(
            [&](auto op) { return setRootConfig(entryPointFn, op); })
        .Default([&](Operation *op) { return success(); });
  };
  return setRootConfigFn(op);
}

/// Redirects to methods that set the configuration based on operation type for
/// VMVX backend.
static LogicalResult setVMVXRootConfigImpl(func::FuncOp entryPointFn,
                                           Operation *op) {
  auto setRootConfigFn = [&](Operation *op) -> LogicalResult {
    return TypeSwitch<Operation *, LogicalResult>(op)
        .Case<IREE::LinalgExt::FftOp>([&](auto op) {
          return setRootConfig(entryPointFn, op,
                               DispatchLoweringPassPipeline::VMVXDefault);
        })
        .Case<linalg::LinalgOp>([&](auto op) {
          return setRootConfig(entryPointFn, op,
                               DispatchLoweringPassPipeline::VMVXDefault);
        })
        .Case<tensor::UnPackOp>([&](auto op) {
          return setUnPackOpRootConfig(
              entryPointFn, op, DispatchLoweringPassPipeline::VMVXDefault);
        })
        .Case<TilingInterface>([&](auto op) {
          return setRootConfig(entryPointFn, op,
                               DispatchLoweringPassPipeline::VMVXDefault);
        })
        .Default([&](Operation *op) { return success(); });
  };
  return setRootConfigFn(op);
}

/// Find the root operation for the dispatch region. The priority is:
///   1. A Linalg operation that has reduction loops.
///   2. Any other Linalg op or LinalgExt op.
///   3. An operation that implements TilingInterface.
/// If there are multiple operations meeting the same priority, the one closer
/// to the end of the function is the root op.
static FailureOr<Operation *> getRootOperationForKernelDispatch(
    ArrayRef<Operation *> computeOps) {
  Operation *rootOperation = nullptr;
  for (auto op : llvm::reverse(computeOps)) {
    if (auto linalgOp = dyn_cast<linalg::LinalgOp>(op)) {
      // Do not treat linalg ops that are all parallel as root operations in
      // this sweep.
      if (linalgOp.getNumLoops() == linalgOp.getNumParallelLoops()) continue;

      // All other linalg ops are root ops.
      rootOperation = op;
      break;
    }

    if (isa<TilingInterface>(op) &&
        !isa<tensor::PadOp, tensor::PackOp, tensor::UnPackOp>(op)) {
      // All other operations that implement this interface are root ops.
      rootOperation = op;
      break;
    }
  }

  if (!rootOperation) {
    // Check for elementwise operations.
    for (auto op : llvm::reverse(computeOps)) {
      if (isa<linalg::LinalgOp>(op)) {
        rootOperation = op;
        break;
      }
    }
  }

  if (!rootOperation) {
    // Check for pad/pack/unpack ops by themselves.
    for (auto op : llvm::reverse(computeOps)) {
      if (isa<tensor::PadOp, tensor::PackOp, tensor::UnPackOp>(op)) {
        rootOperation = op;
        break;
      }
    }
  }

  return rootOperation;
}

static LogicalResult adjustTileSizesForPackOp(func::FuncOp entryPointFn,
                                              Operation *rootOp) {
  auto linalgOp = dyn_cast<linalg::LinalgOp>(rootOp);
  if (!linalgOp) return success();

  // The transform dialect codegen has differnet logics and codegen flow. Ignore
  // the adjustment for it.
  auto pipeline = getTranslationInfo(entryPointFn).getPassPipeline().getValue();
  if (pipeline == DispatchLoweringPassPipeline::TransformDialectCodegen) {
    return success();
  }
  TileSizesListType tileSizesList =
      getLoweringConfig(linalgOp).getTileSizeVals();

  bool hasChanged = false;
  auto res = entryPointFn.walk([&](tensor::PackOp packOp) -> WalkResult {
    // Multiple pack ops case is not supported.
    if (hasChanged) return WalkResult::interrupt();

    hasChanged = true;
    LLVM_DEBUG(KD_DBGS() << "Find pack op candidate: " << packOp << "\n");

    // Only adjust tile sizes for distribution and TileAndFuse, which are the
    // first two tile lists.
    for (int i = 0, e = std::min<int>(tileSizesList.size(), 2); i < e; ++i) {
      auto &tileSizes = tileSizesList[i];
      ArrayRef<int64_t> innerTiles = packOp.getStaticInnerTiles();
      ArrayRef<int64_t> dimPos = packOp.getInnerDimsPos();
      for (auto [pos, size] : llvm::zip_equal(dimPos, innerTiles)) {
        if (tileSizes[pos] == 0 || ShapedType::isDynamic(size)) continue;
        tileSizes[pos] = tileSizes[pos] / size;
        tileSizes[pos] = std::max<int64_t>(tileSizes[pos], 1);
        LLVM_DEBUG(KD_DBGS() << "Scale # " << pos << " tile size to "
                             << tileSizes[pos] << "\n");
      }
    }

    return WalkResult::advance();
  });
  if (res.wasInterrupted()) return failure();

  return setOpConfigAndEntryPointFnTranslation(entryPointFn, rootOp,
                                               tileSizesList, pipeline);
}

static LogicalResult adjustTileSizesForUnPackOp(func::FuncOp entryPointFn,
                                                Operation *rootOp) {
  auto linalgOp = dyn_cast<linalg::LinalgOp>(rootOp);
  if (!linalgOp) return success();

  // The transform dialect codegen has differnet logics and codegen flow. Ignore
  // the adjustment for it.
  auto pipeline = getTranslationInfo(entryPointFn).getPassPipeline().getValue();
  if (pipeline == DispatchLoweringPassPipeline::TransformDialectCodegen) {
    return success();
  }
  TileSizesListType tileSizesList =
      getLoweringConfig(linalgOp).getTileSizeVals();

  bool foundUnPackOp = false;
  SmallVector<int64_t> alignedSizes(linalgOp.getNumLoops(), 1);
  for (OpOperand *opOperand : linalgOp.getDpsInputOperands()) {
    auto unpackOp = opOperand->get().getDefiningOp<tensor::UnPackOp>();
    if (!unpackOp) continue;

    foundUnPackOp = true;
    auto idxMap = linalgOp.getMatchingIndexingMap(opOperand);
    LLVM_DEBUG(KD_DBGS() << "Find unpack op candidate: " << unpackOp << "\n"
                         << "The corresponding indexing map is: " << idxMap
                         << "\n");

    SmallVector<int64_t> innerTiles = unpackOp.getStaticTiles();
    ArrayRef<int64_t> dimPos = unpackOp.getInnerDimsPos();
    for (auto [pos, size] : llvm::zip_equal(dimPos, innerTiles)) {
      if (ShapedType::isDynamic(size)) continue;
      auto dimExpr = idxMap.getResult(pos).dyn_cast<AffineDimExpr>();
      if (!dimExpr) return failure();
      int mappedPos = dimExpr.getPosition();
      alignedSizes[mappedPos] = std::lcm(alignedSizes[mappedPos], size);
    }
  }

  if (!foundUnPackOp) return success();

  LLVM_DEBUG(
      KD_DBGS() << "The tile sizes for each dimension should be aligned to "
                << alignedSizes);

  // Fixup for making tileSizes be multiple of inner_tile_sizes.
  for (SmallVectorImpl<int64_t> &tileSizes : tileSizesList) {
    for (auto idx : llvm::seq<int64_t>(0, tileSizes.size())) {
      if (tileSizes[idx] == 0) continue;
      tileSizes[idx] = llvm::alignTo(tileSizes[idx], alignedSizes[idx]);
    }
  }

  if (pipeline == DispatchLoweringPassPipeline::CPUDoubleTilingPeelingExpert) {
    LLVM_DEBUG(KD_DBGS() << "unpack fusion does not work with peeling, falling "
                            "back to non-peeling path");
    pipeline = DispatchLoweringPassPipeline::CPUDoubleTilingExpert;
  }

  return setOpConfigAndEntryPointFnTranslation(entryPointFn, rootOp,
                                               tileSizesList, pipeline);
}

/// Sets the translation information to use for a dispatch region.
static LogicalResult setTranslationInfoAndRootConfig(
    func::FuncOp entryPointFn, ArrayRef<Operation *> computeOps) {
  if (computeOps.empty()) {
    // No compute operations found. Allow to pass through without a config.
    return success();
  }

  // First check if the operations have a preset pipeline. If the config is
  // preset, do not overwrite it.
  for (auto computeOp : computeOps) {
    if (IREE::Codegen::CompilationInfoAttr compilationInfo =
            getCompilationInfo(computeOp)) {
      return setUserConfig(entryPointFn, computeOp, compilationInfo);
    }
  }

  // Make sure that lowering_config is not preset on any compute ops.
  for (auto computeOp : computeOps) {
    if (getLoweringConfig(computeOp)) return failure();
  }

  FailureOr<Operation *> rootOp = getRootOperationForKernelDispatch(computeOps);
  if (failed(rootOp)) return failure();
  Operation *rootOperation = rootOp.value();

  // Handle the case with no known root operation.
  if (!rootOperation) {
    // If there is no translation info set, just set it to default.
    if (!getTranslationInfo(entryPointFn)) {
      auto translationInfo = IREE::Codegen::TranslationInfoAttr::get(
          entryPointFn->getContext(), DispatchLoweringPassPipeline::CPUDefault);
      // Fall back, just set the translation to CPUDefault.
      if (failed(setTranslationInfo(entryPointFn, translationInfo))) {
        return failure();
      }
    }
    return success();
  }

  auto targetAttr = IREE::HAL::ExecutableTargetAttr::lookup(entryPointFn);
  if (isVMVXBackend(targetAttr)) {
    if (failed(setVMVXRootConfigImpl(entryPointFn, rootOperation))) {
      return failure();
    }
  } else {
    auto targetMLTransInfo =
        TargetMLTransformInfo::getTargetMLTransformInfo(targetAttr);
    if (failed(setRootConfigImpl(entryPointFn, rootOperation,
                                 targetMLTransInfo))) {
      return failure();
    }
  }

  if (failed(adjustTileSizesForUnPackOp(entryPointFn, rootOperation))) {
    return failure();
  }

  if (failed(adjustTileSizesForPackOp(entryPointFn, rootOperation))) {
    return failure();
  }

  return success();
}

LogicalResult initCPULaunchConfig(ModuleOp moduleOp) {
  llvm::StringMap<IREE::HAL::ExecutableExportOp> exportOps =
      getAllEntryPoints(moduleOp);
  for (auto funcOp : moduleOp.getOps<func::FuncOp>()) {
    auto exportOp = exportOps.lookup(funcOp.getName());
    if (!exportOp) continue;
    if (getTranslationInfo(exportOp)) continue;

    // If using the transform dialect with a script file, intercept early.
    if (!clCPUCodegenTransformDialectFileName.empty()) {
      assert(!clCPUEnableTransformDialectJit &&
             "Can't use both transform dialect interpreted and jitted modes");
      auto translationInfo = IREE::Codegen::TranslationInfoAttr::get(
          moduleOp.getContext(),
          IREE::Codegen::DispatchLoweringPassPipeline::TransformDialectCodegen);
      if (failed(setTranslationInfo(funcOp, translationInfo))) return failure();
      continue;
    }

    SmallVector<Operation *> computeOps = getComputeOps(funcOp);
    if (failed(setTranslationInfoAndRootConfig(funcOp, computeOps))) {
      return failure();
    }
  }

  // The root configuration setting introduces `tensor.dim` operations. Resolve
  // those away.
  RewritePatternSet patterns(moduleOp.getContext());
  memref::populateResolveRankedShapeTypeResultDimsPatterns(patterns);
  return applyPatternsAndFoldGreedily(moduleOp, std::move(patterns));
}

}  // namespace iree_compiler
}  // namespace mlir<|MERGE_RESOLUTION|>--- conflicted
+++ resolved
@@ -817,13 +817,8 @@
 
   // TODO(hanchung): Make logic more heuristic. Padding hurts performance a lot
   // if the dim size is small (e.g., K=24).
-<<<<<<< HEAD
   SmallVector<int64_t> reductionTileSizes(numTiledDims - 1, 0);
-  auto lhsShapedType = op.lhs().getType().cast<ShapedType>();
-=======
-  SmallVector<int64_t> reductionTileSizes(workgroupTileSizes.size() - 1, 0);
   auto lhsShapedType = llvm::cast<ShapedType>(op.lhs().getType());
->>>>>>> 5b471970
   int64_t K = lhsShapedType.getShape().back();
   reductionTileSizes.push_back(
       getMaxVectorTileSize(0, K, workgroupTileSizes.back(), vectorSize));
