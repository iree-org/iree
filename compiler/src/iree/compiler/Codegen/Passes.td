--- conflicted
+++ resolved
@@ -527,17 +527,14 @@
   let options = [
     Option<"tilingLevel", "tiling-level", "int64_t", /*default=*/"-1",
       "Use default tiling level used to retrieve the configuration from lowering_config">,
-<<<<<<< HEAD
     ListOption<"tileSizes", "tile-sizes", "int64_t",
-               "Use list of tile sizes for tiling">
+               "Use list of tile sizes for tiling">,
+    Option<"reductionOnly", "reduction-only", "bool", /*default=*/"false",
+      "Only reduction ops are tiled if the option is true">,
   ];
   let dependentDialects = [
       "arith::ArithDialect", "affine::AffineDialect", "linalg::LinalgDialect",
       "scf::SCFDialect"
-=======
-    Option<"reductionOnly", "reduction-only", "bool", /*default=*/"false",
-      "Only reduction ops are tiled if the option is true">,
->>>>>>> 5b471970
   ];
 }
 
