--- conflicted
+++ resolved
@@ -174,20 +174,15 @@
       //        - Legacy pass to be deprecated
       .addPass(DispatchCreation::createSplitReductionPass)
       //        - Split reduction using partial reduction tiling.
-<<<<<<< HEAD
       .addPredicatedPass(
           dispatchOptions.enableSplitReduction,
-          //  DispatchCreation::createSetSplitReductionSizesPass)
           []() { return DispatchCreation::createSetSplitReductionSizesPass(); })
-      .addPass(DispatchCreation::createFormSplitReductionDispatchesPass)
-=======
       .addPass([]() {
         FormSplitReductionDispatchesPassOptions options;
         options.enableFusePad = clEnableFusePaddingIntoLinalgConsumerOps;
         return DispatchCreation::createFormSplitReductionDispatchesPass(
             options);
       })
->>>>>>> ec1ce5e6
       //     c. Transpose generic ops to
       //        - help with dispatch region formation.
       //        - move reduction iterators to be innermost.
