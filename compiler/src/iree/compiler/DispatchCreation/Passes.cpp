--- conflicted
+++ resolved
@@ -379,56 +379,12 @@
 
 void registerDispatchCreationPipelines() {
 
-<<<<<<< HEAD
-  /// Helper struct when registering pass pipeline options.
-  struct DispatchCreationPipelineOptions
-      : public PassPipelineOptions<DispatchCreationPipelineOptions> {
-    Option<bool> aggressiveFusion{
-        *this,
-        "aggressive-fusion",
-        llvm::cl::desc(
-            "Enable aggressive fusion for dispatch creation pipeline"),
-        llvm::cl::init(false),
-    };
-    Option<bool> dataTiling{
-        *this,
-        "data-tiling",
-        llvm::cl::desc("Enable data-tiling for dispatch creation pipeline"),
-        llvm::cl::init(false),
-    };
-    Option<int64_t> splitReductionTargetSize{
-        *this,
-        "split-reduction-target-size",
-        llvm::cl::desc("Target tile size for split reduction"),
-        llvm::cl::init(0),
-    };
-
-    std::unique_ptr<TransformOptions> toTransformOptions() const {
-      auto options = std::make_unique<TransformOptions>();
-      options->options.enableAggressiveFusion = aggressiveFusion;
-      options->options.dataTiling = dataTiling;
-      options->options.splitReductionTargetSize = splitReductionTargetSize;
-      return options;
-    }
-  };
-
-  PassPipelineRegistration<DispatchCreationPipelineOptions>
-      dispatchCreationPipeline(
-          "iree-dispatch-creation-pipeline",
-          "Flag used to run passes that form dispatch regions",
-          [](OpPassManager &passManager,
-             const DispatchCreationPipelineOptions &options) {
-            buildDispatchCreationPassPipeline(passManager,
-                                              *(options.toTransformOptions()));
-          });
-=======
   PassPipelineRegistration<TransformOptions> dispatchCreationPipeline(
       "iree-dispatch-creation-pipeline",
       "Flag used to run passes that form dispatch regions",
       [](OpPassManager &passManager, const TransformOptions &options) {
         buildDispatchCreationPassPipeline(passManager, options);
       });
->>>>>>> 5a4632f7
 
   PassPipelineRegistration<TransformOptions>
       dispatchCreationPreprocessingPipeline(
