--- conflicted
+++ resolved
@@ -208,24 +208,6 @@
 
     // Switch on compileMode to choose a pipeline to run.
     switch (compileMode) {
-<<<<<<< HEAD
-      case CompileMode::std:
-        if (!ireeCompilerInvocationPipeline(r.inv, IREE_COMPILER_PIPELINE_STD))
-          return false;
-        break;
-      case CompileMode::vm:
-        break;
-      case CompileMode::hal_executable: {
-        // Compiling a HAL executable, it is only valid to output in that form.
-        outputFormat = OutputFormat::hal_executable;
-        if (!ireeCompilerInvocationPipeline(
-                r.inv, IREE_COMPILER_PIPELINE_HAL_EXECUTABLE))
-          return false;
-        break;
-      }
-      default:
-        llvm::errs() << "INTERNAL ERROR: unknown compile mode\n";
-=======
     case CompileMode::std:
       if (!ireeCompilerInvocationPipeline(r.inv, IREE_COMPILER_PIPELINE_STD))
         return false;
@@ -233,9 +215,10 @@
     case CompileMode::vm:
       break;
     case CompileMode::hal_executable: {
+      // Compiling a HAL executable, it is only valid to output in that form.
+      outputFormat = OutputFormat::hal_executable;
       if (!ireeCompilerInvocationPipeline(
               r.inv, IREE_COMPILER_PIPELINE_HAL_EXECUTABLE))
->>>>>>> 59d0988c
         return false;
       break;
     }
