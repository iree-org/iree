// Copyright 2023 The IREE Authors //
// Licensed under the Apache License v2.0 with LLVM Exceptions.
// See https://llvm.org/LICENSE.txt for license information.
// SPDX-License-Identifier: Apache-2.0 WITH LLVM-exception

#include "iree/compiler/GlobalOptimization/Passes.h"
#include "iree/compiler/Dialect/Flow/Transforms/Passes.h"
#include "iree/compiler/Dialect/TensorExt/IR/TensorExtDialect.h"
#include "iree/compiler/Dialect/Util/Transforms/Passes.h"
#include "iree/compiler/DispatchCreation/Passes.h"
#include "iree/compiler/Modules/IO/Parameters/Transforms/Passes.h"
#include "iree/compiler/Utils/PassUtils.h"
#include "mlir/Dialect/Linalg/Passes.h"
#include "mlir/Dialect/MemRef/Transforms/Passes.h"
#include "mlir/Transforms/Passes.h"

namespace mlir::iree_compiler::GlobalOptimization {

using FunctionLikeNest =
    MultiOpNest<IREE::Util::InitializerOp, IREE::Util::FuncOp>;

static llvm::cl::opt<bool> clEnableQuantizedMatmulReassociation(
    "iree-global-opt-enable-quantized-matmul-reassociation",
    llvm::cl::desc(
        "Enables reassociation of quantized matmul ops (experimental)."),
    llvm::cl::init(false));
static llvm::cl::opt<bool> clEnableTransposePropagation(
    "iree-global-opt-propagate-transposes",
    llvm::cl::desc(
        "Enables propagation of transpose ops to improve fusion chances."),
    llvm::cl::init(true));
static llvm::cl::opt<bool> clEnableAttentionVTranspose(
    "iree-global-opt-enable-attention-v-transpose",
    llvm::cl::desc("Enables transposition of v operand of attention ops,"),
    llvm::cl::init(true));

// TODO(hanchung): Remove the flag. We don't want to do early materialization by
// default. Because it won't work for heterogeneous computing. This is not the
// right layer for handling such information.
static llvm::cl::opt<bool> clEnableEarlyMaterialization(
    "iree-global-opt-enable-early-materialization",
    llvm::cl::desc(
        "Enables early materialization on encodings. Note, this flag should be "
        "false eventually. This does not work for heterogeneous computing."),
    llvm::cl::init(true));

static llvm::cl::opt<DemotionOption> clDemoteContractionInputsToBF16Strategy(
    "iree-global-opt-enable-demote-contraction-inputs-to-bf16",
    llvm::cl::desc("Demotes inputs (LHS, RHS) of contraction ops to BF16. "
                   "Selects types of contraction ops to demote."),
    llvm::cl::values(
        clEnumValN(DemotionOption::All, "all", "Demote all contraction ops."),
        clEnumValN(DemotionOption::Conv, "conv",
                   "Only demote convolution ops."),
        clEnumValN(DemotionOption::Matmul, "matmul", "Only demote matmul ops."),
        clEnumValN(DemotionOption::None, "none", "Demote no contraction ops.")),
    llvm::cl::init(DemotionOption::None));

static llvm::cl::opt<DispatchCreation::EncodingOptions> clSetEncodingStrategy(
    "iree-global-opt-set-encoding-strategy",
    llvm::cl::desc("Set the encoding strategy for operations."),
    llvm::cl::values(clEnumValN(
        DispatchCreation::EncodingOptions::Generic, "generic",
        "Using EncodingAttr which encodes as much information as possible")),
    llvm::cl::init(DispatchCreation::EncodingOptions::Generic));

static llvm::cl::opt<bool> clWarnOnUninitializedValues(
    "iree-global-opt-enable-warn-on-uninitialized-values",
    llvm::cl::desc("Warn on some classes of uses of uninitialized values."),
    llvm::cl::init(true));
void buildGlobalOptExprHoistingPassPipeline(
    OpPassManager &passManager, const TransformOptions &transformOptions) {
  IREE::Util::ExprHoistingOptions options;
  options.maxSizeIncreaseThreshold =
      transformOptions.options.constExprMaxSizeIncreaseThreshold;
  options.registerDependentDialectsFn = [](DialectRegistry &registry) {
    registry.insert<IREE::TensorExt::IREETensorExtDialect>();
  };
  passManager.addPass(IREE::Util::createHoistIntoGlobalsPass(options));
}

void buildGlobalOptimizationPassPipeline(
    OpPassManager &mainPassManager, const TransformOptions &transformOptions) {
  // Import parameters before any global optimization passes so that the inlined
  // parameters are available for folding.
  if (!transformOptions.options.parameterImportPaths.empty()) {
    IREE::IO::Parameters::ImportParametersPassOptions importParametersOptions;
    importParametersOptions.scopePaths.assign(
        transformOptions.options.parameterImportPaths.begin(),
        transformOptions.options.parameterImportPaths.end());
    importParametersOptions.keys.assign(
        transformOptions.options.parameterImportKeys.begin(),
        transformOptions.options.parameterImportKeys.end());
    importParametersOptions.maximumSize =
        transformOptions.options.parameterImportMaximumSize;
    mainPassManager.addPass(IREE::IO::Parameters::createImportParametersPass(
        importParametersOptions));
  }

  if (clWarnOnUninitializedValues) {
    FunctionLikeNest(mainPassManager)
        .addPass(createWarnOnUninitializedValuesPass);
  }

  // Preprocessing passes to get the program into a canonical state.
  FunctionLikeNest(mainPassManager)
      .addPredicatedPass(transformOptions.options.stripAssertions,
                         IREE::Util::createStripDebugOpsPass)
      .addPass(IREE::Util::createOptimizeIntArithmeticPass)
      .addPass(createLinalgQuantizedConvToConvPass)
      .addPass(createLinalgQuantizedMatmulToMatmulPass)
      .addPass(IREE::Flow::createCanonicalizePass)
      .addPass(createRemoveZeroExtentTensorsPass)
      .addPass(createDetachElementwiseFromNamedOpsPass)
<<<<<<< HEAD
      .addPass(mlir::createLinalgNamedOpConversionPass)
      .addPass(createGetPaddingValuePass);
=======
      .addPass(mlir::createSimplifyDepthwiseConvPass);
>>>>>>> 6c309267
  mainPassManager.addPass(createEraseUnusedLinalgOperandsPass());

  // Expand tensor shapes into SSA values and optimize the whole program.
  // The more we are able to equate shape dimensions at this level the
  // better our fusions will be.
  mainPassManager.addPass(createExpandTensorShapesPass());

  FunctionLikeNest(mainPassManager)
      // Preprocess the input to a form more amenable for fusion
      // - Convert all elementwise ops to Linalg
      // - Remove unit-extent dimensions.
      .addPass(mlir::createConvertElementwiseToLinalgPass)
      // RaiseSpecialOps, by virtue of implementing various peephole
      // optimizations, is sensitive to surrounding IR structure. Thus we run
      // this pass both before unit dim folding + consteval, as well as after.
      .addPass(createRaiseSpecialOpsPass)
      // We decompose and transpose concatenations immediately before folding
      // unit extent dims because this allows decoupling unit dims in the
      // concatenation from the transposes that are introduced.
      .addPass([&]() {
        return createDecomposeConcatPass(
            transformOptions.options.outerDimConcat);
      })
      // We generalize certain named ops immediately before folding unit extent
      // dims as the unit dim folding pass updates indexing maps and is better
      // at working with generics. By this point we have already done any
      // specialized raising and the op names are no longer useful.
      .addPass([&]() {
        GeneralizeLinalgNamedOpsPassOptions opt;
        opt.enableGeneralizeMatmul = transformOptions.options.generalizeMatmul;
        return createGeneralizeLinalgNamedOpsPass(opt);
      });

  mainPassManager.addPass(DispatchCreation::createFoldUnitExtentDimsPass());
  mainPassManager.addPass(
      GlobalOptimization::createConvertStridedContractionToContractionPass());
  FunctionLikeNest(mainPassManager)
      .addPass([&]() {
        return createDemoteContractionInputsToBF16Pass(
            clDemoteContractionInputsToBF16Strategy);
      })
      .addPredicatedPass(clEnableQuantizedMatmulReassociation,
                         createFuseDequantizationMatmulPass)
      .addPass(IREE::Flow::createCanonicalizePass)
      .addPass(mlir::createCSEPass)
      // Propagate transposes immediately before set encoding/data tiling
      // because transpose propagation cannot take an opinion on the preferred
      // layout of various operations. This simplifies local propagation
      // decisions as SetEncoding is expected to pick the ideal layout for
      // that operation anyway, and this way we only need to make such a
      // decision once.
      .addPredicatedPass(
          clEnableTransposePropagation,
          [&]() {
            PropagateLinalgTransposePassOptions options;
            options.enableAggressivePropagation =
                transformOptions.options.aggressiveTransposePropagation;
            options.enableAttentionVTranspose = clEnableAttentionVTranspose;
            return createPropagateLinalgTransposePass(options);
          })
      .addPass(IREE::Flow::createCanonicalizePass)
      .addPass(mlir::createCSEPass);

  // Enable data tiling after they are in a canonical form.
  if (transformOptions.options.dataTiling) {
    FunctionLikeNest(mainPassManager)
        .addPass(DispatchCreation::createAnnotateDataTilingHintsPass)
        .addPass([&]() {
          return DispatchCreation::createSetEncodingPass(
              DispatchCreation::SetEncodingPassOptions{clSetEncodingStrategy});
        });
    if (clEnableEarlyMaterialization) {
      mainPassManager.addPass(createMaterializeHomogeneousEncodingsPass());
    }
    mainPassManager.addPass(IREE::Flow::createCanonicalizePass());
    mainPassManager.addPass(createCSEPass());
    mainPassManager.addPass(createSimplifyPackUnpackPass());
    FunctionLikeNest(mainPassManager).addPass(createDataLayoutPropagationPass);
  }
  // Generalize transposes and any other remaining named linalg ops that can
  // now be represented as generics.
  FunctionLikeNest(mainPassManager).addPass(createGeneralizeLinalgNamedOpsPass);

  // Hoist loop invariants (e.g. from scf loops) with zero-trip-check.
  FunctionLikeNest(mainPassManager)
      .addPass(createGlobalLoopInvariantCodeMotionPass)
      .addPass(IREE::Flow::createCanonicalizePass)
      .addPass(mlir::createCSEPass)

      // Simplify util.global accesses early on; this can help with dispatch
      // region formation as redundant store-loads are removed.
      .addPass(IREE::Util::createSimplifyGlobalAccessesPass)

      // Aggressive cleanup.
      .addPass(IREE::Util::createApplyPatternsPass);

  // Module level cleanup and canonicalization of util.global (and other
  // util ops).
  mainPassManager.addPass(IREE::Util::createFoldGlobalsPass());
  mainPassManager.addPass(IREE::Util::createIPOPass());

  FunctionLikeNest(mainPassManager)
      .addPass(IREE::Util::createOptimizeIntArithmeticPass)
      .addPass(IREE::Flow::createCanonicalizePass)
      .addPass(createCSEPass);

  if (transformOptions.options.constExprHoisting) {
    buildGlobalOptExprHoistingPassPipeline(mainPassManager, transformOptions);
  }

  if (transformOptions.buildConstEvalPassPipeline) {
    transformOptions.buildConstEvalPassPipeline(mainPassManager);
  }

  if (transformOptions.options.numericPrecisionReduction) {
    mainPassManager.addPass(createInferNumericNarrowingPass());
    mainPassManager.addPass(createOptimizeNumericsPass());
    mainPassManager.addPass(createCleanupNumericNarrowingPass());
  }

  FunctionLikeNest(mainPassManager)
      .addPass(IREE::Flow::createCanonicalizePass)
      .addPass(mlir::createCSEPass)
      // After running const-eval to a fixed point and folding unit extent dims,
      // try any new raising opportunities.
      .addPass(createRaiseSpecialOpsPass);

  // Export after const-eval. If the user wants to keep the input constants
  // as is in the final parameter archive, they will probably want to disable
  // const-eval, or could run this pass as preprocessing. There might be a
  // configuration in the future where users want to limit const-eval to smaller
  // constants that aren't exported and skip it for larger parameters, but this
  // is a sensible place for the common case of wanting const-eval in the final
  // artifact + archive.
  if (!transformOptions.options.parameterExportPath.empty()) {
    IREE::IO::Parameters::ExportParametersPassOptions exportParametersOptions;
    exportParametersOptions.scopePath =
        transformOptions.options.parameterExportPath;
    exportParametersOptions.minimumSize =
        transformOptions.options.parameterExportMinimumSize;
    mainPassManager.addPass(IREE::IO::Parameters::createExportParametersPass(
        exportParametersOptions));
  }

  if (!transformOptions.options.parameterSplatExportFile.empty()) {
    IREE::IO::Parameters::GenerateSplatParameterArchivePassOptions
        generateSplatOptions;
    generateSplatOptions.filePath =
        transformOptions.options.parameterSplatExportFile;
    mainPassManager.addPass(
        IREE::IO::Parameters::createGenerateSplatParameterArchivePass(
            generateSplatOptions));
  }
}

namespace {
#define GEN_PASS_REGISTRATION
#include "iree/compiler/GlobalOptimization/Passes.h.inc" // IWYU pragma: export
} // namespace

void registerGlobalOptimizationPipeline() {
  registerPasses();

  PassPipelineRegistration<TransformOptions>
      globalOptimizationTransformPassPipeline(
          "iree-global-optimization-transformation-pipeline",
          "Runs the IREE global optimization transformation pipeline",
          [](OpPassManager &passManager,
             const TransformOptions &transformOptions) {
            buildGlobalOptimizationPassPipeline(passManager, transformOptions);
          });
  PassPipelineRegistration<TransformOptions>
      globalOptimizationConstantHoistingPassPipeline(
          "iree-global-optimization-hoist-constant-expressions",
          "Hoists constant expressions with the preferred storage types for "
          "global optimization",
          [](OpPassManager &passManager,
             const TransformOptions &transformOptions) {
            buildGlobalOptExprHoistingPassPipeline(passManager,
                                                   transformOptions);
          });
}

} // namespace mlir::iree_compiler::GlobalOptimization<|MERGE_RESOLUTION|>--- conflicted
+++ resolved
@@ -112,12 +112,9 @@
       .addPass(IREE::Flow::createCanonicalizePass)
       .addPass(createRemoveZeroExtentTensorsPass)
       .addPass(createDetachElementwiseFromNamedOpsPass)
-<<<<<<< HEAD
       .addPass(mlir::createLinalgNamedOpConversionPass)
       .addPass(createGetPaddingValuePass);
-=======
       .addPass(mlir::createSimplifyDepthwiseConvPass);
->>>>>>> 6c309267
   mainPassManager.addPass(createEraseUnusedLinalgOperandsPass());
 
   // Expand tensor shapes into SSA values and optimize the whole program.
