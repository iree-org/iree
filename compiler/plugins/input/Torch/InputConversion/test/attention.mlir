// RUN: iree-opt --split-input-file --pass-pipeline="builtin.module(func.func(torch-iree-tm-tensor-to-linalg-ext))" %s | FileCheck %s

func.func @attention(%arg0: tensor<5x2x3x4xf32>, %arg1: tensor<5x2x3x4xf32>, %arg2: tensor<5x2x3x4xf32>, %arg3: tensor<5x2x3x4xf32>) -> (tensor<5x2x3x4xf32>) {
  %0 = tm_tensor.attention ins(%arg0, %arg1, %arg2 : tensor<5x2x3x4xf32>, tensor<5x2x3x4xf32>, tensor<5x2x3x4xf32>) outs(%arg3: tensor<5x2x3x4xf32>) -> tensor<5x2x3x4xf32>
  return %0 : tensor<5x2x3x4xf32>
}

// CHECK-DAG: #[[$MAP_Q:.+]] = affine_map<(d0, d1, d2, d3, d4, d5) -> (d0, d1, d2, d4)>
// CHECK-DAG: #[[$MAP_K:.+]] = affine_map<(d0, d1, d2, d3, d4, d5) -> (d0, d1, d5, d4)>
// CHECK-DAG: #[[$MAP_V:.+]] = affine_map<(d0, d1, d2, d3, d4, d5) -> (d0, d1, d5, d3)>
// CHECK-DAG: #[[$MAP_SCALE:.+]] = affine_map<(d0, d1, d2, d3) -> ()>
// CHECK-DAG: #[[$MAP_O:.+]] = affine_map<(d0, d1, d2, d3, d4, d5) -> (d0, d1, d2, d3)>

// CHECK-LABEL:         func.func @attention(
// CHECK-SAME:         %[[ARG0:.*]]: tensor<5x2x3x4xf32>, %[[ARG1:.*]]: tensor<5x2x3x4xf32>, %[[ARG2:.*]]: tensor<5x2x3x4xf32>,
// CHECK-SAME:         %[[ARG3:.*]]: tensor<5x2x3x4xf32>) -> tensor<5x2x3x4xf32> {
// CHECK:         %[[SCALE:.*]] = arith.constant 5.000000e-01 : f32
// CHECK:         %[[EMPTY:.*]] = tensor.empty() : tensor<5x2x3x4xf32>
// CHECK:         %[[ATTN:.*]] = iree_linalg_ext.attention {indexing_maps = [#[[$MAP_Q]], #[[$MAP_K]], #[[$MAP_V]], #[[$MAP_SCALE]], #[[$MAP_O]]]} ins(%[[ARG0]], %[[ARG1]], %[[ARG2]], %[[SCALE]] : tensor<5x2x3x4xf32>, tensor<5x2x3x4xf32>, tensor<5x2x3x4xf32>, f32) outs(%[[EMPTY]] : tensor<5x2x3x4xf32>) -> tensor<5x2x3x4xf32>
// CHECK:         return %[[ATTN]] : tensor<5x2x3x4xf32>

// -----
func.func @attention(%arg0: tensor<5x2x8x4xf32>, %arg1: tensor<5x2x3x4xf32>, %arg2: tensor<5x2x3x4xf32>, %arg3: tensor<5x2x8x4xf32>) -> (tensor<5x2x8x4xf32>) {
  %0 = tm_tensor.attention ins(%arg0, %arg1, %arg2 : tensor<5x2x8x4xf32>, tensor<5x2x3x4xf32>, tensor<5x2x3x4xf32>) outs(%arg3: tensor<5x2x8x4xf32>) -> tensor<5x2x8x4xf32>
  return %0 : tensor<5x2x8x4xf32>
}

// CHECK-DAG: #[[$MAP_Q:.+]] = affine_map<(d0, d1, d2, d3, d4, d5) -> (d0, d1, d2, d4)>
// CHECK-DAG: #[[$MAP_K:.+]] = affine_map<(d0, d1, d2, d3, d4, d5) -> (d0, d1, d5, d4)>
// CHECK-DAG: #[[$MAP_V:.+]] = affine_map<(d0, d1, d2, d3, d4, d5) -> (d0, d1, d5, d3)>
// CHECK-DAG: #[[$MAP_SCALE:.+]] = affine_map<(d0, d1, d2, d3) -> ()>
// CHECK-DAG: #[[$MAP_O:.+]] = affine_map<(d0, d1, d2, d3, d4, d5) -> (d0, d1, d2, d3)>

// CHECK-LABEL:         func.func @attention(
// CHECK-SAME:         %[[ARG0:.*]]: tensor<5x2x8x4xf32>, %[[ARG1:.*]]: tensor<5x2x3x4xf32>, %[[ARG2:.*]]: tensor<5x2x3x4xf32>,
// CHECK-SAME:         %[[ARG3:.*]]: tensor<5x2x8x4xf32>) -> tensor<5x2x8x4xf32> {
// CHECK:         %[[SCALE:.*]] = arith.constant 5.000000e-01 : f32
// CHECK:         %[[EMPTY:.*]] = tensor.empty() : tensor<5x2x8x4xf32>
// CHECK:         %[[ATTN:.*]] = iree_linalg_ext.attention {indexing_maps = [#[[$MAP_Q]], #[[$MAP_K]], #[[$MAP_V]], #[[$MAP_SCALE]], #[[$MAP_O]]]} ins(%[[ARG0]], %[[ARG1]], %[[ARG2]], %[[SCALE]] : tensor<5x2x8x4xf32>, tensor<5x2x3x4xf32>, tensor<5x2x3x4xf32>, f32) outs(%[[EMPTY]] : tensor<5x2x8x4xf32>) -> tensor<5x2x8x4xf32>
// CHECK:         return %[[ATTN]] : tensor<5x2x8x4xf32>

// -----
func.func @attention(%arg0: tensor<1x3x4xf32>, %arg1: tensor<1x3x4xf32>, %arg2: tensor<1x3x4xf32>, %arg3: tensor<1x3x4xf32>) -> (tensor<1x3x4xf32>) {
  %0 = tm_tensor.attention ins(%arg0, %arg1, %arg2 : tensor<1x3x4xf32>, tensor<1x3x4xf32>, tensor<1x3x4xf32>) outs(%arg3: tensor<1x3x4xf32>) -> tensor<1x3x4xf32>
  return %0 : tensor<1x3x4xf32>
}

// CHECK-DAG: #[[$MAP_Q:.+]] = affine_map<(d0, d1, d2, d3, d4) -> (d0, d1, d3)>
// CHECK-DAG: #[[$MAP_K:.+]] = affine_map<(d0, d1, d2, d3, d4) -> (d0, d4, d3)>
// CHECK-DAG: #[[$MAP_V:.+]] = affine_map<(d0, d1, d2, d3, d4) -> (d0, d4, d2)>
// CHECK-DAG: #[[$MAP_SCALE:.+]] = affine_map<(d0, d1, d2, d3) -> ()>
// CHECK-DAG: #[[$MAP_O:.+]] = affine_map<(d0, d1, d2, d3, d4) -> (d0, d1, d2)>

// CHECK-LABEL:         func.func @attention(
// CHECK-SAME:         %[[ARG0:.*]]: tensor<1x3x4xf32>, %[[ARG1:.*]]: tensor<1x3x4xf32>, %[[ARG2:.*]]: tensor<1x3x4xf32>,
// CHECK:         %[[ARG3:.*]]: tensor<1x3x4xf32>) -> tensor<1x3x4xf32> {
// CHECK:         %[[SCALE:.*]] = arith.constant 5.000000e-01 : f32
// CHECK:         %[[EMPTY:.*]] = tensor.empty() : tensor<1x3x4xf32>
<<<<<<< HEAD
// CHECK:         %[[ATTN:.*]] = iree_linalg_ext.attention {indexing_maps = [#[[$MAP_Q]], #[[$MAP_K]], #[[$MAP_V]], #[[$MAP_SCALE]], #[[$MAP_O]]]} ins(%[[ARG0]], %[[ARG1]], %[[ARG2]], %[[SCALE]] : tensor<1x3x4xf32>, tensor<1x3x4xf32>, tensor<1x3x4xf32>, f32) outs(%[[EMPTY]] : tensor<1x3x4xf32>) -> tensor<1x3x4xf32>
// CHECK:         return %[[ATTN]] : tensor<1x3x4xf32>

// -----
func.func @attention(%arg0: tensor<5x2x3x16xf32>, %arg1: tensor<5x2x3x16xf32>, %arg2: tensor<5x2x3x16xf32>, %arg3: tensor<3x3xf32>, %arg4: tensor<5x2x3x16xf32>) -> (tensor<5x2x3x16xf32>) {
  %0 = tm_tensor.attention ins(%arg0, %arg1, %arg2, %arg3 : tensor<5x2x3x16xf32>, tensor<5x2x3x16xf32>, tensor<5x2x3x16xf32>, tensor<3x3xf32>) outs(%arg4: tensor<5x2x3x16xf32>) -> tensor<5x2x3x16xf32>
  return %0 : tensor<5x2x3x16xf32>
}

// CHECK-DAG: #[[$MAP_Q:.+]] = affine_map<(d0, d1, d2, d3, d4, d5) -> (d0, d1, d2, d4)>
// CHECK-DAG: #[[$MAP_K:.+]] = affine_map<(d0, d1, d2, d3, d4, d5) -> (d0, d1, d5, d4)>
// CHECK-DAG: #[[$MAP_V:.+]] = affine_map<(d0, d1, d2, d3, d4, d5) -> (d0, d1, d5, d3)>
// CHECK-DAG: #[[$MAP_SCALE:.+]] = affine_map<(d0, d1, d2, d3) -> ()>
// CHECK-DAG: #[[$MAP_M:.+]] = affine_map<(d0, d1, d2, d3, d4, d5) -> (d0, d1, d2, d5)>
// CHECK-DAG: #[[$MAP_O:.+]] = affine_map<(d0, d1, d2, d3, d4, d5) -> (d0, d1, d2, d3)>

// CHECK-LABEL:         func.func @attention(
// CHECK-SAME:         %[[ARG0:.*]]: tensor<5x2x3x16xf32>, %[[ARG1:.*]]: tensor<5x2x3x16xf32>, %[[ARG2:.*]]: tensor<5x2x3x16xf32>, %[[ARG3:.*]]: tensor<3x3xf32>,
// CHECK-SAME:         %[[ARG4:.*]]: tensor<5x2x3x16xf32>) -> tensor<5x2x3x16xf32> {
// CHECK:         %[[SCALE:.*]] = arith.constant 2.500000e-01 : f32
// CHECK:         %[[EMPTY:.*]] = tensor.empty() : tensor<5x2x3x16xf32>
// CHECK:         %[[ATTN:.*]] = iree_linalg_ext.attention {indexing_maps = [#[[$MAP_Q]], #[[$MAP_K]], #[[$MAP_V]], #[[$MAP_SCALE]], #[[$MAP_M]], #[[$MAP_O]]]} ins(%[[ARG0]], %[[ARG1]], %[[ARG2]], %[[SCALE]], %[[ARG3]] : tensor<5x2x3x16xf32>, tensor<5x2x3x16xf32>, tensor<5x2x3x16xf32>, f32, tensor<3x3xf32>) outs(%[[EMPTY]] : tensor<5x2x3x16xf32>) -> tensor<5x2x3x16xf32>
// CHECK:         return %[[ATTN]] : tensor<5x2x3x16xf32>
=======
// CHECK:         %[[ATTN:.*]] = iree_linalg_ext.attention {indexing_maps = [#[[$MAP_Q]], #[[$MAP_K]], #[[$MAP_V]], #[[$MAP_O]]]} ins(%[[ARG0]], %[[ARG1]], %[[ARG2]], %[[SCALE]] : tensor<1x3x4xf32>, tensor<1x3x4xf32>, tensor<1x3x4xf32>, f32) outs(%[[EMPTY]] : tensor<1x3x4xf32>) -> tensor<1x3x4xf32>
// CHECK:         return %[[ATTN]] : tensor<1x3x4xf32>

// -----
func.func @attention_dyn(%arg0: tensor<?x?x4xf32>, %arg1: tensor<?x?x4xf32>, %arg2: tensor<?x?x4xf32>, %arg3: tensor<?x?x4xf32>) -> (tensor<?x?x4xf32>) {
  %0 = tm_tensor.attention ins(%arg0, %arg1, %arg2 : tensor<?x?x4xf32>, tensor<?x?x4xf32>, tensor<?x?x4xf32>) outs(%arg3: tensor<?x?x4xf32>) -> tensor<?x?x4xf32>
  return %0 : tensor<?x?x4xf32>
}

// CHECK-DAG: #[[$MAP_Q:.+]] = affine_map<(d0, d1, d2, d3, d4) -> (d0, d1, d3)>
// CHECK-DAG: #[[$MAP_K:.+]] = affine_map<(d0, d1, d2, d3, d4) -> (d0, d4, d3)>
// CHECK-DAG: #[[$MAP_V:.+]] = affine_map<(d0, d1, d2, d3, d4) -> (d0, d4, d2)>
// CHECK-DAG: #[[$MAP_O:.+]] = affine_map<(d0, d1, d2, d3, d4) -> (d0, d1, d2)>

// CHECK-LABEL:         func.func @attention_dyn(
// CHECK-SAME:         %[[ARG0:.*]]: tensor<?x?x4xf32>, %[[ARG1:.*]]: tensor<?x?x4xf32>, %[[ARG2:.*]]: tensor<?x?x4xf32>,
// CHECK:         %arg3: tensor<?x?x4xf32>) -> tensor<?x?x4xf32> {
// CHECK-DAG:         %[[SCALE:.*]] = arith.constant 5.000000e-01 : f32
// CHECK-DAG:         %[[C0:.*]] = arith.constant 0
// CHECK-DAG:         %[[C1:.*]] = arith.constant 1
// CHECK-DAG:         %[[DIM0:.*]] = tensor.dim %[[ARG0]], %[[C0]]
// CHECK-DAG:         %[[DIM1:.*]] = tensor.dim %[[ARG0]], %[[C1]]
// CHECK-DAG:         %[[EMPTY:.*]] = tensor.empty(%[[DIM0]], %[[DIM1]]) : tensor<?x?x4xf32>
// CHECK:         %[[ATTN:.*]] = iree_linalg_ext.attention {indexing_maps = [#[[$MAP_Q]], #[[$MAP_K]], #[[$MAP_V]], #[[$MAP_O]]]} ins(%[[ARG0]], %[[ARG1]], %[[ARG2]], %[[SCALE]] : tensor<?x?x4xf32>, tensor<?x?x4xf32>, tensor<?x?x4xf32>, f32) outs(%[[EMPTY]] : tensor<?x?x4xf32>) -> tensor<?x?x4xf32>
// CHECK:         return %[[ATTN]] : tensor<?x?x4xf32>
>>>>>>> 7d823d22
<|MERGE_RESOLUTION|>--- conflicted
+++ resolved
@@ -56,32 +56,7 @@
 // CHECK:         %[[ARG3:.*]]: tensor<1x3x4xf32>) -> tensor<1x3x4xf32> {
 // CHECK:         %[[SCALE:.*]] = arith.constant 5.000000e-01 : f32
 // CHECK:         %[[EMPTY:.*]] = tensor.empty() : tensor<1x3x4xf32>
-<<<<<<< HEAD
 // CHECK:         %[[ATTN:.*]] = iree_linalg_ext.attention {indexing_maps = [#[[$MAP_Q]], #[[$MAP_K]], #[[$MAP_V]], #[[$MAP_SCALE]], #[[$MAP_O]]]} ins(%[[ARG0]], %[[ARG1]], %[[ARG2]], %[[SCALE]] : tensor<1x3x4xf32>, tensor<1x3x4xf32>, tensor<1x3x4xf32>, f32) outs(%[[EMPTY]] : tensor<1x3x4xf32>) -> tensor<1x3x4xf32>
-// CHECK:         return %[[ATTN]] : tensor<1x3x4xf32>
-
-// -----
-func.func @attention(%arg0: tensor<5x2x3x16xf32>, %arg1: tensor<5x2x3x16xf32>, %arg2: tensor<5x2x3x16xf32>, %arg3: tensor<3x3xf32>, %arg4: tensor<5x2x3x16xf32>) -> (tensor<5x2x3x16xf32>) {
-  %0 = tm_tensor.attention ins(%arg0, %arg1, %arg2, %arg3 : tensor<5x2x3x16xf32>, tensor<5x2x3x16xf32>, tensor<5x2x3x16xf32>, tensor<3x3xf32>) outs(%arg4: tensor<5x2x3x16xf32>) -> tensor<5x2x3x16xf32>
-  return %0 : tensor<5x2x3x16xf32>
-}
-
-// CHECK-DAG: #[[$MAP_Q:.+]] = affine_map<(d0, d1, d2, d3, d4, d5) -> (d0, d1, d2, d4)>
-// CHECK-DAG: #[[$MAP_K:.+]] = affine_map<(d0, d1, d2, d3, d4, d5) -> (d0, d1, d5, d4)>
-// CHECK-DAG: #[[$MAP_V:.+]] = affine_map<(d0, d1, d2, d3, d4, d5) -> (d0, d1, d5, d3)>
-// CHECK-DAG: #[[$MAP_SCALE:.+]] = affine_map<(d0, d1, d2, d3) -> ()>
-// CHECK-DAG: #[[$MAP_M:.+]] = affine_map<(d0, d1, d2, d3, d4, d5) -> (d0, d1, d2, d5)>
-// CHECK-DAG: #[[$MAP_O:.+]] = affine_map<(d0, d1, d2, d3, d4, d5) -> (d0, d1, d2, d3)>
-
-// CHECK-LABEL:         func.func @attention(
-// CHECK-SAME:         %[[ARG0:.*]]: tensor<5x2x3x16xf32>, %[[ARG1:.*]]: tensor<5x2x3x16xf32>, %[[ARG2:.*]]: tensor<5x2x3x16xf32>, %[[ARG3:.*]]: tensor<3x3xf32>,
-// CHECK-SAME:         %[[ARG4:.*]]: tensor<5x2x3x16xf32>) -> tensor<5x2x3x16xf32> {
-// CHECK:         %[[SCALE:.*]] = arith.constant 2.500000e-01 : f32
-// CHECK:         %[[EMPTY:.*]] = tensor.empty() : tensor<5x2x3x16xf32>
-// CHECK:         %[[ATTN:.*]] = iree_linalg_ext.attention {indexing_maps = [#[[$MAP_Q]], #[[$MAP_K]], #[[$MAP_V]], #[[$MAP_SCALE]], #[[$MAP_M]], #[[$MAP_O]]]} ins(%[[ARG0]], %[[ARG1]], %[[ARG2]], %[[SCALE]], %[[ARG3]] : tensor<5x2x3x16xf32>, tensor<5x2x3x16xf32>, tensor<5x2x3x16xf32>, f32, tensor<3x3xf32>) outs(%[[EMPTY]] : tensor<5x2x3x16xf32>) -> tensor<5x2x3x16xf32>
-// CHECK:         return %[[ATTN]] : tensor<5x2x3x16xf32>
-=======
-// CHECK:         %[[ATTN:.*]] = iree_linalg_ext.attention {indexing_maps = [#[[$MAP_Q]], #[[$MAP_K]], #[[$MAP_V]], #[[$MAP_O]]]} ins(%[[ARG0]], %[[ARG1]], %[[ARG2]], %[[SCALE]] : tensor<1x3x4xf32>, tensor<1x3x4xf32>, tensor<1x3x4xf32>, f32) outs(%[[EMPTY]] : tensor<1x3x4xf32>) -> tensor<1x3x4xf32>
 // CHECK:         return %[[ATTN]] : tensor<1x3x4xf32>
 
 // -----
@@ -105,5 +80,4 @@
 // CHECK-DAG:         %[[DIM1:.*]] = tensor.dim %[[ARG0]], %[[C1]]
 // CHECK-DAG:         %[[EMPTY:.*]] = tensor.empty(%[[DIM0]], %[[DIM1]]) : tensor<?x?x4xf32>
 // CHECK:         %[[ATTN:.*]] = iree_linalg_ext.attention {indexing_maps = [#[[$MAP_Q]], #[[$MAP_K]], #[[$MAP_V]], #[[$MAP_O]]]} ins(%[[ARG0]], %[[ARG1]], %[[ARG2]], %[[SCALE]] : tensor<?x?x4xf32>, tensor<?x?x4xf32>, tensor<?x?x4xf32>, f32) outs(%[[EMPTY]] : tensor<?x?x4xf32>) -> tensor<?x?x4xf32>
-// CHECK:         return %[[ATTN]] : tensor<?x?x4xf32>
->>>>>>> 7d823d22
+// CHECK:         return %[[ATTN]] : tensor<?x?x4xf32>