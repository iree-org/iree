# Releasing

IREE cuts automated releases via a workflow that is
[triggered daily](https://github.com/openxla/iree/blob/main/.github/workflows/schedule_candidate_release.yml).
The only constraint placed on the commit that is released is that it has passed
all CI checks. These are published on GitHub with the "pre-release" status. For
debugging this process, see the
[Debugging releases playbook](/docs/developers/debugging/releases.md).

We periodically promote one of these candidates to a "stable" release by
removing the "pre-release" status. This makes it show up as a "latest" release
on GitHub. We also push the Python packages for this release to PyPI.

The criteria for selecting this candidate is a bit more involved.

<<<<<<< HEAD
=======
## Coupling to the Google Integrate

The Google team that manages these stable releases at the moment is also
responsible for integrating the IREE source code into Google's monorepo. For
convenience, we select a candidate pre-release, attempt to integrate it into
Google's monorepo and then promote it to stable if that was successful without
cherry picks that would affect the quality of the release (because they wouldn't
be present in the promoted version).

This gives some additional validation to the release because it is stress-tested
running in a different environment and we not-infrequently catch some issues. We
do not currently have a way to add cherry-picks to a release, so if cherry-picks
for functional issues are required, we skip promoting the candidate to "stable".

This coupling introduces some additional constraints to the process that are not
inherent. It would be perfectly fine to start promoting candidates based on some
other process, but since the same people are managing both, we've coupled these
so we don't have to keep track of as many different versions.

As the project matures, we will likely remove this coupling. In particular we
will likely start integrating into Google's monorepo at a faster cadence than
the stable releases, so a 1:1 mapping there will not make sense.

The PyPI password is also currently stored in Google's internal secret
management system, so for others to manage the deployment, we would need to
store it elsewhere with appropriate ACLs.

At the point where others want to engage in the release process, we can easily
remove any coupling to any Google processes.

>>>>>>> f29895e5
## Picking a Candidate to Promote

When selecting a candidate we use the following criteria:

1. ⪆4 days old so that problems with it may have been spotted.
2. Contains no major regressions vs the previous stable release.
3. (Ideally) LLVM submodule commit exists upstream (no cherry picks or patches)

<<<<<<< HEAD
When you've identified a potential candidate, email the iree-discuss list with
the proposal and solicit feedback. People may point out known regressions or
request that some feature make the cut.

## Releasing

1. (Googlers only) Push to PyPI using
=======
## Releasing

1. (Googlers only) Integrate into Google's monorepo, following
   <http://go/iree-g3-integrate-playbook>. If OSS-relevant cherry-picks were
   required to complete this, STOP: do not promote the candidate.

2. (Googlers only) Push to PyPI using
>>>>>>> f29895e5
   [pypi_deploy.sh](/build_tools/python_deploy/pypi_deploy.sh) and the
   password stored at <http://go/iree-pypi-password>.

2. Open the release on GitHub. Rename the release from “candidate" to “stable",
   uncheck the option for “pre-release”, and check the option for "latest".

   ![rename_release](/docs/developers/assets/rename_release.png)

   ![promote_release](/docs/developers/assets/promote_release.png)<|MERGE_RESOLUTION|>--- conflicted
+++ resolved
@@ -13,39 +13,6 @@
 
 The criteria for selecting this candidate is a bit more involved.
 
-<<<<<<< HEAD
-=======
-## Coupling to the Google Integrate
-
-The Google team that manages these stable releases at the moment is also
-responsible for integrating the IREE source code into Google's monorepo. For
-convenience, we select a candidate pre-release, attempt to integrate it into
-Google's monorepo and then promote it to stable if that was successful without
-cherry picks that would affect the quality of the release (because they wouldn't
-be present in the promoted version).
-
-This gives some additional validation to the release because it is stress-tested
-running in a different environment and we not-infrequently catch some issues. We
-do not currently have a way to add cherry-picks to a release, so if cherry-picks
-for functional issues are required, we skip promoting the candidate to "stable".
-
-This coupling introduces some additional constraints to the process that are not
-inherent. It would be perfectly fine to start promoting candidates based on some
-other process, but since the same people are managing both, we've coupled these
-so we don't have to keep track of as many different versions.
-
-As the project matures, we will likely remove this coupling. In particular we
-will likely start integrating into Google's monorepo at a faster cadence than
-the stable releases, so a 1:1 mapping there will not make sense.
-
-The PyPI password is also currently stored in Google's internal secret
-management system, so for others to manage the deployment, we would need to
-store it elsewhere with appropriate ACLs.
-
-At the point where others want to engage in the release process, we can easily
-remove any coupling to any Google processes.
-
->>>>>>> f29895e5
 ## Picking a Candidate to Promote
 
 When selecting a candidate we use the following criteria:
@@ -54,7 +21,6 @@
 2. Contains no major regressions vs the previous stable release.
 3. (Ideally) LLVM submodule commit exists upstream (no cherry picks or patches)
 
-<<<<<<< HEAD
 When you've identified a potential candidate, email the iree-discuss list with
 the proposal and solicit feedback. People may point out known regressions or
 request that some feature make the cut.
@@ -62,15 +28,6 @@
 ## Releasing
 
 1. (Googlers only) Push to PyPI using
-=======
-## Releasing
-
-1. (Googlers only) Integrate into Google's monorepo, following
-   <http://go/iree-g3-integrate-playbook>. If OSS-relevant cherry-picks were
-   required to complete this, STOP: do not promote the candidate.
-
-2. (Googlers only) Push to PyPI using
->>>>>>> f29895e5
    [pypi_deploy.sh](/build_tools/python_deploy/pypi_deploy.sh) and the
    password stored at <http://go/iree-pypi-password>.
 
