site_name: IREE
site_url: https://openxla.github.io/iree/
repo_url: https://github.com/openxla/iree
repo_name: openxla/iree

theme:
  name: material
  logo: assets/images/openxla-logo-lockup-white.svg
  logo_alt: IREE
  icon:
    repo: fontawesome/brands/github
  font:
    text: Noto
    code: Noto Sans Mono
  favicon: assets/images/favicon.png

  # Note: this includes symlinks to forked files in third_party/mkdocs-material/
  custom_dir: overrides

  features:
    - content.code.annotate # Allow inline annotations
    - content.code.copy     # Enable copy button
    - content.tabs.link     # Link content tabs across site (e.g. Windows/Linux)

    - navigation.instant  # Ajax-style dynamic loading (faster)
    - navigation.tracking # Update URL in address bar with the active anchor
    - navigation.sections # Group sections without collapsible buttons
    - navigation.tabs     # Show primary sections in tabs below the header
    - navigation.top      # "Back to top" button
    - navigation.indexes  # Section names can link to index.md pages

    # Disabled options (consider enabling as the site changes)
    # - navigation.expand      # When 'sections' is disabled, start expanded
    # - navigation.tabs.sticky # Keep tabs visible at the top when scrolled

    - toc.follow # Scroll the TOC panel to follow the reader

  palette:
    # Light mode (scheme overrides in openxla.css)
    - media: "(prefers-color-scheme: light)"
      scheme: default
      toggle:
        icon: material/brightness-7
        name: Switch to dark mode
    # Dark mode (scheme overrides in openxla.css)
    - media: "(prefers-color-scheme: dark)"
      scheme: slate
      toggle:
        icon: material/brightness-4
        name: Switch to light mode

extra:
  # TODO(scotttodd): https://openxla.github.io/community (when hosted)
  community_homepage: https://github.com/openxla/community
  community_site_name: OpenXLA

  # TODO(scotttodd): join mkdocs-material insiders and remove notice?
  #   (we *can* remove the notice without joining)
  # generator: false

  social:
    - icon: fontawesome/brands/github
      link: https://github.com/openxla/iree
      name: IREE on GitHub
    - icon: fontawesome/brands/discord
      link: https://discord.gg/26P4xW4
      name: IREE Discord Server
    - icon: fontawesome/solid/users
      link: https://groups.google.com/forum/#!forum/iree-discuss
      name: IREE Discuss Google Group

extra_css:
  - assets/stylesheets/extra.css
  - assets/stylesheets/openxla.css

copyright: Copyright &copy; 2023 The IREE Authors

markdown_extensions:
  - abbr
  - admonition
  - attr_list
  - footnotes
  - meta
  - pymdownx.details
  - pymdownx.emoji:
      emoji_index: !!python/name:materialx.emoji.twemoji
      emoji_generator: !!python/name:materialx.emoji.to_svg
      options:
        custom_icons:
          - overrides/.icons
<<<<<<< HEAD
=======
  # Diagram support, see
  #   https://squidfunk.github.io/mkdocs-material/reference/diagrams/
  #   Docs  : https://mermaid.js.org/
  #   Editor: https://mermaid.live/edit
>>>>>>> e6d6c39f
  - pymdownx.superfences:
      custom_fences:
        - name: mermaid
          class: mermaid
          format: !!python/name:pymdownx.superfences.fence_code_format
  - pymdownx.tabbed:
      alternate_style: true
  - pymdownx.tasklist:
      custom_checkbox: true
  - tables
  - toc:  # Table of Contents
      permalink: 'link'  # Use Material font's "link" icon; see openxla.css
      toc_depth: 3

# Navigation with explicit ordering and nesting.
# https://www.mkdocs.org/user-guide/configuration/#nav
# Note: may include external links and titles are optional for internal links
nav:
  - Home: "index.md"
  - "Building from source":
      - "building-from-source/index.md"
      - "building-from-source/getting-started.md"
      - "building-from-source/android.md"
      - "building-from-source/ios.md"
      - "building-from-source/riscv.md"
  - "Guides":
      - "guides/index.md"
      - "ML frameworks":
          - "guides/ml-frameworks/index.md"
          - TensorFlow: "guides/ml-frameworks/tensorflow.md"
          - TensorFlow Lite: "guides/ml-frameworks/tflite.md"
          - JAX: "guides/ml-frameworks/jax.md"
          - PyTorch: "guides/ml-frameworks/pytorch.md"
      - "Deployment configurations":
          - "guides/deployment-configurations/index.md"
          - CPU: "guides/deployment-configurations/cpu.md"
          - CPU - Bare-Metal: "guides/deployment-configurations/bare-metal.md"
          - GPU - Vulkan: "guides/deployment-configurations/gpu-vulkan.md"
          - GPU - CUDA/ROCm: "guides/deployment-configurations/gpu-cuda-rocm.md"
  - "Reference":
      - "reference/index.md"
      - "API bindings":
          - "reference/bindings/index.md"
          - Runtime C API: "reference/bindings/c-api.md"
          - Python: "reference/bindings/python.md"
          - TensorFlow Lite: "reference/bindings/tensorflow-lite.md"
      - "MLIR dialects":
          - "reference/mlir-dialects/index.md"
          # Note: these files are generated by generate_extra_files.sh.
          - Check: "reference/mlir-dialects/Check.md"
          - Flow: "reference/mlir-dialects/Flow.md"
          - HAL: "reference/mlir-dialects/HAL.md"
          - HALInline: "reference/mlir-dialects/HALInline.md"
          - HALLoader: "reference/mlir-dialects/HALLoader.md"
          - Stream: "reference/mlir-dialects/Stream.md"
          - Util: "reference/mlir-dialects/Util.md"
          - VM: "reference/mlir-dialects/VM.md"
          - VMVX: "reference/mlir-dialects/VMVX.md"
      - "Other topics":
          - Glossary: "reference/glossary.md"
          - Optimization options: "reference/optimization-options.md"
          - Extensions: "reference/extensions.md"
  - "Community":
      - "community/index.md"
      - "Blog":
          - "community/blog/index.md"
          - CUDA backend: "community/blog/2021-10-15-cuda-backend.md"
          - Work in progress on Matrix Multiplication on CPU: "community/blog/2021-10-13-mmt4d.md"
          - TFLite Support via TOSA: "community/blog/2021-07-19-tflite-tosa.md"

plugins:
  # https://squidfunk.github.io/mkdocs-material/setup/setting-up-site-search/
  - search

  # https://squidfunk.github.io/mkdocs-material/setup/setting-up-tags/
  - tags

  # https://github.com/mkdocs/mkdocs-redirects
  - redirects:
      redirect_maps:  # old -> new
        "extensions/index.md": "reference/extensions.md"

        # "getting-started/" moved under "guides/ml-frameworks/"
        "getting-started/index.md": "guides/ml-frameworks/index.md"
        "getting-started/tensorflow.md": "guides/ml-frameworks/tensorflow.md"
        "getting-started/tflite.md": "guides/ml-frameworks/tflite.md"
        "getting-started/jax.md": "guides/ml-frameworks/jax.md"
        "getting-started/pytorch.md": "guides/ml-frameworks/pytorch.md"

        # "deployment-configurations/" moved under "guides/"
        "deployment-configurations/index.md": "guides/deployment-configurations/index.md"
        "deployment-configurations/cpu.md": "guides/deployment-configurations/cpu.md"
        "deployment-configurations/bare-metal.md": "guides/deployment-configurations/bare-metal.md"
        "deployment-configurations/gpu-vulkan.md": "guides/deployment-configurations/gpu-vulkan.md"
        "deployment-configurations/gpu-cuda-rocm.md": "guides/deployment-configurations/gpu-cuda-rocm.md"

        # "bindings/" moved under "reference/"
        "bindings/index.md": "reference/bindings/index.md"
        "bindings/c-api.md": "reference/bindings/c-api.md"
        "bindings/python.md": "reference/bindings/python.md"
        "bindings/tensorflow-lite.md": "reference/bindings/tensorflow-lite.md"

        # "blog/" moved under "community/"
        "blog/index.md": "community/blog/index.md"
        "blog/2021-07-19-tflite-tosa.md": "community/blog/2021-07-19-tflite-tosa.md"
        "blog/2021-10-13-mmt4d.md": "community/blog/2021-10-13-mmt4d.md"
        "blog/2021-10-15-cuda-backend.md": "community/blog/2021-10-15-cuda-backend.md"<|MERGE_RESOLUTION|>--- conflicted
+++ resolved
@@ -88,13 +88,10 @@
       options:
         custom_icons:
           - overrides/.icons
-<<<<<<< HEAD
-=======
   # Diagram support, see
   #   https://squidfunk.github.io/mkdocs-material/reference/diagrams/
   #   Docs  : https://mermaid.js.org/
   #   Editor: https://mermaid.live/edit
->>>>>>> e6d6c39f
   - pymdownx.superfences:
       custom_fences:
         - name: mermaid
