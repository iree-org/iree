--- conflicted
+++ resolved
@@ -64,10 +64,7 @@
     "@com_google_googletest//:gtest": ["gmock", "gtest"],
     "@renderdoc_api//:renderdoc_app": ["renderdoc_api::renderdoc_app"],
     "@pffft": ["pffft"],
-<<<<<<< HEAD
     "@spirv_cross//:spirv_cross_lib": ["spirv-cross-msl"],
-=======
->>>>>>> 753a36e5
     "@cpuinfo": ["cpuinfo"],
     "@half//:includes": ["half::includes"],
     "@vulkan_memory_allocator//:impl_header_only": ["vulkan_memory_allocator"],
