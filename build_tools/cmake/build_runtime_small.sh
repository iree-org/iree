#!/bin/bash
# Copyright 2021 The IREE Authors
#
# Licensed under the Apache License v2.0 with LLVM Exceptions.
# See https://llvm.org/LICENSE.txt for license information.
# SPDX-License-Identifier: Apache-2.0 WITH LLVM-exception

# Build IREE's runtime using CMake. Designed for CI, but can be run manually.
# This uses previously cached build results and does not clear build
# directories.

set -xeuo pipefail

ROOT_DIR=$(git rev-parse --show-toplevel)
BUILD_DIR="${1:-${IREE_RUNTIME_SMALL_BUILD_DIR:-build-runtime-small}}"

cd "${ROOT_DIR}"
<<<<<<< HEAD
source build_tools/cmake/setup_build.sh
source build_tools/cmake/setup_ccache.sh
=======
source "${ROOT_DIR}/build_tools/cmake/setup_build.sh"
>>>>>>> 971cd4b0

"${CMAKE_BIN?}" -B "${BUILD_DIR}" \
  -G Ninja . \
  -DCMAKE_BUILD_TYPE=MinSizeRel \
  -DIREE_SIZE_OPTIMIZED=ON \
  -DIREE_BUILD_COMPILER=OFF
<<<<<<< HEAD
"${CMAKE_BIN?}" --build "${BUILD_DIR}" -- -k 0

if (( IREE_READ_REMOTE_CCACHE == 1 )); then
  ccache --show-stats
fi
=======
"${CMAKE_BIN?}" --build "${BUILD_DIR}" -- -k 0
>>>>>>> 971cd4b0
<|MERGE_RESOLUTION|>--- conflicted
+++ resolved
@@ -11,28 +11,18 @@
 
 set -xeuo pipefail
 
-ROOT_DIR=$(git rev-parse --show-toplevel)
 BUILD_DIR="${1:-${IREE_RUNTIME_SMALL_BUILD_DIR:-build-runtime-small}}"
 
-cd "${ROOT_DIR}"
-<<<<<<< HEAD
 source build_tools/cmake/setup_build.sh
 source build_tools/cmake/setup_ccache.sh
-=======
-source "${ROOT_DIR}/build_tools/cmake/setup_build.sh"
->>>>>>> 971cd4b0
 
 "${CMAKE_BIN?}" -B "${BUILD_DIR}" \
   -G Ninja . \
   -DCMAKE_BUILD_TYPE=MinSizeRel \
   -DIREE_SIZE_OPTIMIZED=ON \
   -DIREE_BUILD_COMPILER=OFF
-<<<<<<< HEAD
 "${CMAKE_BIN?}" --build "${BUILD_DIR}" -- -k 0
 
 if (( IREE_READ_REMOTE_CCACHE == 1 )); then
   ccache --show-stats
-fi
-=======
-"${CMAKE_BIN?}" --build "${BUILD_DIR}" -- -k 0
->>>>>>> 971cd4b0
+fi