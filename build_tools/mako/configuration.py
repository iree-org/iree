#!/usr/bin/env python3
# Copyright 2021 Google LLC
#
# Licensed under the Apache License, Version 2.0 (the "License");
# you may not use this file except in compliance with the License.
# You may obtain a copy of the License at
#
#      https://www.apache.org/licenses/LICENSE-2.0
#
# Unless required by applicable law or agreed to in writing, software
# distributed under the License is distributed on an "AS IS" BASIS,
# WITHOUT WARRANTIES OR CONDITIONS OF ANY KIND, either express or implied.
# See the License for the specific language governing permissions and
# limitations under the License.


class TargetInfo:
  """Information of a target backend.

  Attributes:
    driver: The driver used in iree-benchmark-module, e.g., vulkan.
    hal_target_backend: The target name used in iree-translate, e.g., vulkan-spirv.
    taskset: The value used for taskset when benchmarking the IREE module.
    mako_tag: The value_key in Mako config. This will be used in Mako metric
      info, which should match to the config.
    compilation_flags: Addition compilation flags. This is useful to target
      different hardware.
    runtime_flags: Addition runtime flags. This is useful when benchmarking.
      E.g., CPU can run with single thread or multi thread.
  """

  def __init__(self,
               driver,
               hal_target_backend,
               taskset,
               mako_tag,
               compilation_flags=None,
               runtime_flags=None):
    if compilation_flags is None:
      compilation_flags = []
    if runtime_flags is None:
      runtime_flags = []
    self.driver = driver
    self.hal_target_backend = hal_target_backend
    self.taskset = taskset
    self.mako_tag = mako_tag
    self.compilation_flags = compilation_flags
    self.runtime_flags = runtime_flags

  def add_batch_flag(self, size):
    self.compilation_flags.append(
        f"--iree-hal-benchmark-dispatch-repeat-count={size}")
    self.runtime_flags.append(f"--batch_size={size}")


class PhoneBenchmarkInfo:
  """Information of a phone.

  Attributes:
    name: The name of the phone.
    targets: A list of TargetInfo which indicates the target config to benchmark
      on the phone.
    benchmark_key: Mako benchmark key, which can be found in config/
  """

  def __init__(self, name, targets, benchmark_key):
    if "_" in name:
      raise ValueError("The target name contains invalid char '_'")
    self.name = name
    self.targets = targets
    self.benchmark_key = benchmark_key


class ModelBenchmarkInfo:
  """Information of a model.

  Attributes:
    name: The name of the model.
    model_artifacts_name: The filename of model artifacts which locates in
      Google bucket iree-model-artifacts.
    model_path: A path to MLIR input file. This can be a relative path.
    flagfile_path: A path to flagfile. This can be a relative path.
    phones: A list of PhoneBenchmarkInfo that the benchmarking targets on.
  """

  def __init__(self, name, model_artifacts_name, model_path, flagfile_path,
               phones):
    if "_" in name:
      raise ValueError("The target name contains invalid char '_'")
    self.name = name
    self.model_artifacts_name = model_artifacts_name
    self.model_path = model_path
    self.flagfile_path = flagfile_path
    self.phones = phones


def get_pixel4_default_target_list(skipped_target=None,
                                   batch_config=None,
                                   compilation_flags=None):
  if skipped_target is None:
    skipped_target = []
  if batch_config is None:
    batch_config = []
  if compilation_flags is None:
    compilation_flags = []
  targets = [
      TargetInfo(driver="vmla",
                 hal_target_backend="vmla",
                 taskset="80",
                 mako_tag="vmla"),
      TargetInfo(driver="dylib-sync",
                 hal_target_backend="dylib-llvm-aot",
                 taskset="80",
                 mako_tag="cpu",
                 compilation_flags=[
                     "--iree-llvm-target-triple=aarch64-none-linux-android29",
                     "--iree-flow-inline-constants-max-byte-length=2048",
                 ]),
      TargetInfo(driver="dylib",
                 hal_target_backend="dylib-llvm-aot",
                 taskset="f0",
                 mako_tag="cpu3t",
                 compilation_flags=[
                     "--iree-llvm-target-triple=aarch64-none-linux-android29",
                     "--iree-flow-inline-constants-max-byte-length=2048",
                 ],
                 runtime_flags=[
                     "--task_topology_group_count=3",
                 ]),
      TargetInfo(
          driver="vulkan",
          hal_target_backend="vulkan-spirv",
          taskset="80",
          mako_tag="vlk",
          compilation_flags=[
              "--iree-vulkan-target-triple=qualcomm-adreno640-unknown-android10",
<<<<<<< HEAD
              "-iree-flow-inline-constants-max-byte-length=2048",
              "-iree-flow-dispatch-formation-enable-operand-fusion",
              "-iree-flow-tile-and-distribute-elementwise-ops"
              "-iree-enable-fusion-with-reduction-ops"
=======
              "--iree-flow-inline-constants-max-byte-length=2048",
              "--iree-flow-dispatch-formation-enable-operand-fusion"
>>>>>>> e3ecf22b
          ])
  ]
  targets = [elem for elem in targets if elem.mako_tag not in skipped_target]
  for target in targets:
    if target.mako_tag in batch_config:
      target.add_batch_flag(batch_config[target.mako_tag])
    if target.mako_tag in compilation_flags:
      target.compilation_flags += compilation_flags[target.mako_tag]
  return targets


def get_s20_default_target_list(skipped_target=None,
                                batch_config=None,
                                compilation_flags=None):
  if skipped_target is None:
    skipped_target = []
  if batch_config is None:
    batch_config = []
  if compilation_flags is None:
    compilation_flags = []
  targets = [
      TargetInfo(driver="vmla",
                 hal_target_backend="vmla",
                 taskset="80",
                 mako_tag="vmla"),
      TargetInfo(driver="dylib-sync",
                 hal_target_backend="dylib-llvm-aot",
                 taskset="80",
                 mako_tag="cpu",
                 compilation_flags=[
                     "--iree-llvm-target-triple=aarch64-none-linux-android29",
                     "--iree-flow-inline-constants-max-byte-length=2048",
                 ]),
      TargetInfo(driver="dylib",
                 hal_target_backend="dylib-llvm-aot",
                 taskset="f0",
                 mako_tag="cpu3t",
                 compilation_flags=[
                     "--iree-llvm-target-triple=aarch64-none-linux-android29",
                     "--iree-flow-inline-constants-max-byte-length=2048",
                 ],
                 runtime_flags=[
                     "--task_topology_group_count=3",
                 ]),
      TargetInfo(
          driver="vulkan",
          hal_target_backend="vulkan-spirv",
          taskset="80",
          mako_tag="vlk",
          compilation_flags=[
              "--iree-vulkan-target-triple=valhall-g77-unknown-android10",
              # TODO(GH-5330): Revisit the number or delete the flag.
              "--iree-flow-inline-constants-max-byte-length=16",
              "--iree-flow-dispatch-formation-enable-operand-fusion"
          ])
  ]
  targets = [elem for elem in targets if elem.mako_tag not in skipped_target]
  for target in targets:
    if target.mako_tag in batch_config:
      target.add_batch_flag(batch_config[target.mako_tag])
    if target.mako_tag in compilation_flags:
      target.compilation_flags += compilation_flags[target.mako_tag]
  return targets


# The batch numbers are roughly computed to let it benchmark more than 3
# seconds.
# Do not set batch size on Pixel 4 for GPU targets, because it will get killed
# after 2 seconds. See https://github.com/google/iree/issues/5052
MODEL_BENCHMARKS = [
    ModelBenchmarkInfo(
        name="mobile-bert",
        model_artifacts_name=
        "iree-mobile-bert-artifacts-6fe4616e0ab9958eb18f368960a31276f1362029.tar.gz",
        model_path="tmp/iree/modules/MobileBertSquad/iree_input.mlir",
        flagfile_path=
        "tmp/iree/modules/MobileBertSquad/iree_vmla/traces/serving_default/flagfile",
        phones=[
            PhoneBenchmarkInfo(name="Pixel4",
                               benchmark_key="5538704950034432",
                               targets=get_pixel4_default_target_list(
                                   skipped_target=["cpu2", "vlk2"],)),
            PhoneBenchmarkInfo(name="S20",
                               benchmark_key="4699630718681088",
                               targets=get_s20_default_target_list(
                                   skipped_target=["cpu2", "vlk2"],)),
        ]),
    ModelBenchmarkInfo(
        name="mobilenet-v2",
        model_artifacts_name="mobilenet-v2.tar.gz",
        model_path="mobilenet-v2/iree_input.mlir",
        flagfile_path="mobilenet-v2/flagfile",
        phones=[
            PhoneBenchmarkInfo(
                name="Pixel4",
                benchmark_key="6338759231537152",
                targets=get_pixel4_default_target_list(
                    skipped_target=["vlk2"],
                    compilation_flags={
                        'cpu': [
                            "-iree-codegen-llvm-promote-workgroup-to-full-tiles=true"
                        ],
                        'cpu3t': [
                            "-iree-codegen-llvm-promote-workgroup-to-full-tiles=true"
                        ]
                    })),
            PhoneBenchmarkInfo(
                name="S20",
                benchmark_key="5618403088793600",
                targets=get_s20_default_target_list(
                    compilation_flags={
                        'cpu': [
                            "-iree-codegen-llvm-promote-workgroup-to-full-tiles=true"
                        ],
                        'cpu3t': [
                            "-iree-codegen-llvm-promote-workgroup-to-full-tiles=true"
                        ]
                    })),
        ]),
    ModelBenchmarkInfo(
        name="mobilebert-f16",
        model_artifacts_name="mobilebert-f16.tar.gz",
        model_path="mobilebert-f16/mobilebert-f16.mlir",
        flagfile_path="mobilebert-f16/flagfile",
        phones=[
            PhoneBenchmarkInfo(
                name="S20",
                benchmark_key="4636549841944576",
                targets=get_s20_default_target_list(
                    skipped_target=['cpu', 'vmla', 'cpu2', 'vlk2'])),
        ])
]


def get_flagfile_name(model_name):
  return f"{model_name}_flagfile"


def get_module_name(model_name, phone_name, mako_tag):
  return f"{model_name}_{phone_name}_{mako_tag}.vmfb"<|MERGE_RESOLUTION|>--- conflicted
+++ resolved
@@ -134,15 +134,9 @@
           mako_tag="vlk",
           compilation_flags=[
               "--iree-vulkan-target-triple=qualcomm-adreno640-unknown-android10",
-<<<<<<< HEAD
-              "-iree-flow-inline-constants-max-byte-length=2048",
-              "-iree-flow-dispatch-formation-enable-operand-fusion",
-              "-iree-flow-tile-and-distribute-elementwise-ops"
-              "-iree-enable-fusion-with-reduction-ops"
-=======
               "--iree-flow-inline-constants-max-byte-length=2048",
-              "--iree-flow-dispatch-formation-enable-operand-fusion"
->>>>>>> e3ecf22b
+              "--iree-flow-dispatch-formation-enable-operand-fusion",
+              "--iree-enable-fusion-with-reduction-ops",
           ])
   ]
   targets = [elem for elem in targets if elem.mako_tag not in skipped_target]
