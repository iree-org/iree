--- conflicted
+++ resolved
@@ -77,13 +77,8 @@
     ```
 
 3. Compile the `dynamic_shapes.mlir` file using `iree-compile`. The
-<<<<<<< HEAD
-    [local CPU](https://google.github.io/iree/deployment-configurations/cpu-dylib/)
-    configuration has the best support for dynamic shapes:
-=======
     [CPU configuration](https://google.github.io/iree/deployment-configurations/cpu/)
     has the best support for dynamic shapes:
->>>>>>> 718e04e4
 
     ```
     ../iree-build/tools/iree-compile \
